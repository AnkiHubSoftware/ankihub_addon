{
    "display_name": "AnkiHub",
    "module_name": "ankihub",
    "repo_name": "ankihub_addon",
    "ankiweb_id": "1322529746",
    "author": "Anki Palace",
    "contact": "https://ankipalace.com/",
    "copyright_start": 2021,
    "targets": [
        "anki21"
    ],
    "conflicts": [
<<<<<<< HEAD
        "3491767031",
=======
>>>>>>> 3cb500b6
        "1896168623"
    ],
    "min_anki_version": "2.1.54",
    "tested_anki_version": "2.1.54"
}<|MERGE_RESOLUTION|>--- conflicted
+++ resolved
@@ -10,10 +10,6 @@
         "anki21"
     ],
     "conflicts": [
-<<<<<<< HEAD
-        "3491767031",
-=======
->>>>>>> 3cb500b6
         "1896168623"
     ],
     "min_anki_version": "2.1.54",
