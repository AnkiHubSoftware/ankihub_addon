import dataclasses
import logging.config
import os
import pathlib
import sys

from . import settings

lib = (pathlib.Path(__file__).parent / "lib").absolute()
sys.path.insert(0, str(lib))

logging.config.dictConfig(settings.LOGGING)
LOGGER = logging.getLogger("ankihub")

SKIP_INIT = os.getenv("SKIP_INIT", False)
LOGGER.debug(f"SKIP_INIT: {SKIP_INIT}")

version_file = pathlib.Path(__file__).parent / "VERSION"
<<<<<<< HEAD
LOGGER.debug(f"VERSION file: {version_file}")
with version_file.open() as f:
    version = f.read().strip()
=======
with version_file.open() as f:
    version = f.read().strip()

>>>>>>> d56f7549

LOGGER.debug(f"version: {version}")


def report_exception(context: dict = None):
    from .config import config
    from .lib import sentry_sdk  # type: ignore
    from .lib.sentry_sdk import capture_exception, configure_scope  # type: ignore

    if not config.public_config.get("report_errors"):
        return

<<<<<<< HEAD
    try:
        sentry_sdk.init(
            dsn="https://715325d30fa44ecd939d12edda720f91@o1184291.ingest.sentry.io/6546414",
            traces_sample_rate=1.0,
            release=version,
            environment="anki_desktop",
        )
=======
    sentry_sdk.init(
        dsn="https://715325d30fa44ecd939d12edda720f91@o1184291.ingest.sentry.io/6546414",
        traces_sample_rate=1.0,
        release=version,
    )
>>>>>>> d56f7549

        with configure_scope() as scope:
            scope.level = "error"
            scope.user = {"id": config.private_config.user}
            scope.set_context("add-on config", dataclasses.asdict(config.private_config))
            for name, ctx in context.items():
                scope.set_context(name, ctx)

        capture_exception()
        sentry_sdk.flush()
    except Exception as e:
        LOGGER.debug(f"Reporting to sentry failed: {e}")
        return False
    finally:
        sentry_sdk.init("")


if not SKIP_INIT:
    try:
        from . import entry_point

        mw = entry_point.run()
    except:
        report_exception()<|MERGE_RESOLUTION|>--- conflicted
+++ resolved
@@ -16,15 +16,9 @@
 LOGGER.debug(f"SKIP_INIT: {SKIP_INIT}")
 
 version_file = pathlib.Path(__file__).parent / "VERSION"
-<<<<<<< HEAD
 LOGGER.debug(f"VERSION file: {version_file}")
 with version_file.open() as f:
     version = f.read().strip()
-=======
-with version_file.open() as f:
-    version = f.read().strip()
-
->>>>>>> d56f7549
 
 LOGGER.debug(f"version: {version}")
 
@@ -37,7 +31,6 @@
     if not config.public_config.get("report_errors"):
         return
 
-<<<<<<< HEAD
     try:
         sentry_sdk.init(
             dsn="https://715325d30fa44ecd939d12edda720f91@o1184291.ingest.sentry.io/6546414",
@@ -45,18 +38,13 @@
             release=version,
             environment="anki_desktop",
         )
-=======
-    sentry_sdk.init(
-        dsn="https://715325d30fa44ecd939d12edda720f91@o1184291.ingest.sentry.io/6546414",
-        traces_sample_rate=1.0,
-        release=version,
-    )
->>>>>>> d56f7549
 
         with configure_scope() as scope:
             scope.level = "error"
             scope.user = {"id": config.private_config.user}
-            scope.set_context("add-on config", dataclasses.asdict(config.private_config))
+            scope.set_context(
+                "add-on config", dataclasses.asdict(config.private_config)
+            )
             for name, ctx in context.items():
                 scope.set_context(name, ctx)
 
