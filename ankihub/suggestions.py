import re
import uuid
from typing import Dict, List

from anki.notes import Note, NoteId

from .addon_ankihub_client import AddonAnkiHubClient as AnkiHubClient
from .ankihub_client import (
    ChangeNoteSuggestion,
    Field,
    NewNoteSuggestion,
    SuggestionType,
)
from .db import AnkiHubDB
from .sync import is_internal_tag
from .utils import ankihub_uuid_of_note


def suggest_note_update(note: Note, change_type: SuggestionType, comment: str):
<<<<<<< HEAD
    client = AnkiHubClient()
    client.create_change_note_suggestion(
        change_note_suggestion(note, change_type, comment)
    )


def suggest_new_note(note: Note, comment: str, ankihub_deck_uuid: uuid.UUID):
    client = AnkiHubClient()
    client.create_new_note_suggestion(
        new_note_suggestion(note, ankihub_deck_uuid, comment)
    )


def suggest_notes_in_bulk(
    notes: List[Note], auto_accept: bool
) -> Dict[NoteId, Dict[str, List[str]]]:
    ankihub_notes = [
        note for note in notes if AnkiHubDB().ankihub_did_for_note_type(note.mid)
    ]

    notes_that_exist_on_remote = [
        note
        for note in ankihub_notes
        if ankihub_uuid_of_note(note, ignore_invalid=True)
    ]
    change_suggestions = [
        change_note_suggestion(note, SuggestionType.UPDATED_CONTENT, "Bulk update")
        for note in notes_that_exist_on_remote
    ]

    notes_that_dont_exist_on_remote = [
        note
        for note in ankihub_notes
        if not ankihub_uuid_of_note(note, ignore_invalid=True)
    ]
    new_note_suggestions = [
        new_note_suggestion(
            note,
            uuid.UUID(AnkiHubDB().ankihub_did_for_note_type(note.mid)),
            "Bulk update",
        )
        for note in notes_that_dont_exist_on_remote
    ]

    all_suggestions = change_suggestions + new_note_suggestions
    client = AnkiHubClient()
    errors_by_nid_int = client.create_suggestions_in_bulk(
        all_suggestions, auto_accept=auto_accept
    )
    errors_by_nid = {NoteId(nid): errors for nid, errors in errors_by_nid_int.items()}
    return errors_by_nid


def change_note_suggestion(
    note: Note, change_type: SuggestionType, comment: str
) -> NewNoteSuggestion:
=======
>>>>>>> 07dd97e9
    ankihub_note_uuid = ankihub_uuid_of_note(note, ignore_invalid=False)
    tags = _prepare_tags(note.tags)
    fields = _prepare_fields(note)

    return ChangeNoteSuggestion(
        ankihub_note_uuid=ankihub_note_uuid,
        anki_note_id=note.id,
        fields=fields,
        tags=tags,
        change_type=change_type,
        comment=comment,
    )


<<<<<<< HEAD
def new_note_suggestion(
    note: Note, ankihub_deck_uuid: uuid.UUID, comment: str
) -> NewNoteSuggestion:
=======
def suggest_new_note(note: Note, comment: str, ankihub_deck_uuid: uuid.UUID):
>>>>>>> 07dd97e9
    ankihub_note_uuid = ankihub_uuid_of_note(note, ignore_invalid=True)
    if not ankihub_note_uuid:
        ankihub_note_uuid = uuid.uuid4()

    tags = _prepare_tags(note.tags)
    fields = _prepare_fields(note)

    return NewNoteSuggestion(
        ankihub_deck_uuid=ankihub_deck_uuid,
        ankihub_note_uuid=ankihub_note_uuid,
        anki_note_id=note.id,
        fields=fields,
        tags=tags,
        note_type_name=note.note_type()["name"],
        anki_note_type_id=note.note_type()["id"],
        comment=comment,
    )


def _prepare_fields(note: Note) -> List[Field]:

    # Exclude the AnkiHub ID field since we don't want to expose this as an
    # editable field in AnkiHub suggestion forms.
    field_vals = list(note.fields[:-1])
    fields_metadata = note.note_type()["flds"][:-1]

    prepared_field_vals = [_prepared_field_html(field) for field in field_vals]
    fields = [
<<<<<<< HEAD
        Field(name=field["name"], order=field["ord"], value=val)
        for field, val in zip(fields_metadata, field_vals)
=======
        {"name": field["name"], "order": field["ord"], "value": val}
        for field, val in zip(fields_metadata, prepared_field_vals)
>>>>>>> 07dd97e9
    ]
    return fields


def _prepared_field_html(html: str) -> str:
    # Since Anki 2.1.54 data-editor-shrink attribute="True" is added to img tags when you double click them.
    # We don't want this attribute to appear in suggestions.
    result = re.sub(r" ?data-editor-shrink=['\"]true['\"]", "", html)
    return result


def _prepare_tags(tags: List[str]):
    # removing empty tags is necessary because notes have empty tags in the editor sometimes
    return [tag for tag in tags if tag.strip() and not is_internal_tag(tag)]<|MERGE_RESOLUTION|>--- conflicted
+++ resolved
@@ -17,7 +17,6 @@
 
 
 def suggest_note_update(note: Note, change_type: SuggestionType, comment: str):
-<<<<<<< HEAD
     client = AnkiHubClient()
     client.create_change_note_suggestion(
         change_note_suggestion(note, change_type, comment)
@@ -74,8 +73,6 @@
 def change_note_suggestion(
     note: Note, change_type: SuggestionType, comment: str
 ) -> NewNoteSuggestion:
-=======
->>>>>>> 07dd97e9
     ankihub_note_uuid = ankihub_uuid_of_note(note, ignore_invalid=False)
     tags = _prepare_tags(note.tags)
     fields = _prepare_fields(note)
@@ -90,13 +87,9 @@
     )
 
 
-<<<<<<< HEAD
 def new_note_suggestion(
     note: Note, ankihub_deck_uuid: uuid.UUID, comment: str
 ) -> NewNoteSuggestion:
-=======
-def suggest_new_note(note: Note, comment: str, ankihub_deck_uuid: uuid.UUID):
->>>>>>> 07dd97e9
     ankihub_note_uuid = ankihub_uuid_of_note(note, ignore_invalid=True)
     if not ankihub_note_uuid:
         ankihub_note_uuid = uuid.uuid4()
@@ -125,13 +118,8 @@
 
     prepared_field_vals = [_prepared_field_html(field) for field in field_vals]
     fields = [
-<<<<<<< HEAD
         Field(name=field["name"], order=field["ord"], value=val)
-        for field, val in zip(fields_metadata, field_vals)
-=======
-        {"name": field["name"], "order": field["ord"], "value": val}
         for field, val in zip(fields_metadata, prepared_field_vals)
->>>>>>> 07dd97e9
     ]
     return fields
 
