--- conflicted
+++ resolved
@@ -1,10 +1,5 @@
 from pathlib import Path
-<<<<<<< HEAD
-from pprint import pformat
-from typing import Dict, List, Generator
-=======
 from typing import Dict, Iterator, List, TypedDict
->>>>>>> d324ce24
 
 import requests
 from requests import PreparedRequest, Request, Response, Session
@@ -93,34 +88,17 @@
             deck_data = f.read()
 
         s3_response = requests.put(s3_url, data=deck_data)
-<<<<<<< HEAD
-        LOGGER.debug(f"request url: {s3_response.request.url}")
-        LOGGER.debug(f"response status: {s3_response.status_code}")
-        if s3_response.status_code not in [500, 404]:
-            LOGGER.debug(f"response content: {pformat(s3_response.content)}")
-        response = self._call_api(
-=======
         if s3_response.status_code != 200:
             return s3_response
 
         response = self._send_request(
->>>>>>> d324ce24
             "POST", "/decks/", data={"key": key, "anki_id": anki_id}
         )
         return response
 
-<<<<<<< HEAD
-    def get_deck_updates(self, deck_id: str) -> Generator[Response, None, None]:
-        since = self._config.private_config.last_sync
-        params = (
-            {"since": f"{self._config.private_config.last_sync}", "page": 1}
-            if since
-            else {"page": 1}
-=======
     def download_deck(self, deck_file_name: str) -> Response:
         presigned_url_response = self.get_presigned_url(
             key=deck_file_name, action="download"
->>>>>>> d324ce24
         )
         if presigned_url_response.status_code != 200:
             return presigned_url_response
