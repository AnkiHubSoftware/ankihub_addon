--- conflicted
+++ resolved
@@ -36,11 +36,7 @@
             f"request: {method} {url}\ndata={pformat(data)}\nparams={pformat(params)}\nheaders={self._headers}"
         )
         qDebug(f"response status: {response.status_code}")
-<<<<<<< HEAD
-        if response.status_code != 500:
-=======
         if response.status_code not in [500, 404]:
->>>>>>> e416b592
             try:
                 qDebug(f"response content: {pformat(response.json())}")
             except JSONDecodeError:
@@ -82,11 +78,7 @@
         s3_response = requests.put(s3_url, data=deck_data)
         qDebug(f"request url: {s3_response.request.url}")
         qDebug(f"response status: {s3_response.status_code}")
-<<<<<<< HEAD
-        if s3_response.status_code != 500:
-=======
         if s3_response.status_code not in [500, 404]:
->>>>>>> e416b592
             qDebug(f"response content: {pformat(s3_response.content)}")
         response = self._call_api("POST", "/decks/", data={"key": key})
         return response
