--- conflicted
+++ resolved
@@ -60,7 +60,6 @@
 ) -> None:
     subdeck_name = get_subdeck_name_without_parent(subdeck_id)
 
-<<<<<<< HEAD
     _dialog_state.dialog = DatePickerDialog(
         subdeck_name=subdeck_name,
         ankihub_deck_id=ankihub_deck_id,
@@ -68,11 +67,7 @@
         initial_due_date=initial_due_date,
         parent=aqt.mw,
     )
-    _dialog_state.dialog.open()
-=======
-    _dialog_state.dialog = DatePickerDialog(subdeck_name=subdeck_name, subdeck_config=subdeck_config, parent=aqt.mw)
     _dialog_state.dialog.show()
->>>>>>> 3c2696a1
 
 
 def _open_remove_block_exam_subdeck_dialog(ankihub_deck_id: uuid.UUID, subdeck_id: DeckId) -> None:
