"""Dialog for handling expired block exam subdecks."""

from dataclasses import dataclass, field
from datetime import date, timedelta
from typing import Optional

import aqt
from anki.decks import DeckId
from aqt import QTimer, qconnect
from aqt.qt import QDateEdit, QDialog, QHBoxLayout, QLabel, QPushButton, Qt, QVBoxLayout
from aqt.utils import tooltip

from .. import LOGGER
from ..main.block_exam_subdecks import (
    get_expired_block_exam_subdecks,
    get_subdeck_log_context,
    get_subdeck_name_without_parent,
    move_subdeck_to_main_deck,
    set_subdeck_due_date,
)
from ..settings import ActionSource, BlockExamSubdeckConfig, BlockExamSubdeckOrigin, config


@dataclass
class _DueDateReminderDialogState:
<<<<<<< HEAD
    dialog: "SubdeckDueDateReminderDialog | None" = None
    queue: list[BlockExamSubdeckConfig] = field(default_factory=list)


_due_date_reminder_dialog_state = _DueDateReminderDialogState()
=======
    """State for managing sequential due date reminder dialogs."""

    queue: list[BlockExamSubdeckConfig] = field(default_factory=list)


_reminder_dialog_state = _DueDateReminderDialogState()
>>>>>>> dcc6c9b3


class SubdeckDueDateReminderDialog(QDialog):
    """Reminder dialog shown when a block exam subdeck's due date has been reached."""

    def __init__(self, subdeck_config: BlockExamSubdeckConfig, parent=None):
        super().__init__(parent)
        self.subdeck_config = subdeck_config
        self.subdeck_name = get_subdeck_name_without_parent(subdeck_config.subdeck_id)
        self.action_source = ActionSource.DUE_DATE_REMINDER_DIRECT

        self.setModal(True)
        self.setWindowModality(Qt.WindowModality.ApplicationModal)
        self.setWindowTitle("AnkiHub | Subdecks")
        self.setMinimumWidth(400)
        self.resize(440, 300)

        self._setup_ui()

    def _setup_ui(self):
        """Set up the dialog UI."""
        main_layout = QVBoxLayout(self)
        main_layout.setContentsMargins(28, 28, 28, 28)
        main_layout.setSpacing(12)

        # Title
        title_label = QLabel("Subdeck due date reached")
        title_font = title_label.font()
        title_font.setBold(True)
        title_font.setPointSize(title_font.pointSize() + 2)
        title_label.setFont(title_font)
        main_layout.addWidget(title_label)

        # Main message
        message_text = (
            f"The due date you set for <strong>{self.subdeck_name}</strong> has arrived. "
            "Please choose what you'd like to do next:"
        )
        message_label = QLabel(message_text)
        message_label.setWordWrap(True)
        main_layout.addWidget(message_label)

        # Options list
        options_text = (
            "<strong>• Move to main deck:</strong> Delete the subdeck and move all notes back into the main deck.<br>"
            "<strong>• Keep as is:</strong> Leave the subdeck and notes unchanged.<br>"
            "<strong>• Set new due date:</strong> Pick a new date to be reminded later."
        )
        options_label = QLabel(options_text)
        options_label.setWordWrap(True)
        main_layout.addWidget(options_label)

        # Add stretch to push buttons to bottom
        main_layout.addStretch()

        # Buttons layout
        button_layout = QHBoxLayout()
        button_layout.setSpacing(12)

        # Set new due date button (leftmost)
        self.set_new_date_button = QPushButton("Set new due date")
        qconnect(self.set_new_date_button.clicked, self._on_set_new_due_date)
        button_layout.addWidget(self.set_new_date_button)

        # Keep as is button (middle)
        self.keep_as_is_button = QPushButton("Keep it")
        qconnect(self.keep_as_is_button.clicked, self._on_keep_as_is)
        button_layout.addWidget(self.keep_as_is_button)

        # Move to main deck button (rightmost, primary action)
        self.move_to_main_button = QPushButton("Move to main deck")
        qconnect(self.move_to_main_button.clicked, self._on_move_to_main_deck)
        self.move_to_main_button.setDefault(True)

        has_parents = bool(aqt.mw.col.decks.parents(self.subdeck_config.subdeck_id))
        self.move_to_main_button.setEnabled(has_parents)
        if not has_parents:
            self.move_to_main_button.setToolTip("The deck is already a top-level deck")

        button_layout.addWidget(self.move_to_main_button)

        main_layout.addLayout(button_layout)
        self.adjustSize()

    def _on_move_to_main_deck(self):
        """Handle moving subdeck to main deck."""
        note_count = move_subdeck_to_main_deck(self.subdeck_config.subdeck_id, action_source=self.action_source)
        tooltip(f"{note_count} notes merged into the parent deck", parent=aqt.mw)
        self.accept()
        aqt.mw.deckBrowser.refresh()

    def _on_keep_as_is(self):
        """Handle keeping subdeck unchanged."""
        set_subdeck_due_date(
            self.subdeck_config.subdeck_id,
            None,
            origin_hint=self.subdeck_config.config_origin,
            action_source=self.action_source,
        )
        self.accept()
        tooltip(f"<b>{self.subdeck_name}</b> kept with no due date set.", parent=aqt.mw)

    def _on_set_new_due_date(self):
        """Handle setting a new due date."""
        self._show_date_picker()

    def _show_date_picker(self):
        """Show date picker dialog."""
        date_picker_dialog = SubdeckDueDatePickerDialog(
            subdeck_id=self.subdeck_config.subdeck_id,
            initial_due_date=self.subdeck_config.due_date,
            parent=self,
            origin_hint=self.subdeck_config.config_origin,
            action_source=ActionSource.DUE_DATE_REMINDER_PICKER,
        )
        qconnect(date_picker_dialog.accepted, self.accept)
        date_picker_dialog.show()


class SubdeckDueDatePickerDialog(QDialog):
    """Dialog for selecting a new due date for a subdeck."""

    def __init__(
        self,
        subdeck_id: DeckId,
        *,
        origin_hint: BlockExamSubdeckOrigin,
        initial_due_date: Optional[str] = None,
        parent=None,
        action_source: Optional[ActionSource] = None,
    ):
        super().__init__(parent)
        self.subdeck_id = subdeck_id
        self.subdeck_name = get_subdeck_name_without_parent(subdeck_id)
        self.initial_due_date = initial_due_date
        self.action_source = action_source
        self.origin_hint = origin_hint

        self.setModal(True)
        self.setWindowModality(Qt.WindowModality.ApplicationModal)
        self.setWindowTitle("AnkiHub | Subdecks")
        self.setMinimumWidth(221)
        self.resize(400, 221)

        self._setup_ui()

    def _setup_ui(self):
        """Set up the date picker dialog UI."""
        main_layout = QVBoxLayout(self)
        main_layout.setContentsMargins(28, 28, 28, 28)
        main_layout.setSpacing(12)

        # Title
        title_label = QLabel("Set due date")
        title_font = title_label.font()
        title_font.setBold(True)
        title_font.setPointSize(title_font.pointSize() + 2)
        title_label.setFont(title_font)
        main_layout.addWidget(title_label)

        # Message
        message_text = f"Pick a new due date for <strong>{self.subdeck_name}</strong>."
        message_label = QLabel(message_text)
        message_label.setWordWrap(True)
        main_layout.addWidget(message_label)
        main_layout.addSpacing(8)

        # Date picker
        date_layout = QVBoxLayout()
        date_label = QLabel("Due date:")
        date_label_font = date_label.font()
        date_label_font.setBold(True)
        date_label.setFont(date_label_font)
        date_layout.addWidget(date_label)

        self.date_input = QDateEdit()
        last_due_date = (
            date.fromisoformat(self.initial_due_date) if self.initial_due_date else date.today() + timedelta(days=1)
        )
        self.date_input.setDate(last_due_date)
        self.date_input.setMinimumDate(date.today())
        self.date_input.setCalendarPopup(True)
        date_layout.addWidget(self.date_input)
        main_layout.addLayout(date_layout)

        # Add stretch to push buttons to bottom
        main_layout.addStretch()

        # Buttons layout
        button_layout = QHBoxLayout()
        button_layout.setSpacing(12)
        button_layout.addStretch()

        # Cancel button
        cancel_button = QPushButton("Cancel")
        qconnect(cancel_button.clicked, self.reject)
        button_layout.addWidget(cancel_button)

        # Remove due date button (only show if subdeck has a due date)
        if self.initial_due_date:
            remove_due_date_button = QPushButton("Remove due date")
            qconnect(remove_due_date_button.clicked, self._on_remove_due_date)
            button_layout.addWidget(remove_due_date_button)

        # Confirm button
        confirm_button = QPushButton("Save")
        qconnect(confirm_button.clicked, self._on_confirm)
        confirm_button.setDefault(True)
        button_layout.addWidget(confirm_button)

        main_layout.addLayout(button_layout)

        # Focus on date input
        self.date_input.setFocus()

    def _on_confirm(self):
        """Handle confirming the selected date."""
        selected_date_str = self.date_input.date().toString("yyyy-MM-dd")
        set_subdeck_due_date(
            self.subdeck_id,
            new_due_date=selected_date_str,
            origin_hint=self.origin_hint,
            action_source=self.action_source,
        )
        self.accept()

        tooltip(f"Due date for <strong>{self.subdeck_name}</strong> updated successfully", parent=aqt.mw)

    def _on_remove_due_date(self):
        """Handle removing the due date from the subdeck."""
        set_subdeck_due_date(
            self.subdeck_id,
            new_due_date=None,
            origin_hint=self.origin_hint,
            action_source=self.action_source,
        )
        self.accept()

        tooltip(f"Due date removed for <strong>{self.subdeck_name}</strong>", parent=aqt.mw)


<<<<<<< HEAD
def _show_next_due_date_reminder_dialog() -> None:
    """Show the next due date reminder dialog from the queue."""
=======
def show_subdeck_due_date_reminder(subdeck_config: BlockExamSubdeckConfig) -> None:
    """Show a due date reminder dialog for an expired subdeck.
>>>>>>> dcc6c9b3

    # Get next valid subdeck config from the queue
    subdeck_config = None
    found_valid_subdeck = False

    while _due_date_reminder_dialog_state.queue:
        subdeck_config = _due_date_reminder_dialog_state.queue.pop(0)
        subdeck = aqt.mw.col.decks.get(subdeck_config.subdeck_id, default=False)
        if subdeck:
            found_valid_subdeck = True
            break

        # If subdeck no longer exists, remove the config and continue to next
        config.remove_block_exam_subdeck(subdeck_config.subdeck_id)
<<<<<<< HEAD
        LOGGER.warning(
            "Expired subdeck not found, removed its config",
            subdeck_id=subdeck_config.subdeck_id,
        )
        subdeck_config = None

    if not found_valid_subdeck or not subdeck_config:
        _due_date_reminder_dialog_state.dialog = None
        return

    # Create dialog for this subdeck
    dialog = SubdeckDueDateReminderDialog(subdeck_config, parent=aqt.mw)

    _due_date_reminder_dialog_state.dialog = dialog

    # When dialog is closed, show the next one in the queue
    qconnect(dialog.finished, lambda _: QTimer.singleShot(0, _show_next_due_date_reminder_dialog))

    # Show the dialog
    dialog.setAttribute(Qt.WidgetAttribute.WA_DeleteOnClose, True)
=======
        _show_next_due_date_reminder_dialog()
        return

    dialog = SubdeckDueDateReminderDialog(subdeck_config, parent=aqt.mw)
    qconnect(dialog.finished, _show_next_due_date_reminder_dialog)
>>>>>>> dcc6c9b3
    dialog.show()
    dialog.raise_()
    dialog.activateWindow()
    dialog.setFocus()

    LOGGER.info(
        "subdeck_reminder_dialog_shown",
        **get_subdeck_log_context(subdeck_config.subdeck_id, ActionSource.DUE_DATE_REMINDER_DIRECT),
        due_date=subdeck_config.due_date,
    )


<<<<<<< HEAD
def maybe_show_subdeck_due_date_reminders() -> None:
    """Show due date reminder dialogs for any expired block exam subdecks.

    If a due date reminder dialog is already active, does nothing.
    """
=======
def _show_next_due_date_reminder_dialog() -> None:
    """Show the next due date reminder dialog from the queue."""
    if not _reminder_dialog_state.queue:
        return

    next_subdeck = _reminder_dialog_state.queue.pop(0)
    show_subdeck_due_date_reminder(next_subdeck)
>>>>>>> dcc6c9b3

    if not config.get_feature_flags().get("block_exam_subdecks"):
        return

    if _due_date_reminder_dialog_state.dialog:
        LOGGER.info("Due date reminder dialog already active, skipping")
        return

<<<<<<< HEAD
=======
def maybe_show_subdeck_due_date_reminders() -> None:
    """Show due date reminder dialogs for any expired block exam subdecks."""

    if not config.get_feature_flags().get("block_exam_subdecks"):
        return

>>>>>>> dcc6c9b3
    expired_subdecks = get_expired_block_exam_subdecks()
    if not expired_subdecks:
        return

<<<<<<< HEAD
    _due_date_reminder_dialog_state.queue = expired_subdecks
=======
    _reminder_dialog_state.queue = expired_subdecks
>>>>>>> dcc6c9b3
    _show_next_due_date_reminder_dialog()<|MERGE_RESOLUTION|>--- conflicted
+++ resolved
@@ -23,20 +23,11 @@
 
 @dataclass
 class _DueDateReminderDialogState:
-<<<<<<< HEAD
     dialog: "SubdeckDueDateReminderDialog | None" = None
     queue: list[BlockExamSubdeckConfig] = field(default_factory=list)
 
 
-_due_date_reminder_dialog_state = _DueDateReminderDialogState()
-=======
-    """State for managing sequential due date reminder dialogs."""
-
-    queue: list[BlockExamSubdeckConfig] = field(default_factory=list)
-
-
 _reminder_dialog_state = _DueDateReminderDialogState()
->>>>>>> dcc6c9b3
 
 
 class SubdeckDueDateReminderDialog(QDialog):
@@ -278,20 +269,15 @@
         tooltip(f"Due date removed for <strong>{self.subdeck_name}</strong>", parent=aqt.mw)
 
 
-<<<<<<< HEAD
 def _show_next_due_date_reminder_dialog() -> None:
     """Show the next due date reminder dialog from the queue."""
-=======
-def show_subdeck_due_date_reminder(subdeck_config: BlockExamSubdeckConfig) -> None:
-    """Show a due date reminder dialog for an expired subdeck.
->>>>>>> dcc6c9b3
 
     # Get next valid subdeck config from the queue
     subdeck_config = None
     found_valid_subdeck = False
 
-    while _due_date_reminder_dialog_state.queue:
-        subdeck_config = _due_date_reminder_dialog_state.queue.pop(0)
+    while _reminder_dialog_state.queue:
+        subdeck_config = _reminder_dialog_state.queue.pop(0)
         subdeck = aqt.mw.col.decks.get(subdeck_config.subdeck_id, default=False)
         if subdeck:
             found_valid_subdeck = True
@@ -299,7 +285,6 @@
 
         # If subdeck no longer exists, remove the config and continue to next
         config.remove_block_exam_subdeck(subdeck_config.subdeck_id)
-<<<<<<< HEAD
         LOGGER.warning(
             "Expired subdeck not found, removed its config",
             subdeck_id=subdeck_config.subdeck_id,
@@ -307,26 +292,19 @@
         subdeck_config = None
 
     if not found_valid_subdeck or not subdeck_config:
-        _due_date_reminder_dialog_state.dialog = None
+        _reminder_dialog_state.dialog = None
         return
 
     # Create dialog for this subdeck
     dialog = SubdeckDueDateReminderDialog(subdeck_config, parent=aqt.mw)
 
-    _due_date_reminder_dialog_state.dialog = dialog
+    _reminder_dialog_state.dialog = dialog
 
     # When dialog is closed, show the next one in the queue
     qconnect(dialog.finished, lambda _: QTimer.singleShot(0, _show_next_due_date_reminder_dialog))
 
     # Show the dialog
     dialog.setAttribute(Qt.WidgetAttribute.WA_DeleteOnClose, True)
-=======
-        _show_next_due_date_reminder_dialog()
-        return
-
-    dialog = SubdeckDueDateReminderDialog(subdeck_config, parent=aqt.mw)
-    qconnect(dialog.finished, _show_next_due_date_reminder_dialog)
->>>>>>> dcc6c9b3
     dialog.show()
     dialog.raise_()
     dialog.activateWindow()
@@ -339,45 +317,22 @@
     )
 
 
-<<<<<<< HEAD
 def maybe_show_subdeck_due_date_reminders() -> None:
     """Show due date reminder dialogs for any expired block exam subdecks.
 
     If a due date reminder dialog is already active, does nothing.
     """
-=======
-def _show_next_due_date_reminder_dialog() -> None:
-    """Show the next due date reminder dialog from the queue."""
-    if not _reminder_dialog_state.queue:
-        return
-
-    next_subdeck = _reminder_dialog_state.queue.pop(0)
-    show_subdeck_due_date_reminder(next_subdeck)
->>>>>>> dcc6c9b3
 
     if not config.get_feature_flags().get("block_exam_subdecks"):
         return
 
-    if _due_date_reminder_dialog_state.dialog:
+    if _reminder_dialog_state.dialog:
         LOGGER.info("Due date reminder dialog already active, skipping")
         return
 
-<<<<<<< HEAD
-=======
-def maybe_show_subdeck_due_date_reminders() -> None:
-    """Show due date reminder dialogs for any expired block exam subdecks."""
-
-    if not config.get_feature_flags().get("block_exam_subdecks"):
-        return
-
->>>>>>> dcc6c9b3
     expired_subdecks = get_expired_block_exam_subdecks()
     if not expired_subdecks:
         return
 
-<<<<<<< HEAD
-    _due_date_reminder_dialog_state.queue = expired_subdecks
-=======
     _reminder_dialog_state.queue = expired_subdecks
->>>>>>> dcc6c9b3
     _show_next_due_date_reminder_dialog()