--- conflicted
+++ resolved
@@ -12,12 +12,8 @@
 
 from .. import LOGGER
 from ..main.block_exam_subdecks import (
-<<<<<<< HEAD
     get_expired_block_exam_subdecks,
-=======
-    check_block_exam_subdeck_due_dates,
     get_subdeck_log_context,
->>>>>>> c6960a6f
     get_subdeck_name_without_parent,
     move_subdeck_to_main_deck,
     set_subdeck_due_date,
