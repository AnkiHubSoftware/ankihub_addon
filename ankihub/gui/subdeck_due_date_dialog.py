"""Dialog for handling expired block exam subdecks."""

from dataclasses import dataclass, field
from datetime import date, timedelta
from typing import Optional

import aqt
from anki.decks import DeckId
from aqt import qconnect
from aqt.qt import QDateEdit, QDialog, QHBoxLayout, QLabel, QPushButton, Qt, QVBoxLayout
from aqt.utils import tooltip

from .. import LOGGER
from ..main.block_exam_subdecks import (
    check_block_exam_subdeck_due_dates,
    get_subdeck_name_without_parent,
    move_subdeck_to_main_deck,
    remove_block_exam_subdeck_config,
    set_subdeck_due_date,
)
from ..settings import BlockExamSubdeckConfig, BlockExamSubdeckConfigOrigin


@dataclass
class _SubdeckDueDateDialogState:
    """State for managing sequential SubdeckDueDate dialogs."""

    queue: list[BlockExamSubdeckConfig] = field(default_factory=list)


_subdeck_due_date_dialog_state = _SubdeckDueDateDialogState()


class SubdeckDueDateDialog(QDialog):
    """Dialog shown when a block exam subdeck's due date is reached."""

    def __init__(self, subdeck_config: BlockExamSubdeckConfig, parent=None):
        super().__init__(parent)
        self.subdeck_config = subdeck_config
        self.subdeck_name = get_subdeck_name_without_parent(subdeck_config.subdeck_id)

        self.setModal(True)
        self.setWindowModality(Qt.WindowModality.ApplicationModal)
        self.setWindowTitle("AnkiHub | Subdecks")
        self.setMinimumWidth(400)
        self.resize(440, 300)

        self._setup_ui()

    def _setup_ui(self):
        """Set up the dialog UI."""
        main_layout = QVBoxLayout(self)
        main_layout.setContentsMargins(28, 28, 28, 28)
        main_layout.setSpacing(12)

        # Title
        title_label = QLabel("Subdeck due date reached")
        title_font = title_label.font()
        title_font.setBold(True)
        title_font.setPointSize(title_font.pointSize() + 2)
        title_label.setFont(title_font)
        main_layout.addWidget(title_label)

        # Main message
        message_text = (
            f"The due date you set for <strong>{self.subdeck_name}</strong> has arrived. "
            "Please choose what you'd like to do next:"
        )
        message_label = QLabel(message_text)
        message_label.setWordWrap(True)
        main_layout.addWidget(message_label)

        # Options list
        options_text = (
            "<strong>• Move to main deck:</strong> Delete the subdeck and move all notes back into the main deck.<br>"
            "<strong>• Keep as is:</strong> Leave the subdeck and notes unchanged.<br>"
            "<strong>• Set new due date:</strong> Pick a new date to be reminded later."
        )
        options_label = QLabel(options_text)
        options_label.setWordWrap(True)
        main_layout.addWidget(options_label)

        # Add stretch to push buttons to bottom
        main_layout.addStretch()

        # Buttons layout
        button_layout = QHBoxLayout()
        button_layout.setSpacing(12)

        # Set new due date button (leftmost)
        self.set_new_date_button = QPushButton("Set new due date")
        qconnect(self.set_new_date_button.clicked, self._on_set_new_due_date)
        button_layout.addWidget(self.set_new_date_button)

        # Keep as is button (middle)
        self.keep_as_is_button = QPushButton("Keep it")
        qconnect(self.keep_as_is_button.clicked, self._on_keep_as_is)
        button_layout.addWidget(self.keep_as_is_button)

        # Move to main deck button (rightmost, primary action)
        self.move_to_main_button = QPushButton("Move to main deck")
        qconnect(self.move_to_main_button.clicked, self._on_move_to_main_deck)
        self.move_to_main_button.setDefault(True)

        has_parents = bool(aqt.mw.col.decks.parents(self.subdeck_config.subdeck_id))
        self.move_to_main_button.setEnabled(has_parents)
        if not has_parents:
            self.move_to_main_button.setToolTip("The deck is already a top-level deck")

        button_layout.addWidget(self.move_to_main_button)

        main_layout.addLayout(button_layout)
        self.adjustSize()

    def _on_move_to_main_deck(self):
        """Handle moving subdeck to main deck."""
        move_subdeck_to_main_deck(self.subdeck_config.subdeck_id)
        tooltip(f"'{self.subdeck_name}' moved to main deck", parent=aqt.mw)
        self.accept()
        aqt.mw.deckBrowser.refresh()

    def _on_keep_as_is(self):
        """Handle keeping subdeck unchanged."""
<<<<<<< HEAD
        set_subdeck_due_date(self.subdeck_config.subdeck_id, None, origin_hint=self.subdeck_config.config_origin)
=======
        set_subdeck_due_date(self.subdeck_config.subdeck_id, None)
>>>>>>> 216c84f9
        self.accept()

    def _on_set_new_due_date(self):
        """Handle setting a new due date."""
        self._show_date_picker()

    def _show_date_picker(self):
        """Show date picker dialog."""
        date_picker_dialog = DatePickerDialog(
            self.subdeck_config.subdeck_id,
            self.subdeck_config.due_date,
            parent=self,
        )
        qconnect(date_picker_dialog.accepted, self.accept)
        date_picker_dialog.show()


class DatePickerDialog(QDialog):
    """Dialog for selecting a new due date."""

    def __init__(
        self,
        subdeck_id: DeckId,
        initial_due_date: Optional[str] = None,
        parent=None,
    ):
        super().__init__(parent)
        self.subdeck_id = subdeck_id
        self.subdeck_name = get_subdeck_name_without_parent(subdeck_id)
        self.initial_due_date = initial_due_date
        self.selected_date: Optional[str] = None

        self.setModal(True)
        self.setWindowModality(Qt.WindowModality.ApplicationModal)
        self.setWindowTitle("AnkiHub | Subdecks")
        self.setMinimumWidth(221)
        self.resize(400, 221)

        self._setup_ui()

    def _setup_ui(self):
        """Set up the date picker dialog UI."""
        main_layout = QVBoxLayout(self)
        main_layout.setContentsMargins(28, 28, 28, 28)
        main_layout.setSpacing(12)

        # Title
        title_label = QLabel("Reschedule due date")
        title_font = title_label.font()
        title_font.setBold(True)
        title_font.setPointSize(title_font.pointSize() + 2)
        title_label.setFont(title_font)
        main_layout.addWidget(title_label)

        # Message
        message_text = f"Pick a new due date for <strong>{self.subdeck_name}</strong>."
        message_label = QLabel(message_text)
        message_label.setWordWrap(True)
        main_layout.addWidget(message_label)
        main_layout.addSpacing(8)

        # Date picker
        date_layout = QVBoxLayout()
        date_label = QLabel("Due date:")
        date_label_font = date_label.font()
        date_label_font.setBold(True)
        date_label.setFont(date_label_font)
        date_layout.addWidget(date_label)

        self.date_input = QDateEdit()
        last_due_date = (
            date.fromisoformat(self.initial_due_date) if self.initial_due_date else date.today() + timedelta(days=1)
        )
        self.date_input.setDate(last_due_date)
        self.date_input.setMinimumDate(date.today())
        self.date_input.setCalendarPopup(True)
        date_layout.addWidget(self.date_input)
        main_layout.addLayout(date_layout)

        # Add stretch to push buttons to bottom
        main_layout.addStretch()

        # Buttons layout
        button_layout = QHBoxLayout()
        button_layout.setSpacing(12)
        button_layout.addStretch()

        # Cancel button
        cancel_button = QPushButton("Cancel")
        qconnect(cancel_button.clicked, self.reject)
        button_layout.addWidget(cancel_button)

        # Confirm button
        confirm_button = QPushButton("Save")
        qconnect(confirm_button.clicked, self._on_confirm)
        confirm_button.setDefault(True)
        button_layout.addWidget(confirm_button)

        main_layout.addLayout(button_layout)

        # Focus on date input
        self.date_input.setFocus()

    def _on_confirm(self):
        """Handle confirming the selected date."""
        selected_date_str = self.date_input.date().toString("yyyy-MM-dd")

        self.selected_date = selected_date_str

<<<<<<< HEAD
        set_subdeck_due_date(self.subdeck_id, selected_date_str, BlockExamSubdeckConfigOrigin.DECK_CONTEXT_MENU)
=======
        set_subdeck_due_date(self.subdeck_id, selected_date_str)
>>>>>>> 216c84f9

        tooltip(f"Due date for <strong>{self.subdeck_name}</strong> updated successfully", parent=aqt.mw)
        self.accept()


def handle_expired_subdeck(subdeck_config: BlockExamSubdeckConfig) -> None:
    """Handle an expired subdeck by showing the due date dialog.

    Args:
        subdeck_config: Configuration of the expired subdeck
    """
    subdeck_id = subdeck_config.subdeck_id
    subdeck = aqt.mw.col.decks.get(subdeck_id, default=False)
    if not subdeck:
        LOGGER.warning("Expired subdeck not found, removing config", subdeck_id=subdeck_config.subdeck_id)
        remove_block_exam_subdeck_config(subdeck_config)
        _show_next_expired_subdeck_dialog()
        return

    dialog = SubdeckDueDateDialog(subdeck_config, parent=aqt.mw)
    qconnect(dialog.finished, _show_next_expired_subdeck_dialog)
    dialog.show()


def _show_next_expired_subdeck_dialog() -> None:
    """Show the next expired subdeck dialog from the queue."""
    if not _subdeck_due_date_dialog_state.queue:
        return

    next_subdeck = _subdeck_due_date_dialog_state.queue.pop(0)
    handle_expired_subdeck(next_subdeck)


def check_and_handle_block_exam_subdeck_due_dates() -> None:
    """Check for expired block exam subdecks and handle each one."""
    expired_subdecks = check_block_exam_subdeck_due_dates()
    if not expired_subdecks:
        return

    _subdeck_due_date_dialog_state.queue = expired_subdecks
    _show_next_expired_subdeck_dialog()<|MERGE_RESOLUTION|>--- conflicted
+++ resolved
@@ -121,11 +121,7 @@
 
     def _on_keep_as_is(self):
         """Handle keeping subdeck unchanged."""
-<<<<<<< HEAD
         set_subdeck_due_date(self.subdeck_config.subdeck_id, None, origin_hint=self.subdeck_config.config_origin)
-=======
-        set_subdeck_due_date(self.subdeck_config.subdeck_id, None)
->>>>>>> 216c84f9
         self.accept()
 
     def _on_set_new_due_date(self):
@@ -235,11 +231,9 @@
 
         self.selected_date = selected_date_str
 
-<<<<<<< HEAD
-        set_subdeck_due_date(self.subdeck_id, selected_date_str, BlockExamSubdeckConfigOrigin.DECK_CONTEXT_MENU)
-=======
-        set_subdeck_due_date(self.subdeck_id, selected_date_str)
->>>>>>> 216c84f9
+        set_subdeck_due_date(
+            self.subdeck_id, selected_date_str, origin_hint=BlockExamSubdeckConfigOrigin.DECK_CONTEXT_MENU
+        )
 
         tooltip(f"Due date for <strong>{self.subdeck_name}</strong> updated successfully", parent=aqt.mw)
         self.accept()
