"""Handles messages sent from JavaScript code which are useful in multiple places
(instead of being specific to a single module)."""

import json
import uuid
from pathlib import Path
from typing import Any, Dict, List, Tuple

import aqt
from anki.consts import QUEUE_TYPE_SUSPENDED
from anki.utils import ids2str
from aqt.browser import Browser
from aqt.gui_hooks import webview_did_receive_js_message
from aqt.utils import openLink, tooltip
from aqt.webview import AnkiWebView
from jinja2 import Template

from ..db import ankihub_db
<<<<<<< HEAD
from ..settings import url_plans_page, url_view_note
from .config_dialog import get_config_dialog_manager
=======
from ..settings import url_view_note
>>>>>>> 883a9993
from .operations.scheduling import suspend_notes, unsuspend_notes

VIEW_NOTE_PYCMD = "ankihub_view_note"
VIEW_NOTE_BUTTON_ID = "ankihub-view-note-button"

OPEN_BROWSER_PYCMD = "ankihub_open_browser"
UNSUSPEND_NOTES_PYCMD = "ankihub_unsuspend_notes"
SUSPEND_NOTES_PYCMD = "ankihub_suspend_notes"
GET_NOTE_SUSPENSION_STATES_PYCMD = "ankihub_get_note_suspension_states"
COPY_TO_CLIPBOARD_PYCMD = "ankihub_copy_to_clipboard"
OPEN_LINK_PYCMD = "ankihub_open_link"
OPEN_CONFIG_PYCMD = "ankihub_open_config"

POST_MESSAGE_TO_ANKIHUB_JS_PATH = (
    Path(__file__).parent / "web/post_message_to_ankihub_js.js"
)


def setup():
    webview_did_receive_js_message.append(_on_js_message)


def _on_js_message(handled: Tuple[bool, Any], message: str, context: Any) -> Any:
    """Handles messages sent from JavaScript code."""
    if message == VIEW_NOTE_PYCMD:
        anki_nid = context.reviewer.card.nid
        ankihub_nid = ankihub_db.ankihub_nid_for_anki_nid(anki_nid)
        view_note_url = f"{url_view_note()}{ankihub_nid}"
        openLink(view_note_url)

        return (True, None)
    elif message.startswith(OPEN_BROWSER_PYCMD):
        kwargs = parse_js_message_kwargs(message)
        ah_nids = kwargs.get("noteIds", [])

        browser: Browser = aqt.dialogs.open("Browser", aqt.mw)

        if ah_nids:
            ah_nids_to_anki_nids = ankihub_db.ankihub_nids_to_anki_nids(ah_nids)
            anki_nids = [
                anki_nid for anki_nid in ah_nids_to_anki_nids.values() if anki_nid
            ]
            search_string = f"nid:{','.join(map(str, anki_nids))}"
            browser.search_for(search_string)

        return (True, None)
    elif message.startswith(SUSPEND_NOTES_PYCMD):
        kwargs = parse_js_message_kwargs(message)
        ah_nids = kwargs.get("noteIds")
        if ah_nids:
            suspend_notes(
                ah_nids,
                on_done=lambda: tooltip("AnkiHub: Note(s) suspended", parent=aqt.mw),
            )

        return (True, None)
    elif message.startswith(UNSUSPEND_NOTES_PYCMD):
        kwargs = parse_js_message_kwargs(message)
        ah_nids = kwargs.get("noteIds")
        if ah_nids:
            unsuspend_notes(
                ah_nids,
                on_done=lambda: tooltip("AnkiHub: Note(s) unsuspended", parent=aqt.mw),
            )
    elif message.startswith(GET_NOTE_SUSPENSION_STATES_PYCMD):
        kwargs = parse_js_message_kwargs(message)
        ah_nids = kwargs.get("noteIds")
        note_suspension_states = _get_note_suspension_states(ah_nids)

        from .reviewer import reviewer_sidebar

        if reviewer_sidebar:
            _post_message_to_ankihub_js(
                message={"noteSuspensionStates": note_suspension_states},
                web=reviewer_sidebar.content_webview,
            )
        return (True, None)
    elif message.startswith(COPY_TO_CLIPBOARD_PYCMD):
        kwargs = parse_js_message_kwargs(message)
        content = kwargs.get("content")
        if content:
            aqt.mw.app.clipboard().setText(content)

        return (True, None)
    elif message.startswith(OPEN_LINK_PYCMD):
        kwargs = parse_js_message_kwargs(message)
        url = kwargs.get("url")
        if url:
            openLink(url)

        return (True, None)
    elif message == OPEN_CONFIG_PYCMD:
        get_config_dialog_manager().open_config()
        return (True, None)

    return handled


def parse_js_message_kwargs(message: str) -> Dict[str, Any]:
    if " " in message:
        _, kwargs_json = message.split(" ", maxsplit=1)
        return json.loads(kwargs_json)
    else:
        return {}


def _post_message_to_ankihub_js(message, web: AnkiWebView) -> None:
    """Posts a message to a message listener on an AnkiHub web page."""
    args = {
        "MESSAGE_JSON": json.dumps(message),
    }
    js = Template(POST_MESSAGE_TO_ANKIHUB_JS_PATH.read_text()).render(args)
    web.eval(js)


def _get_note_suspension_states(ah_nids: List[str]) -> Dict[str, bool]:
    """Returns a mapping of AnkiHub note IDs (as strings) to whether they are suspended or not.
    A note is considered unsuspended if at least one of its cards is unsuspended.
    If the note is not found in Anki, it will be missing from the returned mapping."""
    ah_nids_to_anki_nids = ankihub_db.ankihub_nids_to_anki_nids(
        [uuid.UUID(ah_nid) for ah_nid in ah_nids]
    )
    ah_nids_to_anki_nids = {
        ah_nid: anki_nid
        for ah_nid, anki_nid in ah_nids_to_anki_nids.items()
        if anki_nid
    }
    if not ah_nids_to_anki_nids:
        return {}

    unsuspended_anki_nids = set(
        aqt.mw.col.db.list(
            f"""
            SELECT DISTINCT nid FROM cards
            WHERE nid IN {ids2str(ah_nids_to_anki_nids.values())} AND queue != {QUEUE_TYPE_SUSPENDED}
            """
        )
    )
    return {
        str(ah_nid): anki_nid not in unsuspended_anki_nids
        for ah_nid, anki_nid in ah_nids_to_anki_nids.items()
    }<|MERGE_RESOLUTION|>--- conflicted
+++ resolved
@@ -16,12 +16,8 @@
 from jinja2 import Template
 
 from ..db import ankihub_db
-<<<<<<< HEAD
-from ..settings import url_plans_page, url_view_note
+from ..settings import url_view_note
 from .config_dialog import get_config_dialog_manager
-=======
-from ..settings import url_view_note
->>>>>>> 883a9993
 from .operations.scheduling import suspend_notes, unsuspend_notes
 
 VIEW_NOTE_PYCMD = "ankihub_view_note"
