--- conflicted
+++ resolved
@@ -60,15 +60,12 @@
 
     def _setup_ui(self) -> None:
         self.setWindowTitle("AnkiHub | Configure deleted notes")
-<<<<<<< HEAD
-=======
 
         self.new_feature_label = QLabel(
             "🌟 <b>New Feature!</b> Notes can now be deleted from AnkiHub.<br>"
             'Deck maintainers may approve suggestions to "delete notes",<br>'
             "providing learners with the most concise and high quality decks."
         )
->>>>>>> 629d2676
 
         self.top_label = QLabel(
             "When AnkiHub deletes notes that I have no review history with, they<br>"
