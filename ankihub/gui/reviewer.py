"""Modifies Anki's reviewer UI (aqt.reviewer)."""

import uuid
from enum import Enum
from textwrap import dedent
from typing import Any, Callable, Dict, List, Optional, Set, Tuple

import aqt
import aqt.webview
from anki.cards import Card
from anki.notes import Note
from aqt import QTimer, colors, qconnect
from aqt.gui_hooks import (
    reviewer_did_show_answer,
    reviewer_did_show_question,
    reviewer_will_end,
    webview_did_receive_js_message,
    webview_will_set_content,
)
from aqt.reviewer import Reviewer
from aqt.theme import theme_manager
from aqt.utils import openLink
from aqt.webview import AnkiWebPage, WebContent

from .. import LOGGER
from ..db import ankihub_db
from ..gui.menu import AnkiHubLogin
from ..gui.webview import AuthenticationRequestInterceptor, CustomWebPage  # noqa: F401
<<<<<<< HEAD
from ..main.utils import Resource, mh_tag_to_resource
from ..settings import config, url_login
from .js_message_handling import (
    ANKIHUB_UPSELL,
    VIEW_NOTE_PYCMD,
    parse_js_message_kwargs,
)
=======
from ..main.utils import mh_tag_to_resource_title_and_slug
from ..settings import config, url_login, url_mh_integrations_preview
from .js_message_handling import VIEW_NOTE_PYCMD, parse_js_message_kwargs
>>>>>>> 883a9993
from .utils import get_ah_did_of_deck_or_ancestor_deck, using_qt5
from .web.templates import (
    get_empty_state_html,
    get_header_webview_html,
    get_remove_anking_button_js,
    get_reviewer_buttons_js,
)

VIEW_NOTE_BUTTON_ID = "ankihub-view-note-button"

INVALID_AUTH_TOKEN_PYCMD = "ankihub_invalid_auth_token"
REVIEWER_BUTTON_TOGGLED_PYCMD = "ankihub_reviewer_button_toggled"
CLOSE_SIDEBAR_PYCMD = "ankihub_close_sidebar"
LOAD_URL_IN_SIDEBAR_PYCMD = "ankihub_load_url_in_sidebar"
OPEN_SIDEBAR_CONTENT_IN_BROWSER_PYCMD = "ankihub_open_sidebar_content_in_browser"


class SidebarPageType(Enum):
    BOARDS_AND_BEYOND = "b&b"
    FIRST_AID = "fa4"
    CHATBOT = "chatbot"


PAGE_TYPE_TO_DISPLAY_NAME = {
    SidebarPageType.BOARDS_AND_BEYOND: "Boards & Beyond Viewer",
    SidebarPageType.FIRST_AID: "First Aid Viewer",
    SidebarPageType.CHATBOT: "Welcome to AnkiHub AI!",
}


class ResourceType(Enum):
    BOARDS_AND_BEYOND = "b&b"
    FIRST_AID = "fa4"


RESOURCE_TYPE_TO_TAG_PART = {
    ResourceType.BOARDS_AND_BEYOND: "#b&b",
    ResourceType.FIRST_AID: "#firstaid",
}


class ReviewerSidebar:
    def __init__(self, reviewer: Reviewer):
        self.reviewer = reviewer
        self.splitter: Optional[aqt.QSplitter] = None
        self.container: Optional[aqt.QWidget] = None
        self.content_webview: Optional[aqt.webview.AnkiWebView] = None
        self.header_webview: Optional[aqt.webview.AnkiWebView] = None
        self.resources: List[Resource] = None
        self.page_type: Optional[SidebarPageType] = None
        self.original_mw_min_width = aqt.mw.minimumWidth()
        self.on_auth_failure_hook: Callable = None
        self.content_pages: Dict[SidebarPageType, aqt.webview.QWebEnginePage] = {}
        self.content_urls: Dict[SidebarPageType, Optional[str]] = {}
        self.empty_state_pages: dict[SidebarPageType, aqt.webview.QWebEnginePage] = {}

        self._setup_ui()

    def _setup_ui(self):
        parent_widget = self.reviewer.mw

        if parent_widget is None:
            raise ValueError(
                "Reviewer does not have a parent widget to hold the splitter."
            )

        self.splitter = aqt.QSplitter()
        self.container = aqt.QWidget()
        container_layout = aqt.QVBoxLayout()
        container_layout.setContentsMargins(0, 0, 0, 0)
        container_layout.setSpacing(0)
        self.container.setLayout(container_layout)

        self.header_webview = aqt.webview.AnkiWebView()
        self.header_webview.setSizePolicy(
            aqt.QSizePolicy(
                aqt.QSizePolicy.Policy.Expanding, aqt.QSizePolicy.Policy.Fixed
            )
        )

        # Create a QWebEngineProfile with persistent storage
        self.profile = aqt.QWebEngineProfile("AnkiHubProfile", parent_widget)
        self.profile.setHttpUserAgent(
            "Mozilla/5.0 (Windows NT 10.0; Win64; x64) Chrome/91.0.4472.124 Safari/537.36"
        )

        self.content_webview = aqt.webview.AnkiWebView()
        self.content_webview.setMinimumWidth(self.original_mw_min_width)

        self.update_header_button_timer = QTimer(self.content_webview)
        qconnect(
            self.update_header_button_timer.timeout, self._update_header_button_state
        )
        self.update_header_button_timer.start(200)

        self.interceptor = AuthenticationRequestInterceptor(self.content_webview)
        for page_type in SidebarPageType:
            self.content_pages[page_type] = CustomWebPage(
                self.profile, self.content_webview._onBridgeCmd
            )
            self.content_pages[page_type].profile().setUrlRequestInterceptor(
                self.interceptor
            )
            self.content_urls[page_type] = None

        for page in self.content_pages.values():
            # Prevent white flicker on dark mode
            page.setBackgroundColor(theme_manager.qcolor(colors.CANVAS))

            aqt.qconnect(page.loadFinished, self._on_content_page_loaded)

        # Prepare empty state page for each resource type to prevent flickering
        for page_type in SidebarPageType:
            page = AnkiWebPage(self.content_webview._onBridgeCmd)

            # Prevent white flicker on dark mode
            page.setBackgroundColor(theme_manager.qcolor(colors.CANVAS))

            html = get_empty_state_html(
                theme=_ankihub_theme(),
                resource_type=page_type.value,
            )
            page.setHtml(html)

            self.empty_state_pages[page_type] = page

        self.content_webview.setPage(list(self.empty_state_pages.values())[0])

        container_layout.addWidget(self.header_webview)
        container_layout.addWidget(self.content_webview)
        self.header_webview.adjustSize()
        self.container.hide()

        layout = parent_widget.layout()
        if layout is None:
            layout = aqt.QVBoxLayout(parent_widget)
            parent_widget.setLayout(layout)

        layout.addWidget(self.splitter)
        self.splitter.setSizePolicy(
            aqt.QSizePolicy(
                aqt.QSizePolicy.Policy.Expanding, aqt.QSizePolicy.Policy.Expanding
            )
        )

        widget = self.reviewer.web
        # For compatibility with other add-ons that add a sidebar too (e.g. AMBOSS)
        if isinstance(self.reviewer.web.parentWidget(), aqt.QSplitter):
            widget = self.reviewer.web.parentWidget()
        widget_index = parent_widget.mainLayout.indexOf(widget)
        parent_widget.mainLayout.removeWidget(widget)
        self.splitter.addWidget(widget)
        self.splitter.addWidget(self.container)
        self.splitter.setCollapsible(0, False)
        self.splitter.setCollapsible(1, False)
        self.splitter.setSizes([10000, 10000])

        parent_widget.mainLayout.insertWidget(widget_index, self.splitter)

    def show_resource_tabs(
        self, page_type: SidebarPageType, resources: List[Resource]
    ) -> None:
        self.page_type = page_type
        self.resources = resources

        if not self.resources:
            self.set_content_url(None)
        else:
            self.set_content_url(self.resources[0].url)

        self._update_header_webview()

    def show_chatbot(self, ah_nid: Optional[uuid.UUID]) -> None:
        self.page_type = SidebarPageType.CHATBOT
        self.resources = []

        # The web app handles the case when ah_nid is None and shows the "note not found" screen.
        url = f"{config.app_url}/ai/chatbot/{ah_nid}/?is_on_anki=true"
        self.set_content_url(url)

        self._update_header_webview()

    def _update_header_button_state(self):
        if not self.resources:
            return

        # We only want to enable the "Open in Browser" button if the content is not hosted on AnkiHub.
        enable_open_in_browser_button = not self.get_content_url().startswith(
            config.app_url
        )
        self.header_webview.eval(
            f"setOpenInBrowserButtonState({'true' if enable_open_in_browser_button else 'false'});"
        )

    def _update_header_webview(self):
        html = get_header_webview_html(
            self.resources,
            self.content_urls[self.page_type],
            f"{PAGE_TYPE_TO_DISPLAY_NAME[self.page_type]}",
            _ankihub_theme(),
        )

        # The height of the header depends on whether there is an active tab or not.
        # Using adjustHeight wouldn't work here, because it can only make the height bigger, not smaller.
        if not self.resources:
            self.header_webview.setFixedHeight(44)
        else:
            self.header_webview.setFixedHeight(88)

        self.header_webview.setHtml(html)

    def open_sidebar(self) -> bool:
        """Opens the sidebar if it's not already open.
        Handles authentication failures by displaying the login screen.
        Returns True if the sidebar is open or was opened successfully, False otherwise.
        """
        if not config.token():
            self._handle_auth_failure()
            return False

        if not self.is_sidebar_open():
            self.container.show()
            aqt.mw.setMinimumWidth(self.original_mw_min_width * 2)

        return True

    def get_page_type(self) -> Optional[SidebarPageType]:
        return self.page_type

    def is_sidebar_open(self) -> bool:
        return self.container.isVisible()

    def close_sidebar(self) -> None:
        self.container.hide()
        aqt.mw.setMinimumWidth(self.original_mw_min_width)

    def clear_states(self) -> None:
        self.resources = None
        self.page_type = None

    def get_content_url(self) -> Optional[str]:
        return self.content_webview.url().toString()

    def set_content_url(self, url: Optional[str]) -> None:
        if not self.content_webview:
            return

        self._update_content_webview_theme()

        if url:
            content_page = self.content_pages[self.page_type]

            if url != self.content_urls[self.page_type]:
                content_page.setUrl(aqt.QUrl(url))
                self.content_urls[self.page_type] = url

            if self.content_webview.page() != content_page:
                self.content_webview.setPage(content_page)
        else:
            self.content_webview.setPage(self.empty_state_pages[self.page_type])

    def _update_content_webview_theme(self):
        self.content_webview.eval(
            f"localStorage.setItem('theme', '{_ankihub_theme()}');"
        )

    def _on_content_page_loaded(self, ok: bool) -> None:
        if url_login() in self.content_webview.url().toString():
            self._handle_auth_failure()
            return

        if ok:
            return

        def check_auth_failure_callback(value: str) -> None:
            if value.strip().endswith("Invalid token"):
                self._handle_auth_failure()
            else:
                LOGGER.error("Failed to load page.")

        self.content_webview.evalWithCallback(
            "document.body.innerHTML", check_auth_failure_callback
        )

    def set_on_auth_failure_hook(self, hook: Callable) -> None:
        self.on_auth_failure_hook = hook

    def _handle_auth_failure(self) -> None:
        if self.on_auth_failure_hook:
            self.on_auth_failure_hook()


reviewer_sidebar: Optional[ReviewerSidebar] = None


def setup():
    """Sets up the AnkiHub AI chatbot. Adds the "View on AnkiHub" button to the reviewer toolbar."""
    reviewer_did_show_question.append(_add_or_refresh_view_note_button)

    if not using_qt5():
        webview_will_set_content.append(_inject_ankihub_features_and_setup_sidebar)
        reviewer_did_show_question.append(_notify_ankihub_ai_of_card_change)
        reviewer_did_show_question.append(_notify_reviewer_buttons_of_card_change)
        reviewer_did_show_question.append(_notify_resource_tabs_of_card_change)
        reviewer_did_show_question.append(_remove_anking_button)
        reviewer_did_show_answer.append(_remove_anking_button)

    webview_did_receive_js_message.append(_on_js_message)
    reviewer_will_end.append(_close_sidebar_and_clear_states_if_exists)


def _add_or_refresh_view_note_button(card: Card) -> None:
    """Adds the "View on AnkiHub" button to the reviewer toolbar if it doesn't exist yet,
    or refreshes it if it does exist already."""

    if (
        not aqt.mw.reviewer
        or not aqt.mw.reviewer.bottom
        or not aqt.mw.reviewer.bottom.web
    ):
        return

    html = dedent(
        f"""
        <button id="{VIEW_NOTE_BUTTON_ID}">
            View on AnkiHub
        </button>

        <style>
            #{VIEW_NOTE_BUTTON_ID} {{
                position: absolute;
            }}

            #{VIEW_NOTE_BUTTON_ID}:disabled {{
                color: gray;
                cursor: not-allowed;
                pointer-events: none;
            }}

            /* to not overlap with the answer buttons */
            @media(max-width: 900px) {{
                #{VIEW_NOTE_BUTTON_ID} {{
                    display: none;
                }}
            }}
        </style>
        """
    ).replace(
        "\n", " "
    )  # remove newlines to make insertAdjacentHTML work

    ankihub_nid = ankihub_db.ankihub_nid_for_anki_nid(card.nid)
    js = dedent(
        f"""
        (function() {{
        if (document.querySelector("#{VIEW_NOTE_BUTTON_ID}") === null) {{
            document.querySelector("#innertable td").insertAdjacentHTML("beforeend", '{html}');
            let button = document.querySelector("#{VIEW_NOTE_BUTTON_ID}");
            button.addEventListener("click", () => {{ pycmd('{VIEW_NOTE_PYCMD}') }})
        }}

        let button = document.querySelector("#{VIEW_NOTE_BUTTON_ID}");
        button.disabled = {"true" if ankihub_nid is None else "false"};
        }})()
        """
    )

    aqt.mw.reviewer.bottom.web.eval(js)


def _inject_ankihub_features_and_setup_sidebar(
    web_content: WebContent, context
) -> None:
    if not isinstance(context, Reviewer):
        return

    reviewer_button_js = get_reviewer_buttons_js(
        theme=_ankihub_theme(),
        enabled_buttons=_get_enabled_buttons_list(),
    )
    web_content.body += f"<script>{reviewer_button_js}</script>"

    global reviewer_sidebar
    if not reviewer_sidebar:
        reviewer_sidebar = ReviewerSidebar(context)
        aqt.mw.reviewer.sidebar = reviewer_sidebar  # type: ignore[attr-defined]
        reviewer_sidebar.set_on_auth_failure_hook(_handle_auth_failure)


def _get_enabled_buttons_list() -> List[str]:
    result = []

    feature_flags = config.get_feature_flags()

    if feature_flags.get("chatbot"):
        if config.public_config.get("ankihub_ai_chatbot"):
            result.append("chatbot")

    if feature_flags.get("mh_integration"):
        if _get_enabled_steps_for_resource_type(ResourceType.BOARDS_AND_BEYOND):
            result.append("b&b")
        if _get_enabled_steps_for_resource_type(ResourceType.FIRST_AID):
            result.append("fa4")

    return result


def _related_ah_deck_has_note_embeddings(note: Note) -> bool:
    ah_did_of_note = ankihub_db.ankihub_did_for_anki_nid(note.id)
    ah_dids_of_note_type = ankihub_db.ankihub_dids_for_note_type(note.mid)
    ah_did_of_deck = get_ah_did_of_deck_or_ancestor_deck(
        aqt.mw.col.decks.current()["id"]
    )
    ah_dids = {ah_did_of_note, ah_did_of_deck, *ah_dids_of_note_type} - {None}
    return any(
        (
            (deck_config := config.deck_config(ah_did))
            and deck_config.has_note_embeddings
        )
        for ah_did in ah_dids
    )


def _ankihub_theme() -> str:
    """Returns the theme that AnkiHub should use based on the current Anki theme."""
    return "dark" if theme_manager.night_mode else "light"


def _notify_ankihub_ai_of_card_change(card: Card) -> None:
    feature_flags = config.get_feature_flags()
    if not feature_flags.get("chatbot", False):
        return

    if (
        reviewer_sidebar
        and reviewer_sidebar.is_sidebar_open()
        and reviewer_sidebar.get_page_type() == SidebarPageType.CHATBOT
    ):
        _show_chatbot_for_current_card(card)


def _show_chatbot_for_current_card(card: Card) -> None:
    ah_nid = ankihub_db.ankihub_nid_for_anki_nid(card.nid)
    reviewer_sidebar.show_chatbot(ah_nid)


def _remove_anking_button(_: Card) -> None:
    """Removes the AnKing button (provided by the AnKing note types) from the webview if it exists.
    This is necessary because it overlaps with the AnkiHub AI chatbot button."""
    feature_flags = config.get_feature_flags()
    if not (feature_flags.get("mh_integration") or feature_flags.get("chatbot")):
        return

    js = get_remove_anking_button_js()
    aqt.mw.reviewer.web.eval(js)


def _wrap_with_reviewer_buttons_check(js: str) -> str:
    """Wraps the given JavaScript code to only run if the ankihubReviewerButtons object is defined."""
    return f"if (typeof ankihubReviewerButtons !== 'undefined') {{ {js} }}"


def _close_sidebar_and_clear_states_if_exists():
    if reviewer_sidebar:
        reviewer_sidebar.close_sidebar()
        reviewer_sidebar.clear_states()


def _notify_resource_tabs_of_card_change(_: Card) -> None:
    if (
        reviewer_sidebar
        and reviewer_sidebar.is_sidebar_open()
        and reviewer_sidebar.get_page_type() != SidebarPageType.CHATBOT
    ):
        page_type = reviewer_sidebar.get_page_type()
        resource_type = ResourceType(page_type.value)
        _show_resources_for_current_card(resource_type)


def _is_anking_deck(card: Card) -> bool:
    return ankihub_db.ankihub_did_for_anki_nid(card.note().id) == config.anking_deck_id


def _notify_reviewer_buttons_of_card_change(card: Card) -> None:
    note = card.note()
    bb_count = len(_get_resources(note.tags, ResourceType.BOARDS_AND_BEYOND))
    fa_count = len(_get_resources(note.tags, ResourceType.FIRST_AID))

    is_anking_deck = _is_anking_deck(aqt.mw.reviewer.card)
    show_chatbot = _related_ah_deck_has_note_embeddings(card.note())
    js = _wrap_with_reviewer_buttons_check(
        f"""
        ankihubReviewerButtons.updateButtons(
            {bb_count},
            {fa_count},
            {'true' if show_chatbot else 'false'},
            {'true' if is_anking_deck else 'false'},
        );
        """
    )
    aqt.mw.reviewer.web.eval(js)


def _show_resources_for_current_card(resource_type: ResourceType) -> None:
    tags = aqt.mw.reviewer.card.note().tags
    resources = _get_resources(tags, resource_type)
    page_type = SidebarPageType(resource_type.value)
    reviewer_sidebar.show_resource_tabs(page_type, resources)


def _get_resources(tags: List[str], resource_type: ResourceType) -> List[Resource]:
    resource_tags = _get_resource_tags(tags, resource_type)
    result = {
        resource
        for tag in resource_tags
        if (
            (resource := mh_tag_to_resource(tag)).usmle_step
            in _get_enabled_steps_for_resource_type(resource_type)
        )
    }
    return list(sorted(result, key=lambda x: x.title))


def _get_enabled_steps_for_resource_type(resource_type: ResourceType) -> Set[int]:
    resource_type_to_config_key_prefix = {
        ResourceType.BOARDS_AND_BEYOND: "boards_and_beyond",
        ResourceType.FIRST_AID: "first_aid_forward",
    }
    config_key_prefix = resource_type_to_config_key_prefix[resource_type]
    return {
        step
        for step in [1, 2]
        if config.public_config.get(f"{config_key_prefix}_step_{step}")
    }


def _get_resource_tags(tags: List[str], resource_type: ResourceType) -> Set[str]:
    """Get all (v12) tags matching a specific resource type."""
    search_pattern = f"v12::{RESOURCE_TYPE_TO_TAG_PART[resource_type]}".lower()
    return {tag for tag in tags if search_pattern in tag.lower()}


def _on_js_message(handled: Tuple[bool, Any], message: str, context: Any) -> Any:
    """Handles messages sent from JavaScript code."""
    if message == INVALID_AUTH_TOKEN_PYCMD:
        _handle_auth_failure()

        return True, None
    elif message.startswith(REVIEWER_BUTTON_TOGGLED_PYCMD):
        assert isinstance(context, Reviewer), context
        kwargs = parse_js_message_kwargs(message)
        button_name = kwargs.get("buttonName")
        is_active = kwargs.get("isActive")

        if button_name == "chatbot":
            if is_active:
                if reviewer_sidebar.open_sidebar():
                    _show_chatbot_for_current_card(context.card)
            else:
                reviewer_sidebar.close_sidebar()
        else:
            if is_active:
                if reviewer_sidebar.open_sidebar():
                    resource_type = ResourceType(button_name)
                    _show_resources_for_current_card(resource_type)
            else:
                reviewer_sidebar.close_sidebar()

        return True, None
    elif message == CLOSE_SIDEBAR_PYCMD:
        reviewer_sidebar.close_sidebar()

        js = _wrap_with_reviewer_buttons_check(
            "ankihubReviewerButtons.unselectAllButtons()"
        )
        aqt.mw.reviewer.web.eval(js)

        return True, None
    elif message.startswith(LOAD_URL_IN_SIDEBAR_PYCMD):
        kwargs = parse_js_message_kwargs(message)
        reviewer_sidebar.set_content_url(kwargs["url"])

        return True, None
    elif message == OPEN_SIDEBAR_CONTENT_IN_BROWSER_PYCMD:
        url = reviewer_sidebar.get_content_url()
        if url:
            openLink(url)

        return True, None

    return handled


def _handle_auth_failure():
    if reviewer_sidebar:
        reviewer_sidebar.close_sidebar()

    js = _wrap_with_reviewer_buttons_check(
        "ankihubReviewerButtons.unselectAllButtons()"
    )
    aqt.mw.reviewer.web.eval(js)

    AnkiHubLogin.display_login()<|MERGE_RESOLUTION|>--- conflicted
+++ resolved
@@ -26,19 +26,9 @@
 from ..db import ankihub_db
 from ..gui.menu import AnkiHubLogin
 from ..gui.webview import AuthenticationRequestInterceptor, CustomWebPage  # noqa: F401
-<<<<<<< HEAD
 from ..main.utils import Resource, mh_tag_to_resource
 from ..settings import config, url_login
-from .js_message_handling import (
-    ANKIHUB_UPSELL,
-    VIEW_NOTE_PYCMD,
-    parse_js_message_kwargs,
-)
-=======
-from ..main.utils import mh_tag_to_resource_title_and_slug
-from ..settings import config, url_login, url_mh_integrations_preview
 from .js_message_handling import VIEW_NOTE_PYCMD, parse_js_message_kwargs
->>>>>>> 883a9993
 from .utils import get_ah_did_of_deck_or_ancestor_deck, using_qt5
 from .web.templates import (
     get_empty_state_html,
