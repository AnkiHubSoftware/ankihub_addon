--- conflicted
+++ resolved
@@ -121,11 +121,8 @@
         "KNOX_TOKEN": config.token(),
         "APP_URL": config.app_url,
         "ENDPOINT_PATH": "ai/chatbot",
-<<<<<<< HEAD
+        "QUERY_PARAMETERS": "is_on_anki=true",
         "THEME": _ankihub_theme(),
-=======
-        "QUERY_PARAMETERS": "is_on_anki=true",
->>>>>>> 5f5b58f2
     }
     js = Template(ANKIHUB_AI_JS_PATH.read_text()).render(template_vars)
 
