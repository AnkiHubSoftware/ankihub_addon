"""Modifies Anki's reviewer UI (aqt.reviewer)."""

from pathlib import Path
from textwrap import dedent
from typing import Any, Tuple

import aqt
from anki.cards import Card
from aqt.gui_hooks import (
    reviewer_did_show_question,
    webview_did_receive_js_message,
    webview_will_set_content,
)
from aqt.reviewer import Reviewer, ReviewerBottomBar
from aqt.utils import openLink
from aqt.webview import WebContent
from jinja2 import Template

from ..db import ankihub_db
from ..feature_flags import feature_flags
from ..gui.menu import AnkiHubLogin
from ..settings import ANKING_DECK_ID, config, url_view_note

VIEW_NOTE_PYCMD = "ankihub_view_note"
VIEW_NOTE_BUTTON_ID = "ankihub-view-note-button"

ANKIHUB_AI_JS_PATH = Path(__file__).parent / "web/ankihub_ai.js"
ANKIHUB_AI_INVALID_AUTH_TOKEN = "ankihub_ai_invalid_auth_token"


def setup():
    """Adds the "View on AnkiHub" button to the reviewer toolbar."""
    reviewer_did_show_question.append(_add_or_refresh_view_note_button)

    webview_will_set_content.append(_add_ankihub_ai_js_to_reviewer_web_content)
    reviewer_did_show_question.append(_notify_ankihub_ai_of_card_change)
<<<<<<< HEAD
    config.token_change_hook.append(_set_token_for_ankihub_ai_js)
=======
>>>>>>> 9c415640

    webview_did_receive_js_message.append(_on_js_message)


def _add_or_refresh_view_note_button(card: Card) -> None:
    """Adds the "View on AnkiHub" button to the reviewer toolbar if it doesn't exist yet,
    or refreshes it if it does exist already."""

    if (
        not aqt.mw.reviewer
        or not aqt.mw.reviewer.bottom
        or not aqt.mw.reviewer.bottom.web
    ):
        return

    html = dedent(
        f"""
        <button id="{VIEW_NOTE_BUTTON_ID}">
            View on AnkiHub
        </button>

        <style>
            #{VIEW_NOTE_BUTTON_ID} {{
                position: absolute;
            }}

            #{VIEW_NOTE_BUTTON_ID}:disabled {{
                color: gray;
                cursor: not-allowed;
                pointer-events: none;
            }}

            /* to not overlap with the answer buttons */
            @media(max-width: 900px) {{
                #{VIEW_NOTE_BUTTON_ID} {{
                    display: none;
                }}
            }}
        </style>
        """
    ).replace(
        "\n", " "
    )  # remove newlines to make insertAdjacentHTML work

    ankihub_nid = ankihub_db.ankihub_nid_for_anki_nid(card.nid)
    js = dedent(
        f"""
        (function() {{
        if (document.querySelector("#{VIEW_NOTE_BUTTON_ID}") === null) {{
            document.querySelector("#innertable td").insertAdjacentHTML("beforeend", '{html}');
            let button = document.querySelector("#{VIEW_NOTE_BUTTON_ID}");
            button.addEventListener("click", () => {{ pycmd('{VIEW_NOTE_PYCMD}') }})
        }}

        let button = document.querySelector("#{VIEW_NOTE_BUTTON_ID}");
        button.disabled = {"true" if ankihub_nid is None else "false"};
        }})()
        """
    )

    aqt.mw.reviewer.bottom.web.eval(js)


def _add_ankihub_ai_js_to_reviewer_web_content(web_content: WebContent, context):
    """Injects the AnkiHub AI JavaScript into the reviewer web content."""

    if not isinstance(context, Reviewer):
        return

    if not feature_flags.chatbot:
        return

    reviewer: Reviewer = context
    if not ankihub_db.ankihub_did_for_anki_nid(reviewer.card.nid) == ANKING_DECK_ID:
        # Only show the AI chatbot for cards in the AnKing deck
        return

    template_vars = {
        "KNOX_TOKEN": config.token(),
        "APP_URL": config.app_url,
        "ENDPOINT_PATH": "ai/chatbot",
    }
    js = Template(ANKIHUB_AI_JS_PATH.read_text()).render(template_vars)

    web_content.body += f"<script>{js}</script>"


def _notify_ankihub_ai_of_card_change(card: Card) -> None:
    if not feature_flags.chatbot:
        return

<<<<<<< HEAD
    ah_nid = ankihub_db.ankihub_nid_for_anki_nid(aqt.mw.reviewer.card.nid)
=======
    ah_nid = ankihub_db.ankihub_nid_for_anki_nid(card.id)
>>>>>>> 9c415640
    js = f"ankihubAI.cardChanged('{ah_nid}')"
    aqt.mw.reviewer.web.eval(js)


<<<<<<< HEAD
def _set_token_for_ankihub_ai_js() -> None:
    if not feature_flags.chatbot:
        return

    js = f"ankihubAI.setToken('{config.token()}')"
    aqt.mw.reviewer.web.eval(js)


=======
>>>>>>> 9c415640
def _on_js_message(handled: Tuple[bool, Any], message: str, context: Any) -> Any:
    """Handles the "View on AnkiHub" button click by opening the AnkiHub note in the browser."""
    if message == VIEW_NOTE_PYCMD:
        assert isinstance(context, ReviewerBottomBar)
        anki_nid = context.reviewer.card.nid
        ankihub_nid = ankihub_db.ankihub_nid_for_anki_nid(anki_nid)
        view_note_url = f"{url_view_note()}{ankihub_nid}"
        openLink(view_note_url)

        return (True, None)
    elif message == ANKIHUB_AI_INVALID_AUTH_TOKEN:
        assert isinstance(context, Reviewer)
        AnkiHubLogin.display_login()

        return (True, None)

    return handled<|MERGE_RESOLUTION|>--- conflicted
+++ resolved
@@ -34,10 +34,7 @@
 
     webview_will_set_content.append(_add_ankihub_ai_js_to_reviewer_web_content)
     reviewer_did_show_question.append(_notify_ankihub_ai_of_card_change)
-<<<<<<< HEAD
     config.token_change_hook.append(_set_token_for_ankihub_ai_js)
-=======
->>>>>>> 9c415640
 
     webview_did_receive_js_message.append(_on_js_message)
 
@@ -115,10 +112,11 @@
         # Only show the AI chatbot for cards in the AnKing deck
         return
 
+    ah_nid = ankihub_db.ankihub_nid_for_anki_nid(context.card.nid)
     template_vars = {
         "KNOX_TOKEN": config.token(),
         "APP_URL": config.app_url,
-        "ENDPOINT_PATH": "ai/chatbot",
+        "ENDPOINT_PATH": f"ai/chatbot/{ah_nid}",
     }
     js = Template(ANKIHUB_AI_JS_PATH.read_text()).render(template_vars)
 
@@ -129,16 +127,11 @@
     if not feature_flags.chatbot:
         return
 
-<<<<<<< HEAD
-    ah_nid = ankihub_db.ankihub_nid_for_anki_nid(aqt.mw.reviewer.card.nid)
-=======
     ah_nid = ankihub_db.ankihub_nid_for_anki_nid(card.id)
->>>>>>> 9c415640
     js = f"ankihubAI.cardChanged('{ah_nid}')"
     aqt.mw.reviewer.web.eval(js)
 
 
-<<<<<<< HEAD
 def _set_token_for_ankihub_ai_js() -> None:
     if not feature_flags.chatbot:
         return
@@ -147,8 +140,6 @@
     aqt.mw.reviewer.web.eval(js)
 
 
-=======
->>>>>>> 9c415640
 def _on_js_message(handled: Tuple[bool, Any], message: str, context: Any) -> Any:
     """Handles the "View on AnkiHub" button click by opening the AnkiHub note in the browser."""
     if message == VIEW_NOTE_PYCMD:
