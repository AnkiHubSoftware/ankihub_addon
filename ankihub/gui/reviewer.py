--- conflicted
+++ resolved
@@ -28,17 +28,8 @@
 from ..gui.menu import AnkiHubLogin
 from ..gui.webview import AuthenticationRequestInterceptor, CustomWebPage  # noqa: F401
 from ..main.utils import mh_tag_to_resource_title_and_slug
-<<<<<<< HEAD
-from ..settings import config, url_mh_integrations_preview
+from ..settings import config, url_login, url_mh_integrations_preview
 from .js_message_handling import VIEW_NOTE_PYCMD, parse_js_message_kwargs
-=======
-from ..settings import config, url_login, url_mh_integrations_preview
-from .js_message_handling import (
-    ANKIHUB_UPSELL,
-    VIEW_NOTE_PYCMD,
-    parse_js_message_kwargs,
-)
->>>>>>> 95c85c7d
 from .utils import get_ah_did_of_deck_or_ancestor_deck, using_qt5
 from .web.templates import (
     get_empty_state_html,
