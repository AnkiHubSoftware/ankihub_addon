"""Modifies Anki's reviewer UI (aqt.reviewer)."""

import json
from pathlib import Path
from textwrap import dedent
<<<<<<< HEAD
from typing import Any, Dict, Tuple
=======
from typing import Any, List, Tuple
>>>>>>> 5f5b58f2

import aqt
from anki.cards import Card
from aqt.browser import Browser
from aqt.gui_hooks import (
    reviewer_did_show_question,
    webview_did_receive_js_message,
    webview_will_set_content,
)
from aqt.reviewer import Reviewer, ReviewerBottomBar
from aqt.utils import openLink
from aqt.webview import WebContent
from jinja2 import Template

from ..db import ankihub_db
from ..feature_flags import feature_flags
from ..gui.menu import AnkiHubLogin
from ..settings import ANKING_DECK_ID, config, url_view_note
from .operations.scheduling import suspend_notes, unsuspend_notes

VIEW_NOTE_PYCMD = "ankihub_view_note"
VIEW_NOTE_BUTTON_ID = "ankihub-view-note-button"

ANKIHUB_AI_JS_PATH = Path(__file__).parent / "web/ankihub_ai.js"
AI_INVALID_AUTH_TOKEN_PYCMD = "ankihub_ai_invalid_auth_token"

OPEN_BROWSER_PYCMD = "ankihub_open_browser"
<<<<<<< HEAD
UNSUSPEND_NOTES_PYCMD = "ankihub_unsuspend_notes"
SUSPEND_NOTES_PYCMD = "ankihub_suspend_notes"
=======
>>>>>>> 5f5b58f2


def setup():
    """Adds the "View on AnkiHub" button to the reviewer toolbar."""
    reviewer_did_show_question.append(_add_or_refresh_view_note_button)

    webview_will_set_content.append(_add_ankihub_ai_js_to_reviewer_web_content)
    reviewer_did_show_question.append(_notify_ankihub_ai_of_card_change)
    config.token_change_hook.append(_set_token_for_ankihub_ai_js)

    webview_did_receive_js_message.append(_on_js_message)


def _add_or_refresh_view_note_button(card: Card) -> None:
    """Adds the "View on AnkiHub" button to the reviewer toolbar if it doesn't exist yet,
    or refreshes it if it does exist already."""

    if (
        not aqt.mw.reviewer
        or not aqt.mw.reviewer.bottom
        or not aqt.mw.reviewer.bottom.web
    ):
        return

    html = dedent(
        f"""
        <button id="{VIEW_NOTE_BUTTON_ID}">
            View on AnkiHub
        </button>

        <style>
            #{VIEW_NOTE_BUTTON_ID} {{
                position: absolute;
            }}

            #{VIEW_NOTE_BUTTON_ID}:disabled {{
                color: gray;
                cursor: not-allowed;
                pointer-events: none;
            }}

            /* to not overlap with the answer buttons */
            @media(max-width: 900px) {{
                #{VIEW_NOTE_BUTTON_ID} {{
                    display: none;
                }}
            }}
        </style>
        """
    ).replace(
        "\n", " "
    )  # remove newlines to make insertAdjacentHTML work

    ankihub_nid = ankihub_db.ankihub_nid_for_anki_nid(card.nid)
    js = dedent(
        f"""
        (function() {{
        if (document.querySelector("#{VIEW_NOTE_BUTTON_ID}") === null) {{
            document.querySelector("#innertable td").insertAdjacentHTML("beforeend", '{html}');
            let button = document.querySelector("#{VIEW_NOTE_BUTTON_ID}");
            button.addEventListener("click", () => {{ pycmd('{VIEW_NOTE_PYCMD}') }})
        }}

        let button = document.querySelector("#{VIEW_NOTE_BUTTON_ID}");
        button.disabled = {"true" if ankihub_nid is None else "false"};
        }})()
        """
    )

    aqt.mw.reviewer.bottom.web.eval(js)


def _add_ankihub_ai_js_to_reviewer_web_content(web_content: WebContent, context):
    """Injects the AnkiHub AI JavaScript into the reviewer web content."""

    if not isinstance(context, Reviewer):
        return

    if not feature_flags.chatbot:
        return

    reviewer: Reviewer = context
    if not ankihub_db.ankihub_did_for_anki_nid(reviewer.card.nid) == ANKING_DECK_ID:
        # Only show the AI chatbot for cards in the AnKing deck
        return

    template_vars = {
        "KNOX_TOKEN": config.token(),
        "APP_URL": config.app_url,
        "ENDPOINT_PATH": "ai/chatbot",
        "QUERY_PARAMETERS": "is_on_anki=true",
    }
    js = Template(ANKIHUB_AI_JS_PATH.read_text()).render(template_vars)

    web_content.body += f"<script>{js}</script>"


def _notify_ankihub_ai_of_card_change(card: Card) -> None:
    if not feature_flags.chatbot:
        return

    ah_nid = ankihub_db.ankihub_nid_for_anki_nid(card.nid)
    js = _wrap_with_ankihubAI_check(f"ankihubAI.cardChanged('{ah_nid}');")
    aqt.mw.reviewer.web.eval(js)


def _set_token_for_ankihub_ai_js() -> None:
    if not feature_flags.chatbot:
        return

    js = _wrap_with_ankihubAI_check(f"ankihubAI.setToken('{config.token()}');")
    aqt.mw.reviewer.web.eval(js)


def _wrap_with_ankihubAI_check(js: str) -> str:
    """Wraps the given JavaScript code to only run if the AnkiHub AI object is defined."""
    return f"if (typeof ankihubAI !== 'undefined') {{ {js} }}"


def _on_js_message(handled: Tuple[bool, Any], message: str, context: Any) -> Any:
    """Handles the "View on AnkiHub" button click by opening the AnkiHub note in the browser."""
    if message == VIEW_NOTE_PYCMD:
        assert isinstance(context, ReviewerBottomBar)
        anki_nid = context.reviewer.card.nid
        ankihub_nid = ankihub_db.ankihub_nid_for_anki_nid(anki_nid)
        view_note_url = f"{url_view_note()}{ankihub_nid}"
        openLink(view_note_url)

        return (True, None)
    elif message == AI_INVALID_AUTH_TOKEN_PYCMD:
        assert isinstance(context, Reviewer)
        AnkiHubLogin.display_login()

        return (True, None)
    elif message.startswith(OPEN_BROWSER_PYCMD):
<<<<<<< HEAD
        kwargs = _parse_js_message_kwargs(message)
        ah_nids = kwargs.get("noteIds", [])
=======
        if " " in message:
            _, args_json = message.split(" ", maxsplit=1)
            args = json.loads(args_json)
            ah_nids: List[str] = args.get("noteIds", [])
        else:
            ah_nids = []
>>>>>>> 5f5b58f2

        browser: Browser = aqt.dialogs.open("Browser", aqt.mw)

        if ah_nids:
            search_string = f"ankihub_id:{' or ankihub_id:'.join(ah_nids)}"
            browser.search_for(search_string)

        return (True, None)
<<<<<<< HEAD
    elif message.startswith(SUSPEND_NOTES_PYCMD):
        kwargs = _parse_js_message_kwargs(message)
        ah_nids = kwargs.get("noteIds")
        if ah_nids:
            suspend_notes(ah_nids)

        return (True, None)
    elif message.startswith(UNSUSPEND_NOTES_PYCMD):
        kwargs = _parse_js_message_kwargs(message)
        ah_nids = kwargs.get("noteIds")
        if ah_nids:
            unsuspend_notes(ah_nids)

        return (True, None)

    return handled

=======
>>>>>>> 5f5b58f2

def _parse_js_message_kwargs(message: str) -> Dict[str, Any]:
    if " " in message:
        _, kwargs_json = message.split(" ", maxsplit=1)
        return json.loads(kwargs_json)
    else:
        return {}<|MERGE_RESOLUTION|>--- conflicted
+++ resolved
@@ -3,11 +3,7 @@
 import json
 from pathlib import Path
 from textwrap import dedent
-<<<<<<< HEAD
 from typing import Any, Dict, Tuple
-=======
-from typing import Any, List, Tuple
->>>>>>> 5f5b58f2
 
 import aqt
 from anki.cards import Card
@@ -35,15 +31,12 @@
 AI_INVALID_AUTH_TOKEN_PYCMD = "ankihub_ai_invalid_auth_token"
 
 OPEN_BROWSER_PYCMD = "ankihub_open_browser"
-<<<<<<< HEAD
 UNSUSPEND_NOTES_PYCMD = "ankihub_unsuspend_notes"
 SUSPEND_NOTES_PYCMD = "ankihub_suspend_notes"
-=======
->>>>>>> 5f5b58f2
 
 
 def setup():
-    """Adds the "View on AnkiHub" button to the reviewer toolbar."""
+    """Sets up the AnkiHub AI chatbot. Adds the "View on AnkiHub" button to the reviewer toolbar."""
     reviewer_did_show_question.append(_add_or_refresh_view_note_button)
 
     webview_will_set_content.append(_add_ankihub_ai_js_to_reviewer_web_content)
@@ -175,17 +168,8 @@
 
         return (True, None)
     elif message.startswith(OPEN_BROWSER_PYCMD):
-<<<<<<< HEAD
         kwargs = _parse_js_message_kwargs(message)
         ah_nids = kwargs.get("noteIds", [])
-=======
-        if " " in message:
-            _, args_json = message.split(" ", maxsplit=1)
-            args = json.loads(args_json)
-            ah_nids: List[str] = args.get("noteIds", [])
-        else:
-            ah_nids = []
->>>>>>> 5f5b58f2
 
         browser: Browser = aqt.dialogs.open("Browser", aqt.mw)
 
@@ -194,7 +178,6 @@
             browser.search_for(search_string)
 
         return (True, None)
-<<<<<<< HEAD
     elif message.startswith(SUSPEND_NOTES_PYCMD):
         kwargs = _parse_js_message_kwargs(message)
         ah_nids = kwargs.get("noteIds")
@@ -212,8 +195,6 @@
 
     return handled
 
-=======
->>>>>>> 5f5b58f2
 
 def _parse_js_message_kwargs(message: str) -> Dict[str, Any]:
     if " " in message:
