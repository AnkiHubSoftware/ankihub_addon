"""Modifies Anki's reviewer UI (aqt.reviewer)."""

import json
from pathlib import Path
from textwrap import dedent
from typing import Any, List, Tuple

import aqt
from anki.cards import Card
from aqt.browser import Browser
from aqt.gui_hooks import (
    reviewer_did_show_question,
    webview_did_receive_js_message,
    webview_will_set_content,
)
from aqt.reviewer import Reviewer, ReviewerBottomBar
from aqt.utils import openLink
from aqt.webview import WebContent
from jinja2 import Template

from ..db import ankihub_db
from ..feature_flags import feature_flags
from ..gui.menu import AnkiHubLogin
from ..settings import ANKING_DECK_ID, config, url_view_note

VIEW_NOTE_PYCMD = "ankihub_view_note"
VIEW_NOTE_BUTTON_ID = "ankihub-view-note-button"

ANKIHUB_AI_JS_PATH = Path(__file__).parent / "web/ankihub_ai.js"
AI_INVALID_AUTH_TOKEN_PYCMD = "ankihub_ai_invalid_auth_token"

OPEN_BROWSER_PYCMD = "ankihub_open_browser"
<<<<<<< HEAD
CLOSE_ANKIHUB_CHATBOT_PYCMD = "ankihub_close_chatbot"
=======
>>>>>>> 5f5b58f2


def setup():
    """Adds the "View on AnkiHub" button to the reviewer toolbar."""
    reviewer_did_show_question.append(_add_or_refresh_view_note_button)

    webview_will_set_content.append(_add_ankihub_ai_js_to_reviewer_web_content)
    reviewer_did_show_question.append(_notify_ankihub_ai_of_card_change)
    config.token_change_hook.append(_set_token_for_ankihub_ai_js)

    webview_did_receive_js_message.append(_on_js_message)


def _add_or_refresh_view_note_button(card: Card) -> None:
    """Adds the "View on AnkiHub" button to the reviewer toolbar if it doesn't exist yet,
    or refreshes it if it does exist already."""

    if (
        not aqt.mw.reviewer
        or not aqt.mw.reviewer.bottom
        or not aqt.mw.reviewer.bottom.web
    ):
        return

    html = dedent(
        f"""
        <button id="{VIEW_NOTE_BUTTON_ID}">
            View on AnkiHub
        </button>

        <style>
            #{VIEW_NOTE_BUTTON_ID} {{
                position: absolute;
            }}

            #{VIEW_NOTE_BUTTON_ID}:disabled {{
                color: gray;
                cursor: not-allowed;
                pointer-events: none;
            }}

            /* to not overlap with the answer buttons */
            @media(max-width: 900px) {{
                #{VIEW_NOTE_BUTTON_ID} {{
                    display: none;
                }}
            }}
        </style>
        """
    ).replace(
        "\n", " "
    )  # remove newlines to make insertAdjacentHTML work

    ankihub_nid = ankihub_db.ankihub_nid_for_anki_nid(card.nid)
    js = dedent(
        f"""
        (function() {{
        if (document.querySelector("#{VIEW_NOTE_BUTTON_ID}") === null) {{
            document.querySelector("#innertable td").insertAdjacentHTML("beforeend", '{html}');
            let button = document.querySelector("#{VIEW_NOTE_BUTTON_ID}");
            button.addEventListener("click", () => {{ pycmd('{VIEW_NOTE_PYCMD}') }})
        }}

        let button = document.querySelector("#{VIEW_NOTE_BUTTON_ID}");
        button.disabled = {"true" if ankihub_nid is None else "false"};
        }})()
        """
    )

    aqt.mw.reviewer.bottom.web.eval(js)


def _add_ankihub_ai_js_to_reviewer_web_content(web_content: WebContent, context):
    """Injects the AnkiHub AI JavaScript into the reviewer web content."""

    if not isinstance(context, Reviewer):
        return

    if not feature_flags.chatbot:
        return

    reviewer: Reviewer = context
    if not ankihub_db.ankihub_did_for_anki_nid(reviewer.card.nid) == ANKING_DECK_ID:
        # Only show the AI chatbot for cards in the AnKing deck
        return

    template_vars = {
        "KNOX_TOKEN": config.token(),
        "APP_URL": config.app_url,
        "ENDPOINT_PATH": "ai/chatbot",
        "QUERY_PARAMETERS": "is_on_anki=true",
    }
    js = Template(ANKIHUB_AI_JS_PATH.read_text()).render(template_vars)

    web_content.body += f"<script>{js}</script>"


def _notify_ankihub_ai_of_card_change(card: Card) -> None:
    if not feature_flags.chatbot:
        return

    ah_nid = ankihub_db.ankihub_nid_for_anki_nid(card.nid)
    js = _wrap_with_ankihubAI_check(f"ankihubAI.cardChanged('{ah_nid}');")
    aqt.mw.reviewer.web.eval(js)


def _set_token_for_ankihub_ai_js() -> None:
    if not feature_flags.chatbot:
        return

    js = _wrap_with_ankihubAI_check(f"ankihubAI.setToken('{config.token()}');")
    aqt.mw.reviewer.web.eval(js)


def _wrap_with_ankihubAI_check(js: str) -> str:
    """Wraps the given JavaScript code to only run if the AnkiHub AI object is defined."""
    return f"if (typeof ankihubAI !== 'undefined') {{ {js} }}"


def _on_js_message(handled: Tuple[bool, Any], message: str, context: Any) -> Any:
    """Handles the "View on AnkiHub" button click by opening the AnkiHub note in the browser."""
    if message == VIEW_NOTE_PYCMD:
        assert isinstance(context, ReviewerBottomBar)
        anki_nid = context.reviewer.card.nid
        ankihub_nid = ankihub_db.ankihub_nid_for_anki_nid(anki_nid)
        view_note_url = f"{url_view_note()}{ankihub_nid}"
        openLink(view_note_url)

        return (True, None)
    elif message == AI_INVALID_AUTH_TOKEN_PYCMD:
        assert isinstance(context, Reviewer)
        AnkiHubLogin.display_login()

        return (True, None)
    elif message.startswith(OPEN_BROWSER_PYCMD):
        if " " in message:
            _, args_json = message.split(" ", maxsplit=1)
            args = json.loads(args_json)
            ah_nids: List[str] = args.get("noteIds", [])
        else:
            ah_nids = []

        browser: Browser = aqt.dialogs.open("Browser", aqt.mw)

        if ah_nids:
            search_string = f"ankihub_id:{' or ankihub_id:'.join(ah_nids)}"
            browser.search_for(search_string)

        return (True, None)
<<<<<<< HEAD

    elif message == CLOSE_ANKIHUB_CHATBOT_PYCMD:
        assert isinstance(context, Reviewer), context
        js = _wrap_with_ankihubAI_check("ankihubAI.hideIframe();")
        context.web.eval(js)

        return (True, None)
=======
>>>>>>> 5f5b58f2

    return handled<|MERGE_RESOLUTION|>--- conflicted
+++ resolved
@@ -30,10 +30,7 @@
 AI_INVALID_AUTH_TOKEN_PYCMD = "ankihub_ai_invalid_auth_token"
 
 OPEN_BROWSER_PYCMD = "ankihub_open_browser"
-<<<<<<< HEAD
 CLOSE_ANKIHUB_CHATBOT_PYCMD = "ankihub_close_chatbot"
-=======
->>>>>>> 5f5b58f2
 
 
 def setup():
@@ -183,15 +180,11 @@
             browser.search_for(search_string)
 
         return (True, None)
-<<<<<<< HEAD
-
     elif message == CLOSE_ANKIHUB_CHATBOT_PYCMD:
         assert isinstance(context, Reviewer), context
         js = _wrap_with_ankihubAI_check("ankihubAI.hideIframe();")
         context.web.eval(js)
 
         return (True, None)
-=======
->>>>>>> 5f5b58f2
 
     return handled