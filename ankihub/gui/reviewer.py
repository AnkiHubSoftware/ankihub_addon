--- conflicted
+++ resolved
@@ -368,17 +368,7 @@
         reviewer_sidebar = ReviewerSidebar(context)
         reviewer_sidebar.set_on_auth_failure_hook(_handle_auth_failure)
 
-<<<<<<< HEAD
-    reivewer_button_js = Template(REVIEWER_BUTTONS_JS_PATH.read_text()).render(
-        {
-            "THEME": _ankihub_theme(),
-            "IS_ANKING_DECK": is_anking_deck,
-            "ENABLED_BUTTONS": ",".join(_get_enabled_buttons_list()),
-        }
-    )
-=======
-    reivewer_button_js = get_reviewer_buttons_js(theme=_ankihub_theme())
->>>>>>> 77baa852
+    reivewer_button_js = get_reviewer_buttons_js(theme=_ankihub_theme(), enabled_buttons=_get_enabled_buttons_list())
     web_content.body += f"<script>{reivewer_button_js}</script>"
 
 
