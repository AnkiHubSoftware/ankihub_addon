"""Dialog for managing subscriptions to AnkiHub decks and deck-specific settings."""

import uuid
from concurrent.futures import Future
from typing import List, Optional
from uuid import UUID

import aqt
from anki.models import NotetypeId, NotetypeNameId
from aqt.qt import (
    QBoxLayout,
    QCheckBox,
    QComboBox,
    QDialog,
    QDialogButtonBox,
    QHBoxLayout,
    QLabel,
    QListWidget,
    QListWidgetItem,
    QPushButton,
    QSizePolicy,
    Qt,
    QVBoxLayout,
    qconnect,
)
from aqt.theme import theme_manager
from aqt.utils import openLink, showInfo, showText, tooltip

from .. import LOGGER
from ..addon_ankihub_client import AddonAnkiHubClient as AnkiHubClient
from ..ankihub_client.models import UserDeckRelation
from ..db import ankihub_db
from ..gui.operations.deck_creation import create_collaborative_deck
from ..main.deck_unsubscribtion import unsubscribe_from_deck_and_uninstall
from ..main.note_type_management import (
    add_note_type,
    add_note_type_fields,
    new_fields_for_note_type,
    note_types_with_template_changes_for_deck,
    update_note_type_templates_and_styles,
)
from ..main.subdecks import SUBDECK_TAG, deck_contains_subdeck_tags
from ..main.utils import truncate_string
from ..settings import (
    BehaviorOnRemoteNoteDeleted,
    SuspendNewCardsOfExistingNotes,
    config,
    url_deck_base,
    url_decks,
)
from .operations.ankihub_sync import sync_with_ankihub
from .operations.subdecks import confirm_and_toggle_subdecks
from .utils import (
    SearchableSelectionDialog,
    ask_user,
    choose_subset,
    clear_layout,
    set_styled_tooltip,
    tooltip_icon,
    tooltip_stylesheet,
)

NOTE_TYPE_CHANGES_WARNING = "⚠️ Note type changes require a full sync and \
<b>users will be asked to sync all their devices before going through the AnkiHub Sync.</b>"


class DeckManagementDialog(QDialog):
    _window: Optional["DeckManagementDialog"] = None
    silentlyClose = True

    def __init__(self):
        super(DeckManagementDialog, self).__init__(aqt.mw)
        self.client = AnkiHubClient()
        self._setup_ui()
        self._refresh_decks_list()

        if not config.is_logged_in():
            showText("Oops! Please make sure you are logged into AnkiHub!")
            self.close()
        else:
            self.show()

    def _setup_ui(self):
        self.setWindowTitle("AnkiHub | Deck Management")
        self.setMinimumWidth(640)
        self.setMinimumHeight(750)

        self.box_main = QVBoxLayout()

        # Set up the top layout and add it to the main layout
        self.box_top = self._setup_box_top()
        self.box_main.addSpacing(10)
        self.box_main.addLayout(self.box_top)
        self.box_main.addSpacing(20)

        self.box_bottom = QHBoxLayout()

        # Set up the bottom-left layout and add it to the bottom layout
        self.box_bottom_left = self._setup_box_bottom_left()
        self.box_bottom_left.addSpacing(10)
        self.box_bottom.addSpacing(10)
        self.box_bottom.addLayout(self.box_bottom_left)

        # Set up the bottom-right layout and add it to the bottom layout
        self.box_bottom_right = QVBoxLayout()
        self._refresh_box_bottom_right()
        self.box_bottom_right.addSpacing(10)
        self.box_bottom.addSpacing(10)
        self.box_bottom.addLayout(self.box_bottom_right)
        self.box_bottom.addSpacing(10)

        self.box_main.addLayout(self.box_bottom)

        self.setLayout(self.box_main)

    def _setup_box_top(self) -> QVBoxLayout:
        self.box_top_buttons = QHBoxLayout()

        # Set up the browse button, connect its signal, and add it to the top buttons layout
        self.browse_btn = QPushButton("🔗 Browse Decks")
        self.browse_btn.setStyleSheet("color: white; background-color: #306bec")
        qconnect(self.browse_btn.clicked, lambda: openLink(url_decks()))
        self.box_top_buttons.addSpacing(10)
        self.box_top_buttons.addWidget(self.browse_btn)
        self.box_top_buttons.addSpacing(10)

        # Set up the create button, connect its signal, and add it to the top buttons layout
        self.create_btn = QPushButton("➕ Create AnkiHub Deck")
        qconnect(self.create_btn.clicked, create_collaborative_deck)
        self.box_top_buttons.addWidget(self.create_btn)
        self.box_top_buttons.addSpacing(10)

        box = QVBoxLayout()
        box.addLayout(self.box_top_buttons)

        return box

    def _setup_box_bottom_left(self) -> QVBoxLayout:
        self.decks_list_label = QLabel("<b>Subscribed AnkiHub Decks</b>")
        self.decks_list_label.setSizePolicy(
            QSizePolicy.Policy.Expanding, QSizePolicy.Policy.Preferred
        )

        self.decks_list = QListWidget()
        qconnect(self.decks_list.itemSelectionChanged, self._refresh_box_bottom_right)

        box = QVBoxLayout()
        box.addWidget(self.decks_list_label)
        box.addSpacing(5)
        box.addWidget(self.decks_list)
        return box

    def _refresh_box_bottom_right(self) -> None:
        clear_layout(self.box_bottom_right)

        self.box_bottom_right.addSpacing(30)

        selected_ah_did = self._selected_ah_did()
        if selected_ah_did is None:
            self.no_deck_selected_label = QLabel("Choose deck to adjust options.")
            self.no_deck_selected_label.setSizePolicy(
                QSizePolicy.Policy.Expanding, QSizePolicy.Policy.Preferred
            )

            self.box_no_deck_selected = QHBoxLayout()
            self.box_no_deck_selected.addSpacing(5)
            self.box_no_deck_selected.addWidget(self.no_deck_selected_label)

            self.box_bottom_right.addLayout(self.box_no_deck_selected)
            self.box_bottom_right.addStretch()
            return

        # Deck Actions
        self.box_deck_actions = self._setup_box_deck_actions()
        self.box_bottom_right.addLayout(self.box_deck_actions)
        self.box_bottom_right.addSpacing(20)

        # Deck Options
        self.box_deck_options = self._setup_box_deck_options(selected_ah_did)
        self.box_bottom_right.addLayout(self.box_deck_options)
        self.box_bottom_right.addSpacing(20)

        if selected_ah_did not in config.deck_ids():
            self.box_bottom_right.addStretch()
            return

        # Destination for new cards
        self.box_new_cards_destination = self._setup_box_new_cards_destination(
            selected_ah_did
        )
        self.box_bottom_right.addLayout(self.box_new_cards_destination)
        self.box_bottom_right.addStretch()

        # Note Types
        self.box_note_types = self._setup_box_note_types(selected_ah_did)
        self.box_bottom_right.addLayout(self.box_note_types)
        self.box_bottom_right.addStretch()

    def _setup_box_deck_actions(self) -> QVBoxLayout:
        # Initialize and setup the deck name label
        deck_name = self._selected_ah_deck_name()
        self.deck_name_label = QLabel(
            f"<h3>{truncate_string(deck_name, limit=70)}</h3>"
        )
        self.deck_name_label.setWordWrap(True)
        self.deck_name_label.setSizePolicy(
            QSizePolicy.Policy.Expanding, QSizePolicy.Policy.Preferred
        )

        # Initialize and setup the open web button
        self.open_web_btn = QPushButton("Open on AnkiHub")
        qconnect(self.open_web_btn.clicked, self._on_open_web)

        # Initialize and setup the unsubscribe button
        self.unsubscribe_btn = QPushButton("Unsubscribe")
        if theme_manager.night_mode:
            self.unsubscribe_btn.setStyleSheet("color: #e29792")
        else:
            self.unsubscribe_btn.setStyleSheet("color: #e2857f")
        qconnect(self.unsubscribe_btn.clicked, self._on_unsubscribe)

        # Add widgets to the action buttons layout
        self.box_deck_action_buttons = QHBoxLayout()
        self.box_deck_action_buttons.addWidget(self.open_web_btn)
        self.box_deck_action_buttons.addWidget(self.unsubscribe_btn)

        # Add everything to the result layout
        box = QVBoxLayout()
        box.addWidget(self.deck_name_label)
        box.addLayout(self.box_deck_action_buttons)

        return box

    def _setup_box_deck_options(self, selected_ah_did: uuid.UUID) -> QVBoxLayout:
        self.deck_options_label = QLabel("<b>Deck Options</b>")

        if selected_ah_did not in config.deck_ids():
            return self._setup_box_deck_not_installed()

        # Setup "Suspend new cards of existing notes"
        self.box_suspend_new_cards_of_existing_notes = (
            self._setup_box_suspend_new_cards_of_existing_notes(selected_ah_did)
        )

        # Setup "Suspend new cards of new notes"
        self.box_suspend_new_cards_of_new_notes = (
            self._setup_box_suspend_new_cards_of_new_notes(selected_ah_did)
        )

        # Setup "Subdecks enabled"
        self.box_subdecks_enabled = self._setup_box_subdecks_enabled()

        # Setup "Remove AnkiHub deleted notes from deck"
        self.box_ankihub_deleted_notes_behavior = (
            self._setup_box_ankihub_deleted_notes_behavior(selected_ah_did)
        )

        # Add individual elements to the deck options elements box
        self.box_deck_options_elements = QVBoxLayout()
        self.box_deck_options_elements.addLayout(
            self.box_suspend_new_cards_of_existing_notes
        )
        self.box_deck_options_elements.addLayout(
            self.box_suspend_new_cards_of_new_notes
        )
        self.box_deck_options_elements.addSpacing(10)
        self.box_deck_options_elements.addLayout(self.box_subdecks_enabled)
        self.box_deck_options_elements.addSpacing(10)
        self.box_deck_options_elements.addLayout(
            self.box_ankihub_deleted_notes_behavior
        )

        # Add everything to the result layout
        box = QVBoxLayout()
        box.addWidget(self.deck_options_label)
        box.addLayout(self.box_deck_options_elements)

        return box

    def _setup_box_deck_not_installed(self) -> QVBoxLayout:
        self.deck_not_installed_label = QLabel("⚠️ This deck is not installed yet!")

        def on_done(future: Future) -> None:
            future.result()
            self._refresh_box_bottom_right()

        def install_deck_and_refresh_dialog() -> None:
            sync_with_ankihub(on_done=on_done)

        self.sync_to_install_btn = QPushButton("🔃️ Sync to install")
        qconnect(
            self.sync_to_install_btn.clicked,
            install_deck_and_refresh_dialog,
        )

        self.sync_to_install_btn_row = QHBoxLayout()
        self.sync_to_install_btn_row.addWidget(self.sync_to_install_btn)
        self.sync_to_install_btn_row.addStretch()

        self.box_deck_not_installed = QVBoxLayout()
        self.box_deck_not_installed.addWidget(self.deck_not_installed_label)
        self.box_deck_not_installed.addLayout(self.sync_to_install_btn_row)

        box = QVBoxLayout()
        box.addWidget(self.deck_options_label)
        box.addLayout(self.box_deck_not_installed)

        return box

    def _setup_box_suspend_new_cards_of_existing_notes(
        self, selected_ah_did: uuid.UUID
    ) -> QBoxLayout:
        deck_config = config.deck_config(selected_ah_did)

        # Setup label
        suspend_cards_of_existing_notes_tooltip_message = (
            "Will automatically suspend <br>"
            "the cards of existing notes in <br>"
            "the deck in future updates <br>"
            "based on your preference."
        )
        self.suspend_new_cards_of_existing_notes_label = QLabel(
            "Suspend new cards of existing notes"
        )
        set_styled_tooltip(
            self.suspend_new_cards_of_existing_notes_label,
            suspend_cards_of_existing_notes_tooltip_message,
        )
        self.suspend_new_cards_of_existing_notes_label.setStyleSheet(
            tooltip_stylesheet()
        )

        # Setup tooltip icon
        self.suspend_new_cards_of_existing_notes_cb_icon_label = QLabel()
        self.suspend_new_cards_of_existing_notes_cb_icon_label.setPixmap(
            tooltip_icon().pixmap(16, 16)
        )
        set_styled_tooltip(
            self.suspend_new_cards_of_existing_notes_cb_icon_label,
            suspend_cards_of_existing_notes_tooltip_message,
        )

        # Add the label and tooltip icon to the row layout
        self.suspend_new_cards_of_existing_notes_row = QHBoxLayout()
        self.suspend_new_cards_of_existing_notes_row.addWidget(
            self.suspend_new_cards_of_existing_notes_label
        )
        self.suspend_new_cards_of_existing_notes_row.addWidget(
            self.suspend_new_cards_of_existing_notes_cb_icon_label
        )
        self.suspend_new_cards_of_existing_notes_row.addStretch()

        # Setup and configure the combo box for "Suspend new cards of existing notes"
        self.suspend_new_cards_of_existing_notes = QComboBox()
        self.suspend_new_cards_of_existing_notes.insertItems(
            0, [option.value for option in SuspendNewCardsOfExistingNotes]
        )
        self.suspend_new_cards_of_existing_notes.setCurrentText(
            deck_config.suspend_new_cards_of_existing_notes.value
        )
        qconnect(
            self.suspend_new_cards_of_existing_notes.currentTextChanged,
            lambda: config.set_suspend_new_cards_of_existing_notes(
                selected_ah_did,
                SuspendNewCardsOfExistingNotes(
                    self.suspend_new_cards_of_existing_notes.currentText()
                ),
            ),
        )

        # Add the row and combo box to the result layout
        box = QVBoxLayout()
        box.addLayout(self.suspend_new_cards_of_existing_notes_row)
        box.addWidget(self.suspend_new_cards_of_existing_notes)

        return box

    def _setup_box_suspend_new_cards_of_new_notes(
        self,
        selected_ah_did: uuid.UUID,
    ) -> QBoxLayout:
        deck_config = config.deck_config(selected_ah_did)

        # Setup checkbox
        suspend_new_cards_of_new_notes_tooltip_message = (
            "Will automatically suspend all <br>"
            "the cards of new notes added to <br>"
            "the deck in future updates."
        )
        self.suspend_new_cards_of_new_notes_cb = QCheckBox(
            "Suspend new cards of new notes"
        )
        set_styled_tooltip(
            self.suspend_new_cards_of_new_notes_cb,
            suspend_new_cards_of_new_notes_tooltip_message,
        )
        self.suspend_new_cards_of_new_notes_cb.setChecked(
            deck_config.suspend_new_cards_of_new_notes
        )
        qconnect(
            self.suspend_new_cards_of_new_notes_cb.toggled,
            lambda: config.set_suspend_new_cards_of_new_notes(
                selected_ah_did, self.suspend_new_cards_of_new_notes_cb.isChecked()
            ),
        )

        # Setup tooltip icon
        self.suspend_new_cards_of_new_notes_cb_icon_label = QLabel()
        self.suspend_new_cards_of_new_notes_cb_icon_label.setPixmap(
            tooltip_icon().pixmap(16, 16)
        )
        set_styled_tooltip(
            self.suspend_new_cards_of_new_notes_cb_icon_label,
            suspend_new_cards_of_new_notes_tooltip_message,
        )

        # Add the checkbox and tooltip icon to the result layout
        box = QHBoxLayout()
        box.addWidget(self.suspend_new_cards_of_new_notes_cb)
        box.addWidget(self.suspend_new_cards_of_new_notes_cb_icon_label)
        box.addStretch()

        return box

    def _setup_box_subdecks_enabled(self) -> QVBoxLayout:
        self.subdecks_tooltip_message = (
            "Use subdecks to organize this deck.<br>"
            f"Applies only to decks with <b>{SUBDECK_TAG}</b> tags."
        )

        # Set up the subdecks checkbox
        self.subdecks_cb = QCheckBox("Enable Subdecks")
        self._refresh_subdecks_checkbox()
        qconnect(self.subdecks_cb.clicked, self._on_toggle_subdecks)

        # Initialize and set up the subdeck icon label
        self.subdeck_cb_icon_label = QLabel()
        self.subdeck_cb_icon_label.setPixmap(tooltip_icon().pixmap(16, 16))
        set_styled_tooltip(self.subdeck_cb_icon_label, self.subdecks_tooltip_message)

        # Add widgets to the subdecks checkbox row layout
        self.subdecks_enabled_row = QHBoxLayout()
        self.subdecks_enabled_row.addWidget(self.subdecks_cb)
        self.subdecks_enabled_row.addWidget(self.subdeck_cb_icon_label)
        self.subdecks_enabled_row.addStretch()

        # Initialize and set up the subdecks documentation link label
        self.subdecks_docs_link_label = QLabel(
            """
            <a href="https://community.ankihub.net/t/creating-a-deck/103683#subdecks-and-subdeck-tags-2">
                More about subdecks
            </a>
            """
        )
        self.subdecks_docs_link_label.setOpenExternalLinks(True)

        # Add everything to the result layout
        box = QVBoxLayout()
        box.addLayout(self.subdecks_enabled_row)
        box.addWidget(self.subdecks_docs_link_label)

        return box

    def _setup_box_ankihub_deleted_notes_behavior(
        self, selected_ah_did: uuid.UUID
    ) -> QBoxLayout:
        deck_config = config.deck_config(selected_ah_did)

        self.deleted_notes_behavior_tooltip_message = (
            "Will automatically delete notes<br>"
            "that you haven't reviewed when<br>"
            "they are deleted from AnkiHub."
        )

        # Setup and configure the check box
        self.ankihub_deleted_notes_behavior_cb = QCheckBox(
            "Remove notes without review history\nlocally when deleted on AnkiHub"
        )
        set_styled_tooltip(
            self.ankihub_deleted_notes_behavior_cb,
            self.deleted_notes_behavior_tooltip_message,
        )
        self.ankihub_deleted_notes_behavior_cb.setChecked(
            deck_config.behavior_on_remote_note_deleted
            == BehaviorOnRemoteNoteDeleted.DELETE_IF_NO_REVIEWS
        )

        # Initialize and set up the icon label
        self.ankihub_deleted_notes_behavior_icon_label = QLabel()
        self.ankihub_deleted_notes_behavior_icon_label.setPixmap(
            tooltip_icon().pixmap(16, 16)
        )
        set_styled_tooltip(
            self.ankihub_deleted_notes_behavior_icon_label,
            self.deleted_notes_behavior_tooltip_message,
        )

        qconnect(
            self.ankihub_deleted_notes_behavior_cb.stateChanged,
            lambda: config.set_ankihub_deleted_notes_behavior(
                selected_ah_did,
                (
                    BehaviorOnRemoteNoteDeleted.DELETE_IF_NO_REVIEWS
                    if self.ankihub_deleted_notes_behavior_cb.isChecked()
                    else BehaviorOnRemoteNoteDeleted.NEVER_DELETE
                ),
            ),
        )

        # Add checkbox and icon label to the result layout
        box = QHBoxLayout()
        box.addWidget(self.ankihub_deleted_notes_behavior_cb)
        box.addWidget(self.ankihub_deleted_notes_behavior_icon_label)

        return box

    def _setup_box_new_cards_destination(
        self, selected_ah_did: uuid.UUID
    ) -> QVBoxLayout:
        # Set up the destination tooltip message
        new_cards_destination_tooltip_message = (
            "Select the deck you want new cards to be saved to."
        )
        self.new_cards_destination_label = QLabel("<b>Destination for New Cards</b>")
        set_styled_tooltip(
            self.new_cards_destination_label, new_cards_destination_tooltip_message
        )

        # Set up the destination icon label
        self.new_cards_destination_icon_label = QLabel()
        self.new_cards_destination_icon_label.setPixmap(tooltip_icon().pixmap(16, 16))
        set_styled_tooltip(
            self.new_cards_destination_icon_label,
            new_cards_destination_tooltip_message,
        )

        # Add the destination label and icon to the destination label row layout
        self.new_cards_destination_label_row = QHBoxLayout()
        self.new_cards_destination_label_row.addWidget(self.new_cards_destination_label)
        self.new_cards_destination_label_row.addWidget(
            self.new_cards_destination_icon_label
        )
        self.new_cards_destination_label_row.addStretch()

        # Set up the destination details label
        self.new_cards_destination_details_label = QLabel()
        self.new_cards_destination_details_label.setWordWrap(True)
        self.new_cards_destination_details_label.setSizePolicy(
            QSizePolicy.Policy.Ignored, QSizePolicy.Policy.Preferred
        )
        self._refresh_new_cards_destination_details_label(selected_ah_did)

        # Set up the change destination button
        self.set_new_cards_destination_btn = QPushButton(
            "Change Destination for New Cards"
        )
        qconnect(
            self.set_new_cards_destination_btn.clicked,
            self._on_new_cards_destination_btn_clicked,
        )

        # Initialize and set up the documentation link label
        self.new_cards_destination_docs_link_label = QLabel(
            """
            <a href="https://community.ankihub.net/t/how-are-anki-decks-related-to-ankihub-decks/4811">
                More about destinations for new cards
            </a>
            """
        )
        self.new_cards_destination_docs_link_label.setOpenExternalLinks(True)

        # Add everything to the result layout
        box = QVBoxLayout()
        box.addLayout(self.new_cards_destination_label_row)
        box.addWidget(self.new_cards_destination_details_label)
        box.addWidget(self.set_new_cards_destination_btn)
        box.addSpacing(5)
        box.addWidget(self.new_cards_destination_docs_link_label)

        return box

    def _setup_box_note_types(
        self, selected_ah_did: uuid.UUID
    ) -> Optional[QVBoxLayout]:
        box = QVBoxLayout()
        deck_config = config.deck_config(selected_ah_did)
        if deck_config.user_relation != UserDeckRelation.OWNER:
            return box

        self.note_types_label = QLabel("<b>📝 Note Types</b>")
        self.add_note_type_btn = QPushButton("Publish note type")
        qconnect(self.add_note_type_btn.clicked, self._on_add_note_type_btn_clicked)
        self._update_add_note_type_btn_state()
        self.add_field_btn = QPushButton("Publish field")
        qconnect(self.add_field_btn.clicked, self._on_add_field_btn_clicked)
        self._update_add_field_btn_state()
        self.update_templates_btn = QPushButton("Publish style/template updates")
        qconnect(
            self.update_templates_btn.clicked, self._on_update_templates_btn_clicked
        )
        self._update_templates_btn_state()
        box.addWidget(self.note_types_label)
        box.addWidget(self.add_note_type_btn)
        box.addWidget(self.add_field_btn)
        box.addWidget(self.update_templates_btn)

        return box

    def _update_note_type_btn_state(self, button: QPushButton, enabled: bool):
        button.setEnabled(enabled)
        if enabled:
            button.setToolTip("")
        else:
            button.setToolTip("Nothing to update to AnkiHub")

    def _get_note_type_names_for_add_note_type_btn(self) -> List[str]:
        return self._get_note_type_names_for_deck(
            self._selected_ah_did(), assigned_to_deck=False
        )

    def _update_add_note_type_btn_state(self):
        enabled = bool(self._get_note_type_names_for_add_note_type_btn())
        self._update_note_type_btn_state(self.add_note_type_btn, enabled)

    def _get_note_type_names_for_add_field_type_btn(self) -> List[str]:
        names_and_ids = self._get_note_type_names_and_ids_for_deck(
            self._selected_ah_did(), assigned_to_deck=True
        )
        filtered_names = []
        for name_and_id in names_and_ids:
            note_type = aqt.mw.col.models.get(NotetypeId(name_and_id.id))
            if new_fields_for_note_type(self._selected_ah_did(), note_type):
                filtered_names.append(name_and_id.name)

        return filtered_names

    def _update_add_field_btn_state(self):
        enabled = bool(self._get_note_type_names_for_add_field_type_btn())
        self._update_note_type_btn_state(self.add_field_btn, enabled)

    def _get_note_type_names_for_update_templates_btn(self) -> List[str]:
        mids_with_updates = note_types_with_template_changes_for_deck(
            self._selected_ah_did()
        )
        return [
            n.name
            for n in self._get_note_type_names_and_ids_for_deck(
                self._selected_ah_did(), assigned_to_deck=True
            )
            if n.id in mids_with_updates
        ]

    def _update_templates_btn_state(self):
        enabled = bool(self._get_note_type_names_for_update_templates_btn())
        self._update_note_type_btn_state(self.update_templates_btn, enabled)

    def _get_note_type_names_and_ids_for_deck(
        self, deck_id: UUID, assigned_to_deck: bool
    ) -> List[NotetypeNameId]:
        """
        Returns a sorted list of note type names and IDs filtered by whether they are assigned to the deck.

        Args:
            deck_id: The ID of the selected AnkiHub deck.
            assigned_to_deck: If True, return note types that are already assigned to the deck.
                            If False, return note types that are not yet assigned.
        """
        mids = set(ankihub_db.note_types_for_ankihub_deck(deck_id))
        return sorted(
            (
                n
                for n in aqt.mw.col.models.all_names_and_ids()
                if (NotetypeId(n.id) in mids) == assigned_to_deck
            ),
            key=lambda n: n.name,
        )

    def _get_note_type_names_for_deck(
        self, deck_id: UUID, assigned_to_deck: bool
    ) -> List[str]:
        return [
            n.name
            for n in self._get_note_type_names_and_ids_for_deck(
                deck_id, assigned_to_deck
            )
        ]

    def _on_add_note_type_btn_clicked(self):
        def on_note_type_selected(
            note_type_selector: SearchableSelectionDialog,
        ) -> None:
            if not note_type_selector.name:
                return
            confirm = ask_user(
                "<b>Proceed?</b><br><br>"
                "Confirm to publish this note type to all AnkiHub users of your deck.<br><br>",
                title="Publish note type to all users",
                no_button_label="Cancel",
            )
            if not confirm:
                return

            note_type = aqt.mw.col.models.by_name(note_type_selector.name)
            add_note_type(self._selected_ah_did(), note_type)

            tooltip("Note type published", parent=aqt.mw)
            self._update_add_note_type_btn_state()

        SearchableSelectionDialog(
            aqt.mw,
            names=self._get_note_type_names_for_add_note_type_btn,
            accept="Choose",
            title="Choose note type to publish",
            parent=self,
            callback=on_note_type_selected,
        )

    def _on_add_field_btn_clicked(self) -> None:
        def on_note_type_selected(
            note_type_selector: SearchableSelectionDialog,
        ) -> None:
            if not note_type_selector.name:
                return
<<<<<<< HEAD
            note_type = aqt.mw.col.models.by_name(ret.name)
            new_fields = new_fields_for_note_type(self._selected_ah_did(), note_type)
=======

            note_type = aqt.mw.col.models.by_name(note_type_selector.name)
            field_names = aqt.mw.col.models.field_names(note_type)
            ankihub_field_names = ankihub_db.note_type_field_names(
                self._selected_ah_did(), note_type["id"]
            )
            new_fields = [
                name for name in field_names if name not in ankihub_field_names
            ]
            if not new_fields:
                tooltip("No new fields to publish", parent=aqt.mw)
                return
>>>>>>> 938573b2
            new_fields = choose_subset(
                "",
                choices=new_fields,
                current=[],
                buttons=[
                    ("Proceed", QDialogButtonBox.ButtonRole.AcceptRole),
                    ("Cancel", QDialogButtonBox.ButtonRole.RejectRole),
                ],
                title="Select fields to publish",
                parent=note_type_selector,
            )
            if new_fields:
                confirm = ask_user(
                    "<b>Proceed?</b><br><br>"
                    "Confirm to publish the fields to all AnkiHub users of your deck.<br><br>"
                    + NOTE_TYPE_CHANGES_WARNING,
                    title="Publish fields to all users",
                    no_button_label="Cancel",
                )
                if not confirm:
                    return

                add_note_type_fields(self._selected_ah_did(), note_type, new_fields)
                tooltip("Fields published", parent=aqt.mw)
                self._update_add_field_btn_state()

        SearchableSelectionDialog(
            aqt.mw,
            names=self._get_note_type_names_for_add_field_type_btn,
            accept="Choose",
            title="Choose note type to edit",
            parent=self,
            callback=on_note_type_selected,
        )

    def _on_update_templates_btn_clicked(self) -> None:
        def on_note_type_selected(
            note_type_selector: SearchableSelectionDialog,
        ) -> None:
            if not note_type_selector.name:
                return

            note_type = aqt.mw.col.models.by_name(note_type_selector.name)
            confirm = ask_user(
                "<b>Proceed?</b><br><br>"
                "Confirm to update note styling and templates for all AnkiHub users of your deck.<br><br>"
                + "⚠️ Please note that <b>certain changes may break the note type</b> so proceed with caution.<br><br>"
                + NOTE_TYPE_CHANGES_WARNING,
                title="Publish style/template updates to all users",
                no_button_label="Cancel",
            )
            if not confirm:
                return

            update_note_type_templates_and_styles(self._selected_ah_did(), note_type)
            tooltip("Changes updated", parent=aqt.mw)
            self._update_templates_btn_state()

        SearchableSelectionDialog(
            aqt.mw,
            names=self._get_note_type_names_for_update_templates_btn,
            accept="Choose",
            title="Choose note type to update",
            parent=self,
            callback=on_note_type_selected,
        )

    def _refresh_new_cards_destination_details_label(self, ah_did: uuid.UUID) -> None:
        deck_config = config.deck_config(ah_did)
        destination_anki_did = deck_config.anki_id
        if deck_name := aqt.mw.col.decks.name_if_exists(destination_anki_did):
            self.new_cards_destination_details_label.setText(
                f"New cards are saved to: {truncate_string(deck_name, limit=90)}."
            )
        else:
            # If the deck doesn't exist, it will be re-created on next sync with the name from the config.
            self.new_cards_destination_details_label.setText(
                f"New cards are saved to: {truncate_string(deck_config.name, limit=90)}."
            )

    def _refresh_decks_list(self) -> None:
        self.decks_list.clear()

        subscribed_decks = self.client.get_deck_subscriptions()
        for deck in subscribed_decks:
            if deck.is_user_relation_owner:
                item = QListWidgetItem(f"{deck.name} (Created by you)")
            elif deck.is_user_relation_maintainer:
                item = QListWidgetItem(f"{deck.name} (Maintained by you)")
            else:
                item = QListWidgetItem(deck.name)
            item.setData(Qt.ItemDataRole.UserRole, deck)
            self.decks_list.addItem(item)

    def _selected_ah_did(self) -> Optional[UUID]:
        selection = self.decks_list.selectedItems()
        if len(selection) != 1:
            return None

        result = selection[0].data(Qt.ItemDataRole.UserRole).ah_did
        return result

    def _selected_ah_deck_name(self) -> Optional[str]:
        selection = self.decks_list.selectedItems()
        if len(selection) != 1:
            return None

        result = selection[0].data(Qt.ItemDataRole.UserRole).name
        return result

    def _on_unsubscribe(self) -> None:
        ah_did = self._selected_ah_did()
        deck_name = self._selected_ah_deck_name()
        confirm = ask_user(
            f"Unsubscribe from deck <b>{deck_name}</b>?<br>"
            "The deck will remain in your collection, but it will no longer sync with AnkiHub.",
            title="Unsubscribe from AnkiHub Deck",
        )
        if not confirm:
            return

        unsubscribe_from_deck_and_uninstall(ah_did)

        tooltip("Unsubscribed from AnkiHub Deck.", parent=aqt.mw)
        self._refresh_decks_list()

    def _on_open_web(self) -> None:
        ah_did = self._selected_ah_did()
        if ah_did is None:
            return

        openLink(f"{url_deck_base()}/{ah_did}")

    def _on_new_cards_destination_btn_clicked(self):
        ah_did = self._selected_ah_did()
        current_destination_deck = aqt.mw.col.decks.get(
            config.deck_config(ah_did).anki_id
        )
        if current_destination_deck is None:
            current = None
        else:
            current = current_destination_deck["name"]

        def update_deck_config(note_type_selector: SearchableSelectionDialog):
            if not note_type_selector.name:
                return

            anki_did = aqt.mw.col.decks.id(note_type_selector.name)
            config.set_home_deck(ankihub_did=ah_did, anki_did=anki_did)
            self._refresh_new_cards_destination_details_label(ah_did)

        # this lets the user pick a deck
        SearchableSelectionDialog(
            aqt.mw,
            current=current,
            accept="Confirm Destination for New Cards",
            title="Select Destination for New Cards",
            parent=self,
            callback=update_deck_config,
        )

    def _on_toggle_subdecks(self):
        ah_did = self._selected_ah_did()
        deck_config = config.deck_config(ah_did)
        if aqt.mw.col.decks.name_if_exists(deck_config.anki_id) is None:
            showInfo(
                (
                    f"Anki deck <b>{deck_config.name}</b> doesn't exist in your Anki collection.<br>"
                    "It might help to reset local changes to the deck first.<br>"
                    "(You can do that from the AnkiHub menu in the Anki browser.)"
                ),
            )
            return

        confirm_and_toggle_subdecks(ah_did)

        self._refresh_subdecks_checkbox()

    def _refresh_subdecks_checkbox(self):
        ah_did = self._selected_ah_did()

        has_subdeck_tags = deck_contains_subdeck_tags(ah_did)
        self.subdecks_cb.setEnabled(has_subdeck_tags)
        self.subdecks_cb.setStyleSheet(
            "QCheckBox { color: grey }" if not has_subdeck_tags else ""
        )
        set_styled_tooltip(self.subdecks_cb, self.subdecks_tooltip_message)

        deck_config = config.deck_config(ah_did)
        self.subdecks_cb.setChecked(deck_config.subdecks_enabled)

    @classmethod
    def display_subscribe_window(cls):
        LOGGER.info("Showing DeckManagementDialog")
        config.log_private_config()

        if cls._window is None:
            cls._window = cls()
        else:
            cls._window._refresh_decks_list()
            cls._window.activateWindow()
            cls._window.raise_()
            cls._window.show()
        return cls._window

    def closeEvent(self, event) -> None:
        super().closeEvent(event)
        config.log_private_config()<|MERGE_RESOLUTION|>--- conflicted
+++ resolved
@@ -721,23 +721,8 @@
         ) -> None:
             if not note_type_selector.name:
                 return
-<<<<<<< HEAD
-            note_type = aqt.mw.col.models.by_name(ret.name)
+            note_type = aqt.mw.col.models.by_name(note_type_selector.name)
             new_fields = new_fields_for_note_type(self._selected_ah_did(), note_type)
-=======
-
-            note_type = aqt.mw.col.models.by_name(note_type_selector.name)
-            field_names = aqt.mw.col.models.field_names(note_type)
-            ankihub_field_names = ankihub_db.note_type_field_names(
-                self._selected_ah_did(), note_type["id"]
-            )
-            new_fields = [
-                name for name in field_names if name not in ankihub_field_names
-            ]
-            if not new_fields:
-                tooltip("No new fields to publish", parent=aqt.mw)
-                return
->>>>>>> 938573b2
             new_fields = choose_subset(
                 "",
                 choices=new_fields,
