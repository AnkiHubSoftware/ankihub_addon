"""Check if the user is subscribed to any decks that are not installed and install them if the user agrees."""
<<<<<<< HEAD
from concurrent.futures import Future
=======
>>>>>>> 54c4bc65
from typing import Callable, List

from ...addon_ankihub_client import AddonAnkiHubClient as AnkiHubClient
from ...ankihub_client import Deck
from ...settings import config
from ..messages import messages
from ..utils import ask_user
<<<<<<< HEAD
from .utils import future_with_exception, future_with_result


def check_and_install_new_deck_subscriptions(on_done: Callable[[Future], None]) -> None:
    """Check if there are any new deck subscriptions and install them if the user agrees.
    on_success is called when this process is finished (even if no new decks are installed)."""
    try:
        if not AnkiHubClient().is_feature_flag_enabled(
            "new_subscription_workflow_enabled"
        ):
            on_done(future_with_result(None))
            return

        # Check if there are any new subscriptions
        decks = _not_installed_ah_decks()
        if not decks:
            on_done(future_with_result(None))
            return

        # Ask user to confirm the installations.
        if not ask_user(
            title="AnkiHub Deck Installation",
            text=messages.deck_install_confirmation(decks),
            show_cancel_button=False,
            yes_button_label="Install",
            no_button_label="Skip",
        ):
            on_done(future_with_result(None))
            return

        # Download the new decks
        ah_dids = [deck.ankihub_deck_uuid for deck in decks]
        download_and_install_decks(ah_dids, on_done=on_done)
    except Exception as e:
        on_done(future_with_exception(e))
=======
from .deck_installation import download_and_install_decks


def check_and_install_new_deck_subscriptions(on_success: Callable[[], None]) -> None:
    """Check if there are any new deck subscriptions and install them if the user agrees.
    on_success is called when this process is finished (even if no new decks are installed)."""

    if not AnkiHubClient().is_feature_flag_enabled("new_subscription_workflow_enabled"):
        on_success()
        return

    # Check if there are any new subscriptions
    decks = _not_installed_ah_decks()
    if not decks:
        on_success()
        return

    # Ask user to confirm the installations.
    if not ask_user(
        title="AnkiHub Deck Installation",
        text=messages.deck_install_confirmation(decks),
        show_cancel_button=False,
        yes_button_label="Install",
        no_button_label="Skip",
    ):
        on_success()
        return

    # Download the new decks
    ah_dids = [deck.ankihub_deck_uuid for deck in decks]
    download_and_install_decks(ah_dids, on_success=on_success)
>>>>>>> 54c4bc65


def _not_installed_ah_decks() -> List[Deck]:
    client = AnkiHubClient()
    remote_decks = client.get_decks_with_user_relation()
    remote_deck_ids = [deck.ankihub_deck_uuid for deck in remote_decks]

    local_deck_ids = config.deck_ids()

    not_installed_dids = set(remote_deck_ids) - set(local_deck_ids)
    result = [
        deck for deck in remote_decks if deck.ankihub_deck_uuid in not_installed_dids
    ]
    return result<|MERGE_RESOLUTION|>--- conflicted
+++ resolved
@@ -1,8 +1,5 @@
 """Check if the user is subscribed to any decks that are not installed and install them if the user agrees."""
-<<<<<<< HEAD
 from concurrent.futures import Future
-=======
->>>>>>> 54c4bc65
 from typing import Callable, List
 
 from ...addon_ankihub_client import AddonAnkiHubClient as AnkiHubClient
@@ -10,7 +7,7 @@
 from ...settings import config
 from ..messages import messages
 from ..utils import ask_user
-<<<<<<< HEAD
+from .deck_installation import download_and_install_decks
 from .utils import future_with_exception, future_with_result
 
 
@@ -46,39 +43,6 @@
         download_and_install_decks(ah_dids, on_done=on_done)
     except Exception as e:
         on_done(future_with_exception(e))
-=======
-from .deck_installation import download_and_install_decks
-
-
-def check_and_install_new_deck_subscriptions(on_success: Callable[[], None]) -> None:
-    """Check if there are any new deck subscriptions and install them if the user agrees.
-    on_success is called when this process is finished (even if no new decks are installed)."""
-
-    if not AnkiHubClient().is_feature_flag_enabled("new_subscription_workflow_enabled"):
-        on_success()
-        return
-
-    # Check if there are any new subscriptions
-    decks = _not_installed_ah_decks()
-    if not decks:
-        on_success()
-        return
-
-    # Ask user to confirm the installations.
-    if not ask_user(
-        title="AnkiHub Deck Installation",
-        text=messages.deck_install_confirmation(decks),
-        show_cancel_button=False,
-        yes_button_label="Install",
-        no_button_label="Skip",
-    ):
-        on_success()
-        return
-
-    # Download the new decks
-    ah_dids = [deck.ankihub_deck_uuid for deck in decks]
-    download_and_install_decks(ah_dids, on_success=on_success)
->>>>>>> 54c4bc65
 
 
 def _not_installed_ah_decks() -> List[Deck]:
