--- conflicted
+++ resolved
@@ -65,7 +65,9 @@
         # Download and install the decks
         aqt.mw.taskman.with_progress(
             task=lambda: _download_and_install_decks_inner(
-                decks, ah_did_to_deletion_behavior=ah_did_to_deletion_behavior
+                decks,
+                ah_did_to_deletion_behavior=ah_did_to_deletion_behavior,
+                recommended_deck_settings=recommended_deck_settings,
             ),
             on_done=partial(_on_install_done, on_done=on_done, cleanup=cleanup),
             label="Downloading decks from AnkiHub...",
@@ -78,9 +80,6 @@
         deck_id_and_name_tuples=deck_id_name_tuples,
         callback=_on_configure_deleted_notes_done,
     )
-<<<<<<< HEAD
-    dialog.open()
-=======
     dialog.exec()
 
     ah_did_to_deletion_behavior = (
@@ -97,7 +96,6 @@
         on_done=partial(_on_install_done, on_done=on_done, cleanup=cleanup),
         label="Downloading decks from AnkiHub...",
     )
->>>>>>> d0946df3
 
 
 @pass_exceptions_to_on_done
