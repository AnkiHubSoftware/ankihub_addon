"""Code for downloading and installing decks in the background and showing the related dialogs
(install confirmation dialog, import summary dialog, etc.)."""
import uuid
from concurrent.futures import Future
from datetime import datetime
from typing import Callable, List

import aqt
from aqt.operations.tag import clear_unused_tags
from aqt.qt import QDialogButtonBox

from ... import LOGGER
from ...addon_ankihub_client import AddonAnkiHubClient as AnkiHubClient
from ...ankihub_client import NoteInfo
from ...ankihub_client.ankihub_client import AnkiHubHTTPError
from ...ankihub_client.models import UserDeckRelation
from ...main.importing import AnkiHubImporter, AnkiHubImportResult
from ...main.note_types import fetch_note_types_based_on_notes
from ...main.subdecks import deck_contains_subdeck_tags
from ...main.utils import clear_empty_cards, create_backup
from ...settings import DeckConfig, config
from ..exceptions import DeckDownloadAndInstallError, RemoteDeckNotFoundError
from ..media_sync import media_sync
from ..messages import messages
<<<<<<< HEAD
from ..utils import ask_user_dialog
=======
from ..utils import ask_user, show_dialog, tooltip_icon
>>>>>>> 3b0ba082
from .subdecks import confirm_and_toggle_subdecks
from .utils import future_with_exception, future_with_result


def download_and_install_decks(
    ankihub_dids: List[uuid.UUID],
    on_done: Callable[[Future], None],
    cleanup: bool = True,
) -> None:
    """Downloads and installs the given decks in the background.
    Shows an import summary once the decks are installed.
    If cleanup is True, unused tags and empty cards are cleared after the decks are installed.
    """

    def on_install_done(future: Future):
        try:
            import_results: List[AnkiHubImportResult] = future.result()
        except Exception as e:
            on_done(future_with_exception(e))
            return

        try:
            on_install_done_inner(import_results)
            on_done(future_with_result(None))
        except Exception as e:
            on_done(future_with_exception(e))

    def on_install_done_inner(import_results: List[AnkiHubImportResult]):
<<<<<<< HEAD
        if cleanup:
            _cleanup_after_deck_install()
=======
        # Clean up after deck installations
        _cleanup_after_deck_install(multiple_decks=len(import_results) > 1)
>>>>>>> 3b0ba082

        # Reset the main window
        aqt.mw.reset()

        # Ask user to enable subdecks if available for each deck that was installed.
        for import_result in import_results:
            ah_did = import_result.ankihub_did
            if deck_contains_subdeck_tags(ah_did):
                confirm_and_toggle_subdecks(ah_did)

        _show_deck_import_summary_dialog(import_results)

    try:
        # Install decks in background
        aqt.mw.taskman.with_progress(
            task=lambda: _download_and_install_decks_inner(ankihub_dids),
            on_done=on_install_done,
            label="Downloading decks from AnkiHub",
        )
    except Exception as e:
        on_done(future_with_exception(e))


def _show_deck_import_summary_dialog(
    import_results: List[AnkiHubImportResult],
) -> None:
    ankihub_dids = [import_result.ankihub_did for import_result in import_results]
    ankihub_deck_names = [config.deck_config(ah_did).name for ah_did in ankihub_dids]
    anki_deck_names = [
        aqt.mw.col.decks.name(config.deck_config(ah_did).anki_id)
        for ah_did in ankihub_dids
    ]
    message = messages.deck_import_summary(
        ankihub_deck_names=ankihub_deck_names,
        anki_deck_names=anki_deck_names,
        import_results=import_results,
    )

    def on_button_clicked(button_index: int) -> None:
        from ..decks_dialog import DeckManagementDialog

        if button_index == 0:
            DeckManagementDialog.display_subscribe_window()

    show_dialog(
        message,
        title="AnkiHub | Deck Import Summary",
        buttons=["Go to Deck Management", QDialogButtonBox.StandardButton.Ok],
        default_button_idx=1,
        scrollable=True,
        icon=tooltip_icon(),
        callback=on_button_clicked,
    )


def _download_and_install_decks_inner(
    ankihub_dids: List[uuid.UUID],
) -> List[AnkiHubImportResult]:
    """Downloads and installs the given decks.
    Attempts to install all decks even if some fail."""
    result = []
    exceptions = []
    for ah_did in ankihub_dids:
        try:
            result.append(_download_and_install_single_deck(ah_did))
        except Exception as e:
            exceptions.append(
                DeckDownloadAndInstallError(
                    original_exception=e,
                    ankihub_did=ah_did,
                )
            )
            LOGGER.warning(f"Failed to download and install deck {ah_did}.", exc_info=e)

    if exceptions:
        # Raise the first exception that occurred
        raise exceptions[0]

    return result


def _download_and_install_single_deck(ankihub_did: uuid.UUID) -> AnkiHubImportResult:
    try:
        deck = AnkiHubClient().get_deck_by_id(ankihub_did)
    except AnkiHubHTTPError as e:
        if e.response.status_code == 404:
            raise RemoteDeckNotFoundError(ankihub_did=ankihub_did) from e
        raise e

    notes_data: List[NoteInfo] = AnkiHubClient().download_deck(
        deck.ah_did, download_progress_cb=_download_progress_cb
    )

    aqt.mw.taskman.run_on_main(
        lambda: aqt.mw.progress.update(label="Installing deck...", max=0, value=0)
    )
    result = _install_deck(
        notes_data=notes_data,
        deck_name=deck.name,
        ankihub_did=deck.ah_did,
        user_relation=deck.user_relation,
        latest_update=deck.csv_last_upload,
    )

    return result


def _install_deck(
    notes_data: List[NoteInfo],
    deck_name: str,
    ankihub_did: uuid.UUID,
    user_relation: UserDeckRelation,
    latest_update: datetime,
) -> AnkiHubImportResult:
    """Imports the notes_data into the Anki collection.
    Saves the deck subscription to the config file.
    Starts the media download.
    Returns information about the import.
    """
    create_backup()

    importer = AnkiHubImporter()
    client = AnkiHubClient()
    protected_fields = client.get_protected_fields(ah_did=ankihub_did)
    protected_tags = client.get_protected_tags(ah_did=ankihub_did)
    note_types = fetch_note_types_based_on_notes(notes_data=notes_data)
    import_result = importer.import_ankihub_deck(
        ankihub_did=ankihub_did,
        notes=notes_data,
        note_types=note_types,
        deck_name=deck_name,
        is_first_import_of_deck=True,
        protected_fields=protected_fields,
        protected_tags=protected_tags,
        suspend_new_cards_of_existing_notes=DeckConfig.suspend_new_cards_of_existing_notes_default(),
        suspend_new_cards_of_new_notes=DeckConfig.suspend_new_cards_of_new_notes_default(
            ankihub_did
        ),
    )

    config.add_deck(
        name=deck_name,
        ankihub_did=ankihub_did,
        anki_did=import_result.anki_did,
        user_relation=user_relation,
        latest_udpate=latest_update,
    )

    media_sync.start_media_download()

    LOGGER.info("Importing deck was succesful.")

    return import_result


def _download_progress_cb(percent: int):
    # adding +1 to avoid progress increasing while at 0% progress
    # (the aqt.mw.progress.update function does that)
    aqt.mw.taskman.run_on_main(
        lambda: aqt.mw.progress.update(
            label="Downloading deck...",
            value=percent + 1,
            max=101,
        )
    )


def _cleanup_after_deck_install() -> None:
    """Clears unused tags and empty cards. We do this because importing a deck which the user
    already has in their collection can result in many unused tags and empty cards."""
    clear_unused_tags(parent=aqt.mw).run_in_background()
    clear_empty_cards()<|MERGE_RESOLUTION|>--- conflicted
+++ resolved
@@ -22,11 +22,7 @@
 from ..exceptions import DeckDownloadAndInstallError, RemoteDeckNotFoundError
 from ..media_sync import media_sync
 from ..messages import messages
-<<<<<<< HEAD
-from ..utils import ask_user_dialog
-=======
-from ..utils import ask_user, show_dialog, tooltip_icon
->>>>>>> 3b0ba082
+from ..utils import show_dialog, tooltip_icon
 from .subdecks import confirm_and_toggle_subdecks
 from .utils import future_with_exception, future_with_result
 
@@ -55,13 +51,8 @@
             on_done(future_with_exception(e))
 
     def on_install_done_inner(import_results: List[AnkiHubImportResult]):
-<<<<<<< HEAD
         if cleanup:
             _cleanup_after_deck_install()
-=======
-        # Clean up after deck installations
-        _cleanup_after_deck_install(multiple_decks=len(import_results) > 1)
->>>>>>> 3b0ba082
 
         # Reset the main window
         aqt.mw.reset()
