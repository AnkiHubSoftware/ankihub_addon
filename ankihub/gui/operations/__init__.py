--- conflicted
+++ resolved
@@ -1,10 +1,6 @@
 from aqt.operations import QueryOp
 
-<<<<<<< HEAD
-from ...settings import ANKI_INT_VERSION
-=======
-from ...settings import ANKI_MINOR, ANKI_VERSION_23_10_00
->>>>>>> cd3ad1de
+from ...settings import ANKI_INT_VERSION, ANKI_VERSION_23_10_00
 
 
 class AddonQueryOp(QueryOp):
@@ -25,11 +21,7 @@
         already running in parallel, so there is no need to do anything.
         This way we can use the same code for all Anki versions.
         """
-<<<<<<< HEAD
-        if ANKI_INT_VERSION < 231000:
-=======
-        if ANKI_MINOR < ANKI_VERSION_23_10_00:
->>>>>>> cd3ad1de
+        if ANKI_INT_VERSION < ANKI_VERSION_23_10_00:
             return self
 
         return super().without_collection()
