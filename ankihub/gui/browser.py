import re
import uuid
from concurrent.futures import Future
from pprint import pformat
from typing import List, Optional, Sequence, Tuple

import aqt
from anki.collection import SearchNode
from anki.hooks import wrap
from anki.notes import NoteId
<<<<<<< HEAD
=======
from aqt.addcards import AddCards
>>>>>>> 62b36df7
from aqt.browser import (
    Browser,
    CellRow,
    Column,
    ItemId,
    SearchContext,
    SidebarItem,
    SidebarItemType,
    SidebarStage,
)
from aqt.gui_hooks import (
    browser_did_fetch_columns,
    browser_did_fetch_row,
    browser_did_search,
    browser_menus_did_init,
    browser_will_build_tree,
    browser_will_search,
    browser_will_show,
    browser_will_show_context_menu,
)
from aqt.qt import QAction, QMenu, qconnect
from aqt.utils import showInfo, showText, showWarning, tooltip, tr

from .. import LOGGER
from ..ankihub_client import AnkiHubRequestError, SuggestionType
from ..db import (
    ankihub_db,
    attach_ankihub_db_to_anki_db_connection,
    attached_ankihub_db,
    detach_ankihub_db_from_anki_db_connection,
)
from ..importing import get_fields_protected_by_tags
from ..note_conversion import (
    TAG_FOR_PROTECTING_ALL_FIELDS,
    TAG_FOR_PROTECTING_FIELDS,
    is_tag_for_group,
)
from ..reset_changes import reset_local_changes_to_notes
from ..settings import (
    ANKIHUB_NOTE_TYPE_FIELD_NAME,
    AnkiHubCommands,
    DeckConfig,
    DeckExtensionConfig,
    config,
)
from ..subdecks import SUBDECK_TAG, build_subdecks_and_move_cards_to_them
from ..suggestions import (
    ANKIHUB_NO_CHANGE_ERROR,
    BulkNoteSuggestionsResult,
    suggest_notes_in_bulk,
)
from ..sync import ah_sync, NotLoggedInError
from .custom_columns import (
    AnkiHubIdColumn,
    CustomColumn,
    EditedAfterSyncColumn,
    UpdatedSinceLastReviewColumn,
)
from .custom_search_nodes import (
    CustomSearchNode,
    ModifiedAfterSyncSearchNode,
    NewNoteSearchNode,
    SuggestionTypeSearchNode,
    UpdatedInTheLastXDaysSearchNode,
    UpdatedSinceLastReviewSearchNode,
)
from .optional_tag_suggestion_dialog import OptionalTagsSuggestionDialog
from .suggestion_dialog import SuggestionDialog
from .utils import ask_user, choose_list, choose_subset

browser: Optional[Browser] = None
ankihub_tree_item: Optional[SidebarItem] = None

custom_columns = [
    AnkiHubIdColumn(),
    EditedAfterSyncColumn(),
    UpdatedSinceLastReviewColumn(),
]

# stores the custom search nodes for the current search
custom_search_nodes: List[CustomSearchNode] = []


# context menu
def _on_browser_will_show_context_menu(browser: Browser, context_menu: QMenu) -> None:
    selected_nids = browser.selected_notes()
    selected_nid = None
    ankihub_nid = None
    if len(selected_nids) == 1:
        selected_nid = selected_nids[0]
        ankihub_nid = ankihub_db.ankihub_nid_for_anki_nid(selected_nid)

    menu = context_menu

    menu.addSeparator()

    menu.addAction(
        "AnkiHub: Bulk suggest notes",
        lambda: _on_bulk_notes_suggest_action(browser, nids=selected_nids),
    )

    protect_fields_action = menu.addAction(
        "AnkiHub: Protect fields",
        lambda: _on_protect_fields_action(browser, nid=selected_nid),
    )
    if len(selected_nids) != 1:
        protect_fields_action.setDisabled(True)

    menu.addAction(
        "AnkiHub: Reset local changes",
        lambda: _on_reset_local_changes_action(browser, nids=selected_nids),
    )

    menu.addAction(
        "AnkiHub: Suggest Optional Tags",
        lambda: _on_suggest_optional_tags_action(browser),
    )

    copy_ankihub_id_action = menu.addAction(
        "AnkiHub: Copy AnkiHub ID to clipboard",
        lambda: aqt.mw.app.clipboard().setText(str(ankihub_nid)),
    )
    if len(selected_nids) != 1 or not ankihub_nid:
        copy_ankihub_id_action.setDisabled(True)


def _on_protect_fields_action(browser: Browser, nid: NoteId) -> None:
    note = aqt.mw.col.get_note(nid)
    if not ankihub_db.is_ankihub_note_type(note.mid):
        showInfo(
            "This note does not have a note type that is known by AnkiHub.",
            parent=browser,
        )
        return

    note = aqt.mw.col.get_note(nid)

    fields: List[str] = [
        field for field in note.keys() if field != ANKIHUB_NOTE_TYPE_FIELD_NAME
    ]
    old_fields_protected_by_tags: List[str] = get_fields_protected_by_tags(note)
    new_fields_protected_by_tags = choose_subset(
        "Choose which fields of this note should be protected<br>"
        "from updates.<br><br>"
        "Note: Fields you have protected for the note type<br>"
        "on AnkiHub will be protected automatically.",
        choices=fields,
        current=old_fields_protected_by_tags,
        description_html="This will edit the AnkiHub_Protect tags of the note.",
        parent=browser,
    )

    if set(new_fields_protected_by_tags) == set(fields):
        new_tags_for_protecting_fields = [TAG_FOR_PROTECTING_ALL_FIELDS]
    else:
        new_tags_for_protecting_fields = [
            f"{TAG_FOR_PROTECTING_FIELDS}::{field.replace(' ', '_')}"
            for field in new_fields_protected_by_tags
        ]

    # remove old tags for protecting fields
    note.tags = [
        tag for tag in note.tags if not tag.startswith(TAG_FOR_PROTECTING_FIELDS)
    ]

    # add new tags for protecting fields
    note.tags += new_tags_for_protecting_fields

    note.flush()

    # without this the tags in the browser editor are not updated until you switch away from the note
    browser.table.reset()

    LOGGER.info(
        f"Updated tags for protecting fields for note {note.id} to protect these fields {new_fields_protected_by_tags}"
    )


def _on_bulk_notes_suggest_action(browser: Browser, nids: Sequence[NoteId]) -> None:
    notes = [aqt.mw.col.get_note(nid) for nid in nids]

    mids = set(note.mid for note in notes)
    if not all(ankihub_db.is_ankihub_note_type(mid) for mid in mids):
        showInfo(
            "Some of the notes you selected are not of a note type that is known by AnkiHub."
        )
        return

    if len(notes) > 500:
        msg = "Please select less than 500 notes at a time for bulk suggestions.<br>"
        showInfo(msg, parent=browser)
        return

    if not (dialog := SuggestionDialog(command=AnkiHubCommands.CHANGE)).exec():
        return

    aqt.mw.taskman.with_progress(
        task=lambda: suggest_notes_in_bulk(
            notes,
            auto_accept=dialog.auto_accept(),
            change_type=dialog.change_type(),
            comment=dialog.comment(),
        ),
        on_done=lambda future: _on_suggest_notes_in_bulk_done(future, browser),
        parent=browser,
    )


def _on_suggest_notes_in_bulk_done(future: Future, browser: Browser) -> None:
    try:
        suggestions_result: BulkNoteSuggestionsResult = future.result()
    except AnkiHubRequestError as e:
        if e.response.status_code != 403:
            raise e

        msg = (
            "You are not allowed to create suggestion for all selected notes.<br>"
            "Are you subscribed to the AnkiHub deck(s) these notes are from?<br><br>"
            "You can only submit changes without a review if you are an owner or maintainer of the deck."
        )
        showInfo(msg, parent=browser)
        return

    LOGGER.info("Created note suggestions in bulk.")
    LOGGER.info(f"errors_by_nid:\n{pformat(suggestions_result.errors_by_nid)}")

    msg_about_created_suggestions = (
        f"Submitted {suggestions_result.change_note_suggestions_count} change note suggestion(s).\n"
        f"Submitted {suggestions_result.new_note_suggestions_count} new note suggestion(s) to.\n\n\n"
    )

    notes_without_changes = [
        note
        for note, errors in suggestions_result.errors_by_nid.items()
        if ANKIHUB_NO_CHANGE_ERROR in str(errors)
    ]
    msg_about_failed_suggestions = (
        (
            f"Failed to submit suggestions for {len(suggestions_result.errors_by_nid)} note(s).\n"
            "All notes with failed suggestions:\n"
            f'{", ".join(str(nid) for nid in suggestions_result.errors_by_nid.keys())}\n\n'
            f"Notes without changes ({len(notes_without_changes)}):\n"
            f'{", ".join(str(nid) for nid in notes_without_changes)}\n'
        )
        if suggestions_result.errors_by_nid
        else ""
    )

    msg = msg_about_created_suggestions + msg_about_failed_suggestions
    showText(msg, parent=browser)


def _on_reset_local_changes_action(browser: Browser, nids: Sequence[NoteId]) -> None:
    if not ankihub_db.are_ankihub_notes(list(nids)):
        showInfo(
            "Please only select notes with AnkiHub ids to reset local changes.",
            parent=browser,
        )
        return

    ankihub_dids = ankihub_db.ankihub_dids_for_anki_nids(nids)

    if len(ankihub_dids) > 1:
        showInfo(
            "Please select notes from only one AnkiHub deck at a time.",
            parent=browser,
        )
        return

    ankihub_did = list(ankihub_dids)[0]

    def on_done(future: Future) -> None:
        future.result()  # raise exception if there was one

        browser.table.reset()
        tooltip("Reset local changes for selected notes.", parent=browser)

    aqt.mw.taskman.with_progress(
        task=lambda: reset_local_changes_to_notes(nids, ankihub_deck_uuid=ankihub_did),
        on_done=on_done,
        label="Resetting local changes...",
        parent=browser,
    )


def _on_suggest_optional_tags_action(browser: Browser) -> None:
    nids = browser.selected_notes()

    if not nids:
        return

    if not ankihub_db.are_ankihub_notes(list(nids)):
        showInfo(
            "Please only select notes from an AnkiHub deck to suggest optional tags.",
            parent=browser,
        )
        return

    ankihub_dids = ankihub_db.ankihub_dids_for_anki_nids(nids)

    if len(ankihub_dids) > 1:
        showInfo(
            "Please select notes from only one AnkiHub deck at a time.",
            parent=browser,
        )
        return

    OptionalTagsSuggestionDialog(parent=browser, nids=nids).exec()


# AnkiHub menu
def _on_browser_menus_did_init(browser: Browser):
    menu = browser._ankihub_menu = QMenu("AnkiHub")  # type: ignore
    browser.form.menubar.addMenu(menu)

    reset_deck_action = QAction("Reset all local changes to a deck", browser)
    qconnect(reset_deck_action.triggered, lambda: _on_reset_deck_action(browser))
    menu.addAction(reset_deck_action)

    reset_subdecks_action = QAction(
        "Rebuild subdecks and move cards into subdecks", browser
    )
    qconnect(
        reset_subdecks_action.triggered, lambda: _on_reset_subdecks_action(browser)
    )
    menu.addAction(reset_subdecks_action)

    reset_optional_tags_action = QAction("Reset an Optional Tag Group", browser)
    qconnect(
        reset_optional_tags_action.triggered,
        lambda: _on_reset_optional_tags_action(browser),
    )
    menu.addAction(reset_optional_tags_action)


def _on_reset_deck_action(browser: Browser):
    if not config.deck_ids():
        showInfo(
            "You don't have any AnkiHub decks configured yet.",
            parent=browser,
        )
        return

    ah_did, deck_config = _choose_deck(
        "Choose the AnkiHub deck for which<br>you want to reset local changes"
    )
    if ah_did is None:
        return

    if not ask_user(
        f"Are you sure you want to reset all local changes to the deck <b>{deck_config.name}</b>?",
        parent=browser,
    ):
        return

    nids = ankihub_db.anki_nids_for_ankihub_deck(ah_did)

    def on_done(future: Future) -> None:
        future.result()

        browser.model.reset()
        tooltip(f"Reset local changes to deck <b>{deck_config.name}</b>")

    aqt.mw.taskman.with_progress(
        lambda: reset_local_changes_to_notes(nids, ankihub_deck_uuid=ah_did),
        on_done=on_done,
        label="Resetting local changes...",
        parent=browser,
    )


def _on_reset_subdecks_action(browser: Browser):
    if not config.deck_ids():
        showInfo(
            "You don't have any AnkiHub decks configured yet.",
            parent=browser,
        )
        return

    ah_did, deck_config = _choose_deck(
        "Choose the AnkiHub deck for which<br>"
        "you want to rebuild subdecks and move<br>"
        "cards to their original subdeck.<br><br>"
        "<b>Note:</b> This will only move<br>"
        "cards of notes that have subdeck tags<br>"
        f"(tags starting with <b>{SUBDECK_TAG})</b>.",
    )
    if ah_did is None:
        return

    if aqt.mw.col.decks.name_if_exists(deck_config.anki_id) is None:
        showInfo(
            (
                f"Anki deck <b>{deck_config.name}</b> doesn't exist in your Anki collection.<br>"
                "It might help to reset local changes to the deck first.<br>"
                "(You can do that from the AnkiHub menu in the Anki browser.)"
            ),
            parent=browser,
        )
        return

    if not ask_user(
        f"Are you sure you want to rebuild subdecks for <b>{deck_config.name}</b> "
        "and move cards to their original subdecks?",
        parent=browser,
    ):
        return

    def on_done(future: Future) -> None:
        future.result()
        browser.sidebar.refresh()
        aqt.mw.deckBrowser.refresh()
        tooltip("Rebuilt subdecks and moved cards.")

    aqt.mw.taskman.with_progress(
        task=lambda: build_subdecks_and_move_cards_to_them(ankihub_did=ah_did),
        on_done=on_done,
        label="Rebuilding subdecks and moving cards...",
    )


def _on_reset_optional_tags_action(browser: Browser):
    if not (extension_ids := config.deck_extension_ids()):
        showInfo(
            "You don't have any AnkiHub optional tag groups configured yet.",
            parent=browser,
        )
        return

    if not config.is_logged_in():
        raise NotLoggedInError()

    extension_configs = [config.deck_extension_config(eid) for eid in extension_ids]
    tag_group_names = [c.tag_group_name for c in extension_configs]
    deck_configs = [config.deck_config(c.ankihub_deck_uuid) for c in extension_configs]
    tag_group_names_with_deck = [
        f"{extension_name} ({deck_config.name})"
        for extension_name, deck_config in zip(tag_group_names, deck_configs)
    ]

    extension_idx = choose_list(
        "Choose the optional tag group which<br>" "you want to reset.",
        choices=tag_group_names_with_deck,
    )
    if extension_idx is None:
        return

    extension_id = extension_ids[extension_idx]
    tag_group_name_with_deck = tag_group_names_with_deck[extension_idx]

    if not ask_user(
        "Are you sure you want to reset the optional tag group "
        f"<b>{tag_group_name_with_deck}</b>?<br><br>"
        "Note: This will sync all AnkiHub decks.",
        parent=browser,
        defaultno=True,
    ):
        return

    def on_done(future: Future) -> None:
        future.result()

        tooltip(
            f"Reset optional tag group {tag_group_name_with_deck} successfully.",
            parent=browser,
        )

    aqt.mw.taskman.with_progress(
        task=lambda: _reset_optional_tag_group(extension_id=extension_id),
        on_done=on_done,
        label=f"Removing optional tags for {tag_group_name_with_deck}...",
    )


def _reset_optional_tag_group(extension_id: int) -> None:

    extension_config = config.deck_extension_config(extension_id)
    _remove_optional_tags_of_extension(extension_config)

    # reset the latest extension update to sync all content for the deck extension on the next sync
    config.save_latest_extension_update(extension_id=extension_id, latest_update=None)

    # sync with ankihub to re-download the deck extension
    # TODO only sync the deck extension or the related deck instead of all decks
    ah_sync.sync_all_decks_and_media(start_media_sync=False)


def _remove_optional_tags_of_extension(extension_config: DeckExtensionConfig) -> None:
    # only removes the tags for notes of the deck related to the deck extension,
    # some people use the same tag group for multiple decks
    tags_for_tag_group = [
        tag
        for tag in aqt.mw.col.tags.all()
        if is_tag_for_group(tag, extension_config.tag_group_name)
    ]
    nids = ankihub_db.anki_nids_for_ankihub_deck(extension_config.ankihub_deck_uuid)
    aqt.mw.col.tags.bulk_remove(note_ids=nids, tags=" ".join(tags_for_tag_group))
    LOGGER.info(f"Removed optional tags for {extension_config.tag_group_name}")


def _choose_deck(prompt: str) -> Tuple[Optional[uuid.UUID], Optional[DeckConfig]]:
    ah_dids = config.deck_ids()
    deck_configs = [config.deck_config(did) for did in ah_dids]
    chosen_deck_idx = choose_list(
        prompt=prompt,
        choices=[deck.name for deck in deck_configs],
        parent=browser,
    )

    if chosen_deck_idx is None:
        return None, None

    chosen_deck_ah_did = ah_dids[chosen_deck_idx]
    chosen_deck_config = deck_configs[chosen_deck_idx]
    return chosen_deck_ah_did, chosen_deck_config


# custom columns
def _on_browser_did_fetch_columns(columns: dict[str, Column]):
    for column in custom_columns:
        columns[column.key] = column.builtin_column


def _on_browser_did_fetch_row(
    item_id: ItemId,
    is_notes_mode: bool,
    row: CellRow,
    active_columns: Sequence[str],
) -> None:
    for column in custom_columns:
        column.on_browser_did_fetch_row(
            browser=browser,
            item_id=item_id,
            row=row,
            active_columns=active_columns,
        )


# cutom search nodes
def _on_browser_will_search(ctx: SearchContext):
    _on_browser_will_search_handle_custom_column_ordering(ctx)
    _on_browser_will_search_handle_custom_search_parameters(ctx)


def _on_browser_will_search_handle_custom_column_ordering(ctx: SearchContext):
    if not isinstance(ctx.order, Column):
        return

    custom_column: CustomColumn = next(
        (c for c in custom_columns if c.builtin_column.key == ctx.order.key), None
    )
    if custom_column is None:
        return

    attach_ankihub_db_to_anki_db_connection()

    ctx.order = custom_column.order_by_str()


def _on_browser_will_search_handle_custom_search_parameters(ctx: SearchContext):
    if not ctx.search:
        return

    global custom_search_nodes
    custom_search_nodes = []

    for m in re.finditer(r"(ankihub_\w+):(\w*)", ctx.search):
        if m.group(1) == "ankihub_id":
            continue

        parameter_name, parameter_value = m.group(1), m.group(2)
        try:
            custom_search_nodes.append(
                CustomSearchNode.from_parameter_type_and_value(
                    browser, parameter_name, parameter_value
                )
            )
        except ValueError as e:
            showWarning(f"AnkiHub search error: {e}")
            return

        # remove the custom search parameter from the search string
        ctx.search = ctx.search.replace(m.group(0), "")


def _on_browser_did_search(ctx: SearchContext):
    # Detach the ankihub database in case it was attached in on_browser_will_search_handle_custom_column_ordering.
    # The attached_ankihub_db context manager can't be used for this because the database query happens
    # in the rust backend.
    detach_ankihub_db_from_anki_db_connection()

    _on_browser_did_search_handle_custom_search_parameters(ctx)


def _on_browser_did_search_handle_custom_search_parameters(ctx: SearchContext):
    global custom_search_nodes

    if not custom_search_nodes:
        return

    with attached_ankihub_db():
        try:
            for node in custom_search_nodes:
                ctx.ids = node.filter_ids(ctx.ids)
        except ValueError as e:
            showWarning(f"AnkiHub search error: {e}")
            return
        finally:
            custom_search_nodes = []


# sidebar
def _on_browser_will_build_tree(
    handled: bool,
    tree: SidebarItem,
    stage: SidebarStage,
    browser: Browser,
):
    global ankihub_tree_item

    if stage == SidebarStage.ROOT:
        ankihub_tree_item = _add_ankihub_tree(tree)
        return handled
    elif stage == SidebarStage.TAGS:
        if _build_tag_tree_and_copy_ah_tag_items_to_ah_tree(
            tree, ankihub_tree_item, browser
        ):
            return True
        else:
            return handled
    else:
        return handled


def _build_tag_tree_and_copy_ah_tag_items_to_ah_tree(
    root_tree_item: SidebarItem, ankihub_tree_item: SidebarItem, browser: Browser
) -> bool:
    """Build the tag tree and copy AnkiHub tag items to the AnkiHub tree so
    that all AnkiHub related sidebar items are grouped together.
    The tag items should still be in the tag tree to avoid confusion and to
    allow users to use the context menu actions on them.
    Returns True if the tag tree was built successfully, False otherwise.
    Building the tag tree can fail if related Anki functions change in the future.
    """

    # build the tag tree using the original function used by Anki
    try:
        browser.sidebar._tag_tree(root_tree_item)
    except (AttributeError, ValueError):
        LOGGER.warning("AnkiHub: Could not build tag tree")
        return False

    # move the AnkiHub tag items to the AnkiHub tree
    tag_tree = next(
        (
            item
            for item in root_tree_item.children
            if item.name == tr.browsing_sidebar_tags()
        ),
        None,
    )

    if tag_tree is None:
        LOGGER.warning("AnkiHub: Could not find tag tree")
        return False

    ankihub_tag_tree_items = [
        item for item in tag_tree.children if item.name.startswith("AnkiHub_")
    ]

    for ah_tag_tree_item in ankihub_tag_tree_items:
        tag_tree.children.remove(ah_tag_tree_item)
        ankihub_tree_item.children.append(ah_tag_tree_item)

        ah_tag_tree_item._parent_item = ankihub_tree_item
        ah_tag_tree_item.item_type = SidebarItemType.CUSTOM

        # remove tag icons because it looks better without them
        ah_tag_tree_item.icon = ""
        for descendant in _sidebar_item_descendants(ah_tag_tree_item):
            descendant.icon = ""

    # remove and re-add the tag tree so that the AnkiHub tag items are under the AnkiHub tree
    # and also under the tag tree
    root_tree_item.children.remove(tag_tree)
    browser.sidebar._tag_tree(root_tree_item)

    LOGGER.info("AnkiHub: Built tag tree and copied AnkiHub tag items to AnkiHub tree")

    return True


def _sidebar_item_descendants(item: SidebarItem) -> List[SidebarItem]:
    result = []
    for child in item.children:
        result.append(child)
        result.extend(_sidebar_item_descendants(child))
    return result


def _add_ankihub_tree(tree: SidebarItem) -> SidebarItem:

    result = tree.add_simple(
        name="👑 AnkiHub",
        icon="",
        type=SidebarItemType.SAVED_SEARCH_ROOT,
        search_node=SearchNode(
            parsable_text="ankihub_id:*",
        ),
    )
    result.expanded = config.ui_config().ankihub_tree_expanded
    result.on_expanded = _set_ah_tree_expanded_in_ui_config

    result.add_simple(
        name="With AnkiHub ID",
        icon="",
        type=SidebarItemType.SAVED_SEARCH,
        search_node=SearchNode(parsable_text="ankihub_id:_*"),
    )

    result.add_simple(
        name="ID Pending",
        icon="",
        type=SidebarItemType.SAVED_SEARCH,
        search_node=SearchNode(parsable_text="ankihub_id:"),
    )

    result.add_simple(
        name="Modified After Sync",
        icon="",
        type=SidebarItemType.SAVED_SEARCH,
        search_node=SearchNode(
            parsable_text=f"{ModifiedAfterSyncSearchNode.parameter_name}:yes"
        ),
    )

    result.add_simple(
        name="Not Modified After Sync",
        icon="",
        type=SidebarItemType.SAVED_SEARCH,
        search_node=SearchNode(
            parsable_text=f"{ModifiedAfterSyncSearchNode.parameter_name}:no"
        ),
    )

    updated_today_item = result.add_simple(
        name="Updated Today",
        icon="",
        type=SidebarItemType.SAVED_SEARCH_ROOT,
        search_node=aqt.mw.col.group_searches(
            SearchNode(parsable_text="ankihub_id:_*"),
            SearchNode(
                parsable_text=f"{UpdatedInTheLastXDaysSearchNode.parameter_name}:1"
            ),
        ),
    )
    updated_today_item.expanded = config.ui_config().updated_today_tree_expanded
    updated_today_item.on_expanded = _set_updated_today_tree_expanded_in_ui_config

    updated_today_item.add_simple(
        name="New Note",
        icon="",
        type=SidebarItemType.SAVED_SEARCH,
        search_node=aqt.mw.col.group_searches(
            SearchNode(parsable_text="ankihub_id:_*"),
            SearchNode(
                parsable_text=f"{UpdatedInTheLastXDaysSearchNode.parameter_name}:1"
            ),
            SearchNode(parsable_text=f"{NewNoteSearchNode.parameter_name}:"),
        ),
    )

    for suggestion_type in SuggestionType:
        suggestion_value, suggestion_name = suggestion_type.value
        # anki doesn't allow slashes in search parameters
        suggestion_value_escaped = suggestion_value.replace("/", "_slash_")
        updated_today_item.add_simple(
            name=suggestion_name,
            icon="",
            type=SidebarItemType.SAVED_SEARCH,
            search_node=aqt.mw.col.group_searches(
                SearchNode(parsable_text="ankihub_id:_*"),
                SearchNode(
                    parsable_text=f"{UpdatedInTheLastXDaysSearchNode.parameter_name}:1"
                ),
                SearchNode(
                    parsable_text=f"{SuggestionTypeSearchNode.parameter_name}:{suggestion_value_escaped}"
                ),
            ),
        )

    result.add_simple(
        name="Updated Since Last Review",
        icon="",
        type=SidebarItemType.SAVED_SEARCH_ROOT,
        search_node=aqt.mw.col.group_searches(
            SearchNode(parsable_text="ankihub_id:_*"),
            SearchNode(
                parsable_text=f"{UpdatedSinceLastReviewSearchNode.parameter_name}:"
            ),
        ),
    )
    return result


def _set_ah_tree_expanded_in_ui_config(expanded: bool):
    ui_config = config.ui_config()
    ui_config.ankihub_tree_expanded = expanded
    config.set_ui_config(ui_config)


def _set_updated_today_tree_expanded_in_ui_config(expanded: bool):
    ui_config = config.ui_config()
    ui_config.updated_today_tree_expanded = expanded
    config.set_ui_config(ui_config)


# setup
def _store_browser_reference(browser_: Browser) -> None:
    global browser

    browser = browser_


def _make_copy_note_action_not_copy_ankihub_id() -> None:
    """Make the Create Copy note context menu action not copy the AnkiHub ID field."""
    original_on_create_copy = Browser.on_create_copy
    Browser.on_create_copy = wrap(  # type: ignore
        old=lambda self, *args: original_on_create_copy(self),
        new=_after_create_copy,
        pos="after",
    )


def _after_create_copy(*args, **kwargs) -> None:
    """Clear the AnkiHub ID field of the new note in the AddCards dialog that was opened
    when the Create Copy note context menu action was clicked."""
    add_cards_dialog: AddCards
    if not (add_cards_dialog := aqt.dialogs._dialogs.get("AddCards", [None, None])[1]):
        return

    note = add_cards_dialog.editor.note
    if ANKIHUB_NOTE_TYPE_FIELD_NAME in note.keys():
        note[ANKIHUB_NOTE_TYPE_FIELD_NAME] = ""
        add_cards_dialog.editor.loadNote()


def setup() -> None:
    browser_will_show.append(_store_browser_reference)

    browser_did_fetch_columns.append(_on_browser_did_fetch_columns)
    browser_did_fetch_row.append(_on_browser_did_fetch_row)
    browser_will_search.append(_on_browser_will_search)
    browser_did_search.append(_on_browser_did_search)

    browser_will_show_context_menu.append(_on_browser_will_show_context_menu)

    browser_will_build_tree.append(_on_browser_will_build_tree)

    browser_menus_did_init.append(_on_browser_menus_did_init)

    _make_copy_note_action_not_copy_ankihub_id()<|MERGE_RESOLUTION|>--- conflicted
+++ resolved
@@ -8,10 +8,7 @@
 from anki.collection import SearchNode
 from anki.hooks import wrap
 from anki.notes import NoteId
-<<<<<<< HEAD
-=======
 from aqt.addcards import AddCards
->>>>>>> 62b36df7
 from aqt.browser import (
     Browser,
     CellRow,
@@ -63,7 +60,7 @@
     BulkNoteSuggestionsResult,
     suggest_notes_in_bulk,
 )
-from ..sync import ah_sync, NotLoggedInError
+from ..sync import NotLoggedInError, ah_sync
 from .custom_columns import (
     AnkiHubIdColumn,
     CustomColumn,
