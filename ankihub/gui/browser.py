import re
from concurrent.futures import Future
<<<<<<< HEAD
from typing import List, Optional, Sequence, Tuple
=======
from typing import List, Optional, Sequence
>>>>>>> fe4e02d9

import aqt
from anki.collection import SearchNode
from anki.hooks import wrap
from anki.notes import NoteId
from aqt.addcards import AddCards
from aqt.browser import (
    Browser,
    CellRow,
    Column,
    ItemId,
    SearchContext,
    SidebarItem,
    SidebarItemType,
    SidebarStage,
)
from aqt.gui_hooks import (
    browser_did_fetch_columns,
    browser_did_fetch_row,
    browser_did_search,
    browser_menus_did_init,
    browser_will_build_tree,
    browser_will_search,
    browser_will_show,
    browser_will_show_context_menu,
)
from aqt.qt import QAction, QMenu, qconnect
from aqt.utils import showInfo, showWarning, tooltip, tr

from .. import LOGGER
from ..ankihub_client import SuggestionType
from ..db import (
    ankihub_db,
    attach_ankihub_db_to_anki_db_connection,
    attached_ankihub_db,
    detach_ankihub_db_from_anki_db_connection,
)
from ..importing import get_fields_protected_by_tags
from ..note_conversion import (
    TAG_FOR_PROTECTING_ALL_FIELDS,
    TAG_FOR_PROTECTING_FIELDS,
    is_tag_for_group,
)
from ..reset_changes import reset_local_changes_to_notes
<<<<<<< HEAD
from ..settings import (
    ANKIHUB_NOTE_TYPE_FIELD_NAME,
    DeckConfig,
    DeckExtensionConfig,
    config,
)
=======
from ..settings import ANKIHUB_NOTE_TYPE_FIELD_NAME, DeckExtensionConfig, config
>>>>>>> fe4e02d9
from ..subdecks import SUBDECK_TAG, build_subdecks_and_move_cards_to_them
from ..sync import NotLoggedInError, ah_sync
from .custom_columns import (
    AnkiHubIdColumn,
    CustomColumn,
    EditedAfterSyncColumn,
    UpdatedSinceLastReviewColumn,
)
from .custom_search_nodes import (
    CustomSearchNode,
    ModifiedAfterSyncSearchNode,
    NewNoteSearchNode,
    SuggestionTypeSearchNode,
    UpdatedInTheLastXDaysSearchNode,
    UpdatedSinceLastReviewSearchNode,
)
from .optional_tag_suggestion_dialog import OptionalTagsSuggestionDialog
from .suggestion_dialog import open_suggestion_dialog_for_bulk_suggestion
<<<<<<< HEAD
from .utils import ask_user, choose_list, choose_subset
=======
from .utils import ask_user, choose_ankihub_deck, choose_list, choose_subset
>>>>>>> fe4e02d9

browser: Optional[Browser] = None
ankihub_tree_item: Optional[SidebarItem] = None

custom_columns = [
    AnkiHubIdColumn(),
    EditedAfterSyncColumn(),
    UpdatedSinceLastReviewColumn(),
]

# stores the custom search nodes for the current search
custom_search_nodes: List[CustomSearchNode] = []


# context menu
def _on_browser_will_show_context_menu(browser: Browser, context_menu: QMenu) -> None:
    selected_nids = browser.selected_notes()
    selected_nid = None
    ankihub_nid = None
    if len(selected_nids) == 1:
        selected_nid = selected_nids[0]
        ankihub_nid = ankihub_db.ankihub_nid_for_anki_nid(selected_nid)

    menu = context_menu

    menu.addSeparator()

    menu.addAction(
        "AnkiHub: Bulk suggest notes",
        lambda: _on_bulk_notes_suggest_action(browser, nids=selected_nids),
    )

    protect_fields_action = menu.addAction(
        "AnkiHub: Protect fields",
        lambda: _on_protect_fields_action(browser, nid=selected_nid),
    )
    if len(selected_nids) != 1:
        protect_fields_action.setDisabled(True)

    menu.addAction(
        "AnkiHub: Reset local changes",
        lambda: _on_reset_local_changes_action(browser, nids=selected_nids),
    )

    menu.addAction(
        "AnkiHub: Suggest Optional Tags",
        lambda: _on_suggest_optional_tags_action(browser),
    )

    copy_ankihub_id_action = menu.addAction(
        "AnkiHub: Copy AnkiHub ID to clipboard",
        lambda: aqt.mw.app.clipboard().setText(str(ankihub_nid)),
    )
    if len(selected_nids) != 1 or not ankihub_nid:
        copy_ankihub_id_action.setDisabled(True)


def _on_protect_fields_action(browser: Browser, nid: NoteId) -> None:
    note = aqt.mw.col.get_note(nid)
    if not ankihub_db.is_ankihub_note_type(note.mid):
        showInfo(
            "This note does not have a note type that is known by AnkiHub.",
            parent=browser,
        )
        return

    note = aqt.mw.col.get_note(nid)

    fields: List[str] = [
        field for field in note.keys() if field != ANKIHUB_NOTE_TYPE_FIELD_NAME
    ]
    old_fields_protected_by_tags: List[str] = get_fields_protected_by_tags(note)
    new_fields_protected_by_tags = choose_subset(
        "Choose which fields of this note should be protected<br>"
        "from updates.<br><br>"
        "Note: Fields you have protected for the note type<br>"
        "on AnkiHub will be protected automatically.",
        choices=fields,
        current=old_fields_protected_by_tags,
        description_html="This will edit the AnkiHub_Protect tags of the note.",
        parent=browser,
    )

    if set(new_fields_protected_by_tags) == set(fields):
        new_tags_for_protecting_fields = [TAG_FOR_PROTECTING_ALL_FIELDS]
    else:
        new_tags_for_protecting_fields = [
            f"{TAG_FOR_PROTECTING_FIELDS}::{field.replace(' ', '_')}"
            for field in new_fields_protected_by_tags
        ]

    # remove old tags for protecting fields
    note.tags = [
        tag for tag in note.tags if not tag.startswith(TAG_FOR_PROTECTING_FIELDS)
    ]

    # add new tags for protecting fields
    note.tags += new_tags_for_protecting_fields

    note.flush()

    # without this the tags in the browser editor are not updated until you switch away from the note
    browser.table.reset()

    LOGGER.info(
        f"Updated tags for protecting fields for note {note.id} to protect these fields {new_fields_protected_by_tags}"
    )


def _on_bulk_notes_suggest_action(browser: Browser, nids: Sequence[NoteId]) -> None:
    notes = [aqt.mw.col.get_note(nid) for nid in nids]

    mids = set(note.mid for note in notes)
    if not all(ankihub_db.is_ankihub_note_type(mid) for mid in mids):
        showInfo(
            "Some of the notes you selected are not of a note type that is known by AnkiHub.",
            parent=browser,
        )
        return

    if len(notes) > 500:
        msg = "Please select less than 500 notes at a time for bulk suggestions.<br>"
        showInfo(msg, parent=browser)
        return

    ah_dids = set(ankihub_db.ankihub_did_for_note_type(mid) for mid in mids)
    if len(ah_dids) > 1:
<<<<<<< HEAD
        msg = "You can only bulk suggest notes from one AnkiHub deck at a time.<br>"
        showInfo(msg, parent=browser)
        return

    open_suggestion_dialog_for_bulk_suggestion(notes, parent=browser)
=======
        msg = (
            "You can only create suggestions for notes from one AnkiHub deck at a time.<br>"
            "Please select notes from only one AnkiHub deck."
        )
        showInfo(msg, parent=browser)
        return

    open_suggestion_dialog_for_bulk_suggestion(notes=notes, parent=browser)
>>>>>>> fe4e02d9


def _on_reset_local_changes_action(browser: Browser, nids: Sequence[NoteId]) -> None:
    if not ankihub_db.are_ankihub_notes(list(nids)):
        showInfo(
            "Please only select notes with AnkiHub ids to reset local changes.",
            parent=browser,
        )
        return

    ankihub_dids = ankihub_db.ankihub_dids_for_anki_nids(nids)

    if len(ankihub_dids) > 1:
        showInfo(
            "Please select notes from only one AnkiHub deck at a time.",
            parent=browser,
        )
        return

    ankihub_did = list(ankihub_dids)[0]

    def on_done(future: Future) -> None:
        future.result()  # raise exception if there was one

        browser.table.reset()
        tooltip("Reset local changes for selected notes.", parent=browser)

    aqt.mw.taskman.with_progress(
        task=lambda: reset_local_changes_to_notes(nids, ankihub_deck_uuid=ankihub_did),
        on_done=on_done,
        label="Resetting local changes...",
        parent=browser,
    )


def _on_suggest_optional_tags_action(browser: Browser) -> None:
    nids = browser.selected_notes()

    if not nids:
        return

    if not ankihub_db.are_ankihub_notes(list(nids)):
        showInfo(
            "Please only select notes from an AnkiHub deck to suggest optional tags.",
            parent=browser,
        )
        return

    ankihub_dids = ankihub_db.ankihub_dids_for_anki_nids(nids)

    if len(ankihub_dids) > 1:
        showInfo(
            "Please select notes from only one AnkiHub deck at a time.",
            parent=browser,
        )
        return

    OptionalTagsSuggestionDialog(parent=browser, nids=nids).exec()


# AnkiHub menu
def _on_browser_menus_did_init(browser: Browser):
    menu = browser._ankihub_menu = QMenu("AnkiHub")  # type: ignore
    browser.form.menubar.addMenu(menu)

    reset_deck_action = QAction("Reset all local changes to a deck", browser)
    qconnect(reset_deck_action.triggered, lambda: _on_reset_deck_action(browser))
    menu.addAction(reset_deck_action)

    reset_subdecks_action = QAction(
        "Rebuild subdecks and move cards into subdecks", browser
    )
    qconnect(
        reset_subdecks_action.triggered, lambda: _on_reset_subdecks_action(browser)
    )
    menu.addAction(reset_subdecks_action)

    reset_optional_tags_action = QAction("Reset an Optional Tag Group", browser)
    qconnect(
        reset_optional_tags_action.triggered,
        lambda: _on_reset_optional_tags_action(browser),
    )
    menu.addAction(reset_optional_tags_action)


def _on_reset_deck_action(browser: Browser):
    if not config.deck_ids():
        showInfo(
            "You don't have any AnkiHub decks configured yet.",
            parent=browser,
        )
        return

    ah_did = choose_ankihub_deck(
        "Choose the AnkiHub deck for which<br>you want to reset local changes",
        parent=browser,
    )
    if ah_did is None:
        return

    deck_config = config.deck_config(ah_did)

    if not ask_user(
        f"Are you sure you want to reset all local changes to the deck <b>{deck_config.name}</b>?",
        parent=browser,
    ):
        return

    nids = ankihub_db.anki_nids_for_ankihub_deck(ah_did)

    def on_done(future: Future) -> None:
        future.result()

        browser.model.reset()
        tooltip(f"Reset local changes to deck <b>{deck_config.name}</b>")

    aqt.mw.taskman.with_progress(
        lambda: reset_local_changes_to_notes(nids, ankihub_deck_uuid=ah_did),
        on_done=on_done,
        label="Resetting local changes...",
        parent=browser,
    )


def _on_reset_subdecks_action(browser: Browser):
    if not config.deck_ids():
        showInfo(
            "You don't have any AnkiHub decks configured yet.",
            parent=browser,
        )
        return

    ah_did = choose_ankihub_deck(
        "Choose the AnkiHub deck for which<br>"
        "you want to rebuild subdecks and move<br>"
        "cards to their original subdeck.<br><br>"
        "<b>Note:</b> This will only move<br>"
        "cards of notes that have subdeck tags<br>"
        f"(tags starting with <b>{SUBDECK_TAG})</b>.",
        parent=browser,
    )
    if ah_did is None:
        return

    deck_config = config.deck_config(ah_did)

    if aqt.mw.col.decks.name_if_exists(deck_config.anki_id) is None:
        showInfo(
            (
                f"Anki deck <b>{deck_config.name}</b> doesn't exist in your Anki collection.<br>"
                "It might help to reset local changes to the deck first.<br>"
                "(You can do that from the AnkiHub menu in the Anki browser.)"
            ),
            parent=browser,
        )
        return

    if not ask_user(
        f"Are you sure you want to rebuild subdecks for <b>{deck_config.name}</b> "
        "and move cards to their original subdecks?",
        parent=browser,
    ):
        return

    def on_done(future: Future) -> None:
        future.result()
        browser.sidebar.refresh()
        aqt.mw.deckBrowser.refresh()
        tooltip("Rebuilt subdecks and moved cards.")

    aqt.mw.taskman.with_progress(
        task=lambda: build_subdecks_and_move_cards_to_them(ankihub_did=ah_did),
        on_done=on_done,
        label="Rebuilding subdecks and moving cards...",
    )


def _on_reset_optional_tags_action(browser: Browser):
    if not (extension_ids := config.deck_extension_ids()):
        showInfo(
            "You don't have any AnkiHub optional tag groups configured yet.",
            parent=browser,
        )
        return

    if not config.is_logged_in():
        raise NotLoggedInError()

    extension_configs = [config.deck_extension_config(eid) for eid in extension_ids]
    tag_group_names = [c.tag_group_name for c in extension_configs]
    deck_configs = [config.deck_config(c.ankihub_deck_uuid) for c in extension_configs]
    tag_group_names_with_deck = [
        f"{extension_name} ({deck_config.name})"
        for extension_name, deck_config in zip(tag_group_names, deck_configs)
    ]

    extension_idx = choose_list(
        "Choose the optional tag group which<br>" "you want to reset.",
        choices=tag_group_names_with_deck,
    )
    if extension_idx is None:
        return

    extension_id = extension_ids[extension_idx]
    tag_group_name_with_deck = tag_group_names_with_deck[extension_idx]

    if not ask_user(
        "Are you sure you want to reset the optional tag group "
        f"<b>{tag_group_name_with_deck}</b>?<br><br>"
        "Note: This will sync all AnkiHub decks.",
        parent=browser,
        defaultno=True,
    ):
        return

    def on_done(future: Future) -> None:
        future.result()

        tooltip(
            f"Reset optional tag group {tag_group_name_with_deck} successfully.",
            parent=browser,
        )

    aqt.mw.taskman.with_progress(
        task=lambda: _reset_optional_tag_group(extension_id=extension_id),
        on_done=on_done,
        label=f"Removing optional tags for {tag_group_name_with_deck}...",
    )


def _reset_optional_tag_group(extension_id: int) -> None:

    extension_config = config.deck_extension_config(extension_id)
    _remove_optional_tags_of_extension(extension_config)

    # reset the latest extension update to sync all content for the deck extension on the next sync
    config.save_latest_extension_update(extension_id=extension_id, latest_update=None)

    # sync with ankihub to re-download the deck extension
    # TODO only sync the deck extension or the related deck instead of all decks
    ah_sync.sync_all_decks_and_media(start_media_sync=False)


def _remove_optional_tags_of_extension(extension_config: DeckExtensionConfig) -> None:
    # only removes the tags for notes of the deck related to the deck extension,
    # some people use the same tag group for multiple decks
    tags_for_tag_group = [
        tag
        for tag in aqt.mw.col.tags.all()
        if is_tag_for_group(tag, extension_config.tag_group_name)
    ]
    nids = ankihub_db.anki_nids_for_ankihub_deck(extension_config.ankihub_deck_uuid)
    aqt.mw.col.tags.bulk_remove(note_ids=nids, tags=" ".join(tags_for_tag_group))
    LOGGER.info(f"Removed optional tags for {extension_config.tag_group_name}")


# custom columns
def _on_browser_did_fetch_columns(columns: dict[str, Column]):
    for column in custom_columns:
        columns[column.key] = column.builtin_column


def _on_browser_did_fetch_row(
    item_id: ItemId,
    is_notes_mode: bool,
    row: CellRow,
    active_columns: Sequence[str],
) -> None:
    for column in custom_columns:
        column.on_browser_did_fetch_row(
            browser=browser,
            item_id=item_id,
            row=row,
            active_columns=active_columns,
        )


# cutom search nodes
def _on_browser_will_search(ctx: SearchContext):
    _on_browser_will_search_handle_custom_column_ordering(ctx)
    _on_browser_will_search_handle_custom_search_parameters(ctx)


def _on_browser_will_search_handle_custom_column_ordering(ctx: SearchContext):
    if not isinstance(ctx.order, Column):
        return

    custom_column: CustomColumn = next(
        (c for c in custom_columns if c.builtin_column.key == ctx.order.key), None
    )
    if custom_column is None:
        return

    attach_ankihub_db_to_anki_db_connection()

    ctx.order = custom_column.order_by_str()


def _on_browser_will_search_handle_custom_search_parameters(ctx: SearchContext):
    if not ctx.search:
        return

    global custom_search_nodes
    custom_search_nodes = []

    for m in re.finditer(r"(ankihub_\w+):(\w*)", ctx.search):
        if m.group(1) == "ankihub_id":
            continue

        parameter_name, parameter_value = m.group(1), m.group(2)
        try:
            custom_search_nodes.append(
                CustomSearchNode.from_parameter_type_and_value(
                    browser, parameter_name, parameter_value
                )
            )
        except ValueError as e:
            showWarning(f"AnkiHub search error: {e}")
            return

        # remove the custom search parameter from the search string
        ctx.search = ctx.search.replace(m.group(0), "")


def _on_browser_did_search(ctx: SearchContext):
    # Detach the ankihub database in case it was attached in on_browser_will_search_handle_custom_column_ordering.
    # The attached_ankihub_db context manager can't be used for this because the database query happens
    # in the rust backend.
    detach_ankihub_db_from_anki_db_connection()

    _on_browser_did_search_handle_custom_search_parameters(ctx)


def _on_browser_did_search_handle_custom_search_parameters(ctx: SearchContext):
    global custom_search_nodes

    if not custom_search_nodes:
        return

    with attached_ankihub_db():
        try:
            for node in custom_search_nodes:
                ctx.ids = node.filter_ids(ctx.ids)
        except ValueError as e:
            showWarning(f"AnkiHub search error: {e}")
            return
        finally:
            custom_search_nodes = []


# sidebar
def _on_browser_will_build_tree(
    handled: bool,
    tree: SidebarItem,
    stage: SidebarStage,
    browser: Browser,
):
    global ankihub_tree_item

    if stage == SidebarStage.ROOT:
        ankihub_tree_item = _add_ankihub_tree(tree)
        return handled
    elif stage == SidebarStage.TAGS:
        if _build_tag_tree_and_copy_ah_tag_items_to_ah_tree(
            tree, ankihub_tree_item, browser
        ):
            return True
        else:
            return handled
    else:
        return handled


def _build_tag_tree_and_copy_ah_tag_items_to_ah_tree(
    root_tree_item: SidebarItem, ankihub_tree_item: SidebarItem, browser: Browser
) -> bool:
    """Build the tag tree and copy AnkiHub tag items to the AnkiHub tree so
    that all AnkiHub related sidebar items are grouped together.
    The tag items should still be in the tag tree to avoid confusion and to
    allow users to use the context menu actions on them.
    Returns True if the tag tree was built successfully, False otherwise.
    Building the tag tree can fail if related Anki functions change in the future.
    """

    # build the tag tree using the original function used by Anki
    try:
        browser.sidebar._tag_tree(root_tree_item)
    except (AttributeError, ValueError):
        LOGGER.warning("AnkiHub: Could not build tag tree")
        return False

    # move the AnkiHub tag items to the AnkiHub tree
    tag_tree = next(
        (
            item
            for item in root_tree_item.children
            if item.name == tr.browsing_sidebar_tags()
        ),
        None,
    )

    if tag_tree is None:
        LOGGER.warning("AnkiHub: Could not find tag tree")
        return False

    ankihub_tag_tree_items = [
        item for item in tag_tree.children if item.name.startswith("AnkiHub_")
    ]

    for ah_tag_tree_item in ankihub_tag_tree_items:
        tag_tree.children.remove(ah_tag_tree_item)
        ankihub_tree_item.children.append(ah_tag_tree_item)

        ah_tag_tree_item._parent_item = ankihub_tree_item
        ah_tag_tree_item.item_type = SidebarItemType.CUSTOM

        # remove tag icons because it looks better without them
        ah_tag_tree_item.icon = ""
        for descendant in _sidebar_item_descendants(ah_tag_tree_item):
            descendant.icon = ""

    # remove and re-add the tag tree so that the AnkiHub tag items are under the AnkiHub tree
    # and also under the tag tree
    root_tree_item.children.remove(tag_tree)
    browser.sidebar._tag_tree(root_tree_item)

    LOGGER.info("AnkiHub: Built tag tree and copied AnkiHub tag items to AnkiHub tree")

    return True


def _sidebar_item_descendants(item: SidebarItem) -> List[SidebarItem]:
    result = []
    for child in item.children:
        result.append(child)
        result.extend(_sidebar_item_descendants(child))
    return result


def _add_ankihub_tree(tree: SidebarItem) -> SidebarItem:

    result = tree.add_simple(
        name="👑 AnkiHub",
        icon="",
        type=SidebarItemType.SAVED_SEARCH_ROOT,
        search_node=SearchNode(
            parsable_text="ankihub_id:*",
        ),
    )
    result.expanded = config.ui_config().ankihub_tree_expanded
    result.on_expanded = _set_ah_tree_expanded_in_ui_config

    result.add_simple(
        name="With AnkiHub ID",
        icon="",
        type=SidebarItemType.SAVED_SEARCH,
        search_node=SearchNode(parsable_text="ankihub_id:_*"),
    )

    result.add_simple(
        name="ID Pending",
        icon="",
        type=SidebarItemType.SAVED_SEARCH,
        search_node=SearchNode(parsable_text="ankihub_id:"),
    )

    result.add_simple(
        name="Modified After Sync",
        icon="",
        type=SidebarItemType.SAVED_SEARCH,
        search_node=SearchNode(
            parsable_text=f"{ModifiedAfterSyncSearchNode.parameter_name}:yes"
        ),
    )

    result.add_simple(
        name="Not Modified After Sync",
        icon="",
        type=SidebarItemType.SAVED_SEARCH,
        search_node=SearchNode(
            parsable_text=f"{ModifiedAfterSyncSearchNode.parameter_name}:no"
        ),
    )

    updated_today_item = result.add_simple(
        name="Updated Today",
        icon="",
        type=SidebarItemType.SAVED_SEARCH_ROOT,
        search_node=aqt.mw.col.group_searches(
            SearchNode(parsable_text="ankihub_id:_*"),
            SearchNode(
                parsable_text=f"{UpdatedInTheLastXDaysSearchNode.parameter_name}:1"
            ),
        ),
    )
    updated_today_item.expanded = config.ui_config().updated_today_tree_expanded
    updated_today_item.on_expanded = _set_updated_today_tree_expanded_in_ui_config

    updated_today_item.add_simple(
        name="New Note",
        icon="",
        type=SidebarItemType.SAVED_SEARCH,
        search_node=aqt.mw.col.group_searches(
            SearchNode(parsable_text="ankihub_id:_*"),
            SearchNode(
                parsable_text=f"{UpdatedInTheLastXDaysSearchNode.parameter_name}:1"
            ),
            SearchNode(parsable_text=f"{NewNoteSearchNode.parameter_name}:"),
        ),
    )

    for suggestion_type in SuggestionType:
        suggestion_value, suggestion_name = suggestion_type.value
        # anki doesn't allow slashes in search parameters
        suggestion_value_escaped = suggestion_value.replace("/", "_slash_")
        updated_today_item.add_simple(
            name=suggestion_name,
            icon="",
            type=SidebarItemType.SAVED_SEARCH,
            search_node=aqt.mw.col.group_searches(
                SearchNode(parsable_text="ankihub_id:_*"),
                SearchNode(
                    parsable_text=f"{UpdatedInTheLastXDaysSearchNode.parameter_name}:1"
                ),
                SearchNode(
                    parsable_text=f"{SuggestionTypeSearchNode.parameter_name}:{suggestion_value_escaped}"
                ),
            ),
        )

    result.add_simple(
        name="Updated Since Last Review",
        icon="",
        type=SidebarItemType.SAVED_SEARCH_ROOT,
        search_node=aqt.mw.col.group_searches(
            SearchNode(parsable_text="ankihub_id:_*"),
            SearchNode(
                parsable_text=f"{UpdatedSinceLastReviewSearchNode.parameter_name}:"
            ),
        ),
    )
    return result


def _set_ah_tree_expanded_in_ui_config(expanded: bool):
    ui_config = config.ui_config()
    ui_config.ankihub_tree_expanded = expanded
    config.set_ui_config(ui_config)


def _set_updated_today_tree_expanded_in_ui_config(expanded: bool):
    ui_config = config.ui_config()
    ui_config.updated_today_tree_expanded = expanded
    config.set_ui_config(ui_config)


# setup
def _store_browser_reference(browser_: Browser) -> None:
    global browser

    browser = browser_


def _make_copy_note_action_not_copy_ankihub_id() -> None:
    """Make the Create Copy note context menu action not copy the AnkiHub ID field."""
    original_on_create_copy = Browser.on_create_copy
    Browser.on_create_copy = wrap(  # type: ignore
        old=lambda self, *args: original_on_create_copy(self),
        new=_after_create_copy,
        pos="after",
    )


def _after_create_copy(*args, **kwargs) -> None:
    """Clear the AnkiHub ID field of the new note in the AddCards dialog that was opened
    when the Create Copy note context menu action was clicked."""
    add_cards_dialog: AddCards
    if not (add_cards_dialog := aqt.dialogs._dialogs.get("AddCards", [None, None])[1]):
        return

    note = add_cards_dialog.editor.note
    if ANKIHUB_NOTE_TYPE_FIELD_NAME in note.keys():
        note[ANKIHUB_NOTE_TYPE_FIELD_NAME] = ""
        add_cards_dialog.editor.loadNote()


def setup() -> None:
    browser_will_show.append(_store_browser_reference)

    browser_did_fetch_columns.append(_on_browser_did_fetch_columns)
    browser_did_fetch_row.append(_on_browser_did_fetch_row)
    browser_will_search.append(_on_browser_will_search)
    browser_did_search.append(_on_browser_did_search)

    browser_will_show_context_menu.append(_on_browser_will_show_context_menu)

    browser_will_build_tree.append(_on_browser_will_build_tree)

    browser_menus_did_init.append(_on_browser_menus_did_init)

    _make_copy_note_action_not_copy_ankihub_id()<|MERGE_RESOLUTION|>--- conflicted
+++ resolved
@@ -1,10 +1,6 @@
 import re
 from concurrent.futures import Future
-<<<<<<< HEAD
-from typing import List, Optional, Sequence, Tuple
-=======
 from typing import List, Optional, Sequence
->>>>>>> fe4e02d9
 
 import aqt
 from anki.collection import SearchNode
@@ -49,16 +45,7 @@
     is_tag_for_group,
 )
 from ..reset_changes import reset_local_changes_to_notes
-<<<<<<< HEAD
-from ..settings import (
-    ANKIHUB_NOTE_TYPE_FIELD_NAME,
-    DeckConfig,
-    DeckExtensionConfig,
-    config,
-)
-=======
 from ..settings import ANKIHUB_NOTE_TYPE_FIELD_NAME, DeckExtensionConfig, config
->>>>>>> fe4e02d9
 from ..subdecks import SUBDECK_TAG, build_subdecks_and_move_cards_to_them
 from ..sync import NotLoggedInError, ah_sync
 from .custom_columns import (
@@ -77,11 +64,7 @@
 )
 from .optional_tag_suggestion_dialog import OptionalTagsSuggestionDialog
 from .suggestion_dialog import open_suggestion_dialog_for_bulk_suggestion
-<<<<<<< HEAD
-from .utils import ask_user, choose_list, choose_subset
-=======
 from .utils import ask_user, choose_ankihub_deck, choose_list, choose_subset
->>>>>>> fe4e02d9
 
 browser: Optional[Browser] = None
 ankihub_tree_item: Optional[SidebarItem] = None
@@ -209,13 +192,6 @@
 
     ah_dids = set(ankihub_db.ankihub_did_for_note_type(mid) for mid in mids)
     if len(ah_dids) > 1:
-<<<<<<< HEAD
-        msg = "You can only bulk suggest notes from one AnkiHub deck at a time.<br>"
-        showInfo(msg, parent=browser)
-        return
-
-    open_suggestion_dialog_for_bulk_suggestion(notes, parent=browser)
-=======
         msg = (
             "You can only create suggestions for notes from one AnkiHub deck at a time.<br>"
             "Please select notes from only one AnkiHub deck."
@@ -224,7 +200,6 @@
         return
 
     open_suggestion_dialog_for_bulk_suggestion(notes=notes, parent=browser)
->>>>>>> fe4e02d9
 
 
 def _on_reset_local_changes_action(browser: Browser, nids: Sequence[NoteId]) -> None:
