import re
import uuid
from concurrent.futures import Future
from pprint import pformat
from typing import List, Optional, Sequence, Tuple

from anki.collection import SearchNode
from anki.notes import NoteId
from aqt import mw
from aqt.browser import (
    Browser,
    CellRow,
    Column,
    ItemId,
    SearchContext,
    SidebarItem,
    SidebarItemType,
    SidebarStage,
)
from aqt.gui_hooks import (
    browser_did_fetch_columns,
    browser_did_fetch_row,
    browser_did_search,
    browser_menus_did_init,
    browser_will_build_tree,
    browser_will_search,
    browser_will_show,
    browser_will_show_context_menu,
)
from aqt.qt import QAction, QMenu, qconnect
from aqt.utils import showInfo, showText, showWarning, tooltip, tr

from .. import LOGGER
from ..ankihub_client import AnkiHubRequestError, SuggestionType
from ..db import (
    ankihub_db,
    attach_ankihub_db_to_anki_db_connection,
    attached_ankihub_db,
    detach_ankihub_db_from_anki_db_connection,
)
from ..importing import get_fields_protected_by_tags
from ..note_conversion import TAG_FOR_PROTECTING_ALL_FIELDS, TAG_FOR_PROTECTING_FIELDS
from ..reset_changes import reset_local_changes_to_notes
from ..settings import ANKIHUB_NOTE_TYPE_FIELD_NAME, AnkiHubCommands, DeckConfig, config
from ..subdecks import SUBDECK_TAG, build_subdecks_and_move_cards_to_them
from ..suggestions import (
    ANKIHUB_NO_CHANGE_ERROR,
    BulkNoteSuggestionsResult,
    suggest_notes_in_bulk,
)
from .custom_columns import (
    AnkiHubIdColumn,
    CustomColumn,
    EditedAfterSyncColumn,
    UpdatedSinceLastReviewColumn,
)
from .custom_search_nodes import (
    CustomSearchNode,
    ModifiedAfterSyncSearchNode,
    NewNoteSearchNode,
    SuggestionTypeSearchNode,
    UpdatedInTheLastXDaysSearchNode,
    UpdatedSinceLastReviewSearchNode,
)
from .optional_tag_suggestion_dialog import OptionalTagsSuggestionDialog
from .suggestion_dialog import SuggestionDialog
from .utils import ask_user, choose_list, choose_subset

browser: Optional[Browser] = None
ankihub_tree_item: Optional[SidebarItem] = None

custom_columns = [
    AnkiHubIdColumn(),
    EditedAfterSyncColumn(),
    UpdatedSinceLastReviewColumn(),
]

# stores the custom search nodes for the current search
custom_search_nodes: List[CustomSearchNode] = []


# context menu
def _on_browser_will_show_context_menu(browser: Browser, context_menu: QMenu) -> None:
    selected_nids = browser.selected_notes()
    selected_nid = None
    ankihub_nid = None
    if len(selected_nids) == 1:
        selected_nid = selected_nids[0]
        ankihub_nid = ankihub_db.ankihub_nid_for_anki_nid(selected_nid)

    menu = context_menu

    menu.addSeparator()

    menu.addAction(
        "AnkiHub: Bulk suggest notes",
        lambda: _on_bulk_notes_suggest_action(browser, nids=selected_nids),
    )

    protect_fields_action = menu.addAction(
        "AnkiHub: Protect fields",
        lambda: _on_protect_fields_action(browser, nid=selected_nid),
    )
    if len(selected_nids) != 1:
        protect_fields_action.setDisabled(True)

    menu.addAction(
        "AnkiHub: Reset local changes",
        lambda: _on_reset_local_changes_action(browser, nids=selected_nids),
    )

<<<<<<< HEAD
    menu.addAction(
        "AnkiHub: Suggest Optional Tags",
        lambda: _on_suggest_optional_tags_action(browser),
    )

    # setup copy ankihub_id to clipboard action
    selected_nids = browser.selected_notes()
    notes = [mw.col.get_note(selected_nid) for selected_nid in selected_nids]

=======
>>>>>>> c15e86c1
    copy_ankihub_id_action = menu.addAction(
        "AnkiHub: Copy AnkiHub ID to clipboard",
        lambda: mw.app.clipboard().setText(str(ankihub_nid)),
    )
    if len(selected_nids) != 1 or not ankihub_nid:
        copy_ankihub_id_action.setDisabled(True)


def _on_protect_fields_action(browser: Browser, nid: NoteId) -> None:
    note = mw.col.get_note(nid)
    if not ankihub_db.is_ankihub_note_type(note.mid):
        showInfo(
            "This note does not have a note type that is known by AnkiHub.",
            parent=browser,
        )
        return

    note = mw.col.get_note(nid)

    fields: List[str] = [
        field for field in note.keys() if field != ANKIHUB_NOTE_TYPE_FIELD_NAME
    ]
    old_fields_protected_by_tags: List[str] = get_fields_protected_by_tags(note)
    new_fields_protected_by_tags = choose_subset(
        "Choose which fields of this note should be protected<br>"
        "from updates.<br><br>"
        "Note: Fields you have protected for the note type<br>"
        "on AnkiHub will be protected automatically.",
        choices=fields,
        current=old_fields_protected_by_tags,
        description_html="This will edit the AnkiHub_Protect tags of the note.",
        parent=browser,
    )

    if set(new_fields_protected_by_tags) == set(fields):
        new_tags_for_protecting_fields = [TAG_FOR_PROTECTING_ALL_FIELDS]
    else:
        new_tags_for_protecting_fields = [
            f"{TAG_FOR_PROTECTING_FIELDS}::{field.replace(' ', '_')}"
            for field in new_fields_protected_by_tags
        ]

    # remove old tags for protecting fields
    note.tags = [
        tag for tag in note.tags if not tag.startswith(TAG_FOR_PROTECTING_FIELDS)
    ]

    # add new tags for protecting fields
    note.tags += new_tags_for_protecting_fields

    note.flush()

    # without this the tags in the browser editor are not updated until you switch away from the note
    browser.table.reset()

    LOGGER.debug(
        f"Updated tags for protecting fields for note {note.id} to protect these fields {new_fields_protected_by_tags}"
    )


def _on_bulk_notes_suggest_action(browser: Browser, nids: Sequence[NoteId]) -> None:
    notes = [mw.col.get_note(nid) for nid in nids]

    mids = set(note.mid for note in notes)
    if not all(ankihub_db.is_ankihub_note_type(mid) for mid in mids):
        showInfo(
            "Some of the notes you selected are not of a note type that is known by AnkiHub."
        )
        return

    if len(notes) > 500:
        msg = "Please select less than 500 notes at a time for bulk suggestions.<br>"
        showInfo(msg, parent=browser)
        return

    if not (dialog := SuggestionDialog(command=AnkiHubCommands.CHANGE)).exec():
        return

    mw.taskman.with_progress(
        task=lambda: suggest_notes_in_bulk(
            notes,
            auto_accept=dialog.auto_accept(),
            change_type=dialog.change_type(),
            comment=dialog.comment(),
        ),
        on_done=lambda future: _on_suggest_notes_in_bulk_done(future, browser),
        parent=browser,
    )


def _on_suggest_notes_in_bulk_done(future: Future, browser: Browser) -> None:
    try:
        suggestions_result: BulkNoteSuggestionsResult = future.result()
    except AnkiHubRequestError as e:
        if e.response.status_code != 403:
            raise e

        msg = (
            "You are not allowed to create suggestion for all selected notes.<br>"
            "Are you subscribed to the AnkiHub deck(s) these notes are from?<br><br>"
            "You can only submit changes without a review if you are an owner or maintainer of the deck."
        )
        showInfo(msg, parent=browser)
        return

    LOGGER.debug("Created note suggestions in bulk.")
    LOGGER.debug(f"errors_by_nid:\n{pformat(suggestions_result.errors_by_nid)}")

    msg_about_created_suggestions = (
        f"Submitted {suggestions_result.change_note_suggestions_count} change note suggestion(s).\n"
        f"Submitted {suggestions_result.new_note_suggestions_count} new note suggestion(s) to.\n\n\n"
    )

    notes_without_changes = [
        note
        for note, errors in suggestions_result.errors_by_nid.items()
        if ANKIHUB_NO_CHANGE_ERROR in str(errors)
    ]
    msg_about_failed_suggestions = (
        (
            f"Failed to submit suggestions for {len(suggestions_result.errors_by_nid)} note(s).\n"
            "All notes with failed suggestions:\n"
            f'{", ".join(str(nid) for nid in suggestions_result.errors_by_nid.keys())}\n\n'
            f"Notes without changes ({len(notes_without_changes)}):\n"
            f'{", ".join(str(nid) for nid in notes_without_changes)}\n'
        )
        if suggestions_result.errors_by_nid
        else ""
    )

    msg = msg_about_created_suggestions + msg_about_failed_suggestions
    showText(msg, parent=browser)


def _on_reset_local_changes_action(browser: Browser, nids: Sequence[NoteId]) -> None:
    if not ankihub_db.are_ankihub_notes(list(nids)):
        showInfo(
            "Please only select notes with AnkiHub ids to reset local changes.",
            parent=browser,
        )
        return

    ankihub_dids = ankihub_db.ankihub_dids_for_anki_nids(nids)

    if len(ankihub_dids) > 1:
        showInfo(
            "Please select notes from only one AnkiHub deck at a time.",
            parent=browser,
        )
        return

    ankihub_did = list(ankihub_dids)[0]

    def on_done(future: Future) -> None:
        future.result()  # raise exception if there was one

        browser.table.reset()
        tooltip("Reset local changes for selected notes.", parent=browser)

    mw.taskman.with_progress(
        task=lambda: reset_local_changes_to_notes(nids, ankihub_deck_uuid=ankihub_did),
        on_done=on_done,
        label="Resetting local changes...",
        parent=browser,
    )


<<<<<<< HEAD
def _on_suggest_optional_tags_action(browser: Browser) -> None:
    nids = browser.selected_notes()

    if not nids:
        return

    if not ankihub_db.are_ankihub_notes(list(nids)):
        showInfo(
            "Please only select notes from an AnkiHub deck to suggest optional tags.",
            parent=browser,
        )
        return

    ankihub_dids = ankihub_db.ankihub_dids_for_anki_nids(nids)

    if len(ankihub_dids) > 1:
        showInfo(
            "Please select notes from only one AnkiHub deck at a time.",
            parent=browser,
        )
        return

    OptionalTagsSuggestionDialog(parent=browser, nids=nids).exec()


=======
# AnkiHub menu
>>>>>>> c15e86c1
def _on_browser_menus_did_init(browser: Browser):
    menu = browser._ankihub_menu = QMenu("AnkiHub")  # type: ignore
    browser.form.menubar.addMenu(menu)

    reset_deck_action = QAction("Reset all local changes to a deck", browser)
    qconnect(reset_deck_action.triggered, lambda: _on_reset_deck_action(browser))
    menu.addAction(reset_deck_action)

    reset_subdecks_action = QAction(
        "Rebuild subdecks and move cards into subdecks", browser
    )
    qconnect(
        reset_subdecks_action.triggered, lambda: _on_reset_subdecks_action(browser)
    )
    menu.addAction(reset_subdecks_action)


def _on_reset_deck_action(browser: Browser):
    if not config.deck_ids():
        showInfo(
            "You don't have any AnkiHub decks configured yet.",
            parent=browser,
        )
        return

    ah_did, deck_config = _choose_deck(
        "Choose the AnkiHub deck for which<br>you want to reset local changes"
    )
    if ah_did is None:
        return

    if not ask_user(
        f"Are you sure you want to reset all local changes to the deck <b>{deck_config.name}</b>?",
        parent=browser,
    ):
        return

    nids = ankihub_db.anki_nids_for_ankihub_deck(ah_did)

    def on_done(future: Future) -> None:
        future.result()

        browser.model.reset()
        tooltip(f"Reset local changes to deck <b>{deck_config.name}</b>")

    mw.taskman.with_progress(
        lambda: reset_local_changes_to_notes(nids, ankihub_deck_uuid=ah_did),
        on_done=on_done,
        label="Resetting local changes...",
        parent=browser,
    )


def _on_reset_subdecks_action(browser: Browser):
    if not config.deck_ids():
        showInfo(
            "You don't have any AnkiHub decks configured yet.",
            parent=browser,
        )
        return

    ah_did, deck_config = _choose_deck(
        "Choose the AnkiHub deck for which<br>"
        "you want to rebuild subdecks and move<br>"
        "cards to their original subdeck.<br><br>"
        "<b>Note:</b> This will only move<br>"
        "cards of notes that have subdeck tags<br>"
        f"(tags starting with <b>{SUBDECK_TAG})</b>.",
    )
    if ah_did is None:
        return

    if mw.col.decks.name_if_exists(deck_config.anki_id) is None:
        showInfo(
            (
                f"Anki deck <b>{deck_config.name}</b> doesn't exist in your Anki collection.<br>"
                "It might help to reset local changes to the deck first.<br>"
                "(You can do that from the AnkiHub menu in the Anki browser.)"
            ),
            parent=browser,
        )
        return

    if not ask_user(
        f"Are you sure you want to rebuild subdecks for <b>{deck_config.name}</b> "
        "and move cards to their original subdecks?",
        parent=browser,
    ):
        return

    def on_done(future: Future) -> None:
        future.result()
        browser.sidebar.refresh()
        mw.deckBrowser.refresh()
        tooltip("Rebuilt subdecks and moved cards.")

    mw.taskman.with_progress(
        task=lambda: build_subdecks_and_move_cards_to_them(ankihub_did=ah_did),
        on_done=on_done,
        label="Rebuilding subdecks and moving cards...",
    )


def _choose_deck(prompt: str) -> Tuple[Optional[uuid.UUID], Optional[DeckConfig]]:
    ah_dids = config.deck_ids()
    deck_configs = [config.deck_config(did) for did in ah_dids]
    chosen_deck_idx = choose_list(
        prompt=prompt,
        choices=[deck.name for deck in deck_configs],
        parent=browser,
    )

    if chosen_deck_idx is None:
        return None, None

    chosen_deck_ah_did = ah_dids[chosen_deck_idx]
    chosen_deck_config = deck_configs[chosen_deck_idx]
    return chosen_deck_ah_did, chosen_deck_config


# custom columns
def _on_browser_did_fetch_columns(columns: dict[str, Column]):
    for column in custom_columns:
        columns[column.key] = column.builtin_column


def _on_browser_did_fetch_row(
    item_id: ItemId,
    is_notes_mode: bool,
    row: CellRow,
    active_columns: Sequence[str],
) -> None:
    for column in custom_columns:
        column.on_browser_did_fetch_row(
            browser=browser,
            item_id=item_id,
            row=row,
            active_columns=active_columns,
        )


# cutom search nodes
def _on_browser_will_search(ctx: SearchContext):
    _on_browser_will_search_handle_custom_column_ordering(ctx)
    _on_browser_will_search_handle_custom_search_parameters(ctx)


def _on_browser_will_search_handle_custom_column_ordering(ctx: SearchContext):
    if not isinstance(ctx.order, Column):
        return

    custom_column: CustomColumn = next(
        (c for c in custom_columns if c.builtin_column.key == ctx.order.key), None
    )
    if custom_column is None:
        return

    attach_ankihub_db_to_anki_db_connection()

    ctx.order = custom_column.order_by_str()


def _on_browser_will_search_handle_custom_search_parameters(ctx: SearchContext):
    if not ctx.search:
        return

    global custom_search_nodes
    custom_search_nodes = []

    for m in re.finditer(r"(ankihub_\w+):(\w*)", ctx.search):
        if m.group(1) == "ankihub_id":
            continue

        parameter_name, parameter_value = m.group(1), m.group(2)
        try:
            custom_search_nodes.append(
                CustomSearchNode.from_parameter_type_and_value(
                    browser, parameter_name, parameter_value
                )
            )
        except ValueError as e:
            showWarning(f"AnkiHub search error: {e}")
            return

        # remove the custom search parameter from the search string
        ctx.search = ctx.search.replace(m.group(0), "")


def _on_browser_did_search(ctx: SearchContext):
    # Detach the ankihub database in case it was attached in on_browser_will_search_handle_custom_column_ordering.
    # The attached_ankihub_db context manager can't be used for this because the database query happens
    # in the rust backend.
    detach_ankihub_db_from_anki_db_connection()

    _on_browser_did_search_handle_custom_search_parameters(ctx)


def _on_browser_did_search_handle_custom_search_parameters(ctx: SearchContext):
    global custom_search_nodes

    if not custom_search_nodes:
        return

    with attached_ankihub_db():
        try:
            for node in custom_search_nodes:
                ctx.ids = node.filter_ids(ctx.ids)
        except ValueError as e:
            showWarning(f"AnkiHub search error: {e}")
            return
        finally:
            custom_search_nodes = []


# sidebar
def _on_browser_will_build_tree(
    handled: bool,
    tree: SidebarItem,
    stage: SidebarStage,
    browser: Browser,
):
    global ankihub_tree_item

    if stage == SidebarStage.ROOT:
        ankihub_tree_item = _add_ankihub_tree(tree)
        return handled
    elif stage == SidebarStage.TAGS:
        if _build_tag_tree_and_copy_ah_tag_items_to_ah_tree(
            tree, ankihub_tree_item, browser
        ):
            return True
        else:
            return handled
    else:
        return handled


def _build_tag_tree_and_copy_ah_tag_items_to_ah_tree(
    root_tree_item: SidebarItem, ankihub_tree_item: SidebarItem, browser: Browser
) -> bool:
    """Build the tag tree and copy AnkiHub tag items to the AnkiHub tree so
    that all AnkiHub related sidebar items are grouped together.
    The tag items should still be in the tag tree to avoid confusion and to
    allow users to use the context menu actions on them.
    Returns True if the tag tree was built successfully, False otherwise.
    Building the tag tree can fail if related Anki functions change in the future.
    """

    # build the tag tree using the original function used by Anki
    try:
        browser.sidebar._tag_tree(root_tree_item)
    except (AttributeError, ValueError):
        LOGGER.warning("AnkiHub: Could not build tag tree")
        return False

    # move the AnkiHub tag items to the AnkiHub tree
    tag_tree = next(
        (
            item
            for item in root_tree_item.children
            if item.name == tr.browsing_sidebar_tags()
        ),
        None,
    )

    if tag_tree is None:
        LOGGER.warning("AnkiHub: Could not find tag tree")
        return False

    ankihub_tag_tree_items = [
        item for item in tag_tree.children if item.name.startswith("AnkiHub_")
    ]

    for ah_tag_tree_item in ankihub_tag_tree_items:
        tag_tree.children.remove(ah_tag_tree_item)
        ankihub_tree_item.children.append(ah_tag_tree_item)

        ah_tag_tree_item._parent_item = ankihub_tree_item
        ah_tag_tree_item.item_type = SidebarItemType.CUSTOM

        # remove tag icons because it looks better without them
        ah_tag_tree_item.icon = ""
        for descendant in _sidebar_item_descendants(ah_tag_tree_item):
            descendant.icon = ""

    # remove and re-add the tag tree so that the AnkiHub tag items are under the AnkiHub tree
    # and also under the tag tree
    root_tree_item.children.remove(tag_tree)
    browser.sidebar._tag_tree(root_tree_item)

    LOGGER.debug("AnkiHub: Built tag tree and copied AnkiHub tag items to AnkiHub tree")

    return True


def _sidebar_item_descendants(item: SidebarItem) -> List[SidebarItem]:
    result = []
    for child in item.children:
        result.append(child)
        result.extend(_sidebar_item_descendants(child))
    return result


def _add_ankihub_tree(tree: SidebarItem) -> SidebarItem:

    result = tree.add_simple(
        name="👑 AnkiHub",
        icon="",
        type=SidebarItemType.SAVED_SEARCH_ROOT,
        search_node=SearchNode(
            parsable_text="ankihub_id:*",
        ),
    )
    result.expanded = config.ui_config().ankihub_tree_expanded
    result.on_expanded = _set_ah_tree_expanded_in_ui_config

    result.add_simple(
        name="With AnkiHub ID",
        icon="",
        type=SidebarItemType.SAVED_SEARCH,
        search_node=SearchNode(parsable_text="ankihub_id:_*"),
    )

    result.add_simple(
        name="ID Pending",
        icon="",
        type=SidebarItemType.SAVED_SEARCH,
        search_node=SearchNode(parsable_text="ankihub_id:"),
    )

    result.add_simple(
        name="Modified After Sync",
        icon="",
        type=SidebarItemType.SAVED_SEARCH,
        search_node=SearchNode(
            parsable_text=f"{ModifiedAfterSyncSearchNode.parameter_name}:yes"
        ),
    )

    result.add_simple(
        name="Not Modified After Sync",
        icon="",
        type=SidebarItemType.SAVED_SEARCH,
        search_node=SearchNode(
            parsable_text=f"{ModifiedAfterSyncSearchNode.parameter_name}:no"
        ),
    )

    updated_today_item = result.add_simple(
        name="Updated Today",
        icon="",
        type=SidebarItemType.SAVED_SEARCH_ROOT,
        search_node=mw.col.group_searches(
            SearchNode(parsable_text="ankihub_id:_*"),
            SearchNode(
                parsable_text=f"{UpdatedInTheLastXDaysSearchNode.parameter_name}:1"
            ),
        ),
    )
    updated_today_item.expanded = config.ui_config().updated_today_tree_expanded
    updated_today_item.on_expanded = _set_updated_today_tree_expanded_in_ui_config

    updated_today_item.add_simple(
        name="New Note",
        icon="",
        type=SidebarItemType.SAVED_SEARCH,
        search_node=mw.col.group_searches(
            SearchNode(parsable_text="ankihub_id:_*"),
            SearchNode(
                parsable_text=f"{UpdatedInTheLastXDaysSearchNode.parameter_name}:1"
            ),
            SearchNode(parsable_text=f"{NewNoteSearchNode.parameter_name}:"),
        ),
    )

    for suggestion_type in SuggestionType:
        suggestion_value, suggestion_name = suggestion_type.value
        # anki doesn't allow slashes in search parameters
        suggestion_value_escaped = suggestion_value.replace("/", "_slash_")
        updated_today_item.add_simple(
            name=suggestion_name,
            icon="",
            type=SidebarItemType.SAVED_SEARCH,
            search_node=mw.col.group_searches(
                SearchNode(parsable_text="ankihub_id:_*"),
                SearchNode(
                    parsable_text=f"{UpdatedInTheLastXDaysSearchNode.parameter_name}:1"
                ),
                SearchNode(
                    parsable_text=f"{SuggestionTypeSearchNode.parameter_name}:{suggestion_value_escaped}"
                ),
            ),
        )

    result.add_simple(
        name="Updated Since Last Review",
        icon="",
        type=SidebarItemType.SAVED_SEARCH_ROOT,
        search_node=mw.col.group_searches(
            SearchNode(parsable_text="ankihub_id:_*"),
            SearchNode(
                parsable_text=f"{UpdatedSinceLastReviewSearchNode.parameter_name}:"
            ),
        ),
    )
    return result


def _set_ah_tree_expanded_in_ui_config(expanded: bool):
    ui_config = config.ui_config()
    ui_config.ankihub_tree_expanded = expanded
    config.set_ui_config(ui_config)


def _set_updated_today_tree_expanded_in_ui_config(expanded: bool):
    ui_config = config.ui_config()
    ui_config.updated_today_tree_expanded = expanded
    config.set_ui_config(ui_config)


# setup
def _store_browser_reference(browser_: Browser) -> None:
    global browser

    browser = browser_


def setup() -> None:
    browser_will_show.append(_store_browser_reference)

    browser_did_fetch_columns.append(_on_browser_did_fetch_columns)
    browser_did_fetch_row.append(_on_browser_did_fetch_row)
    browser_will_search.append(_on_browser_will_search)
    browser_did_search.append(_on_browser_did_search)

    browser_will_show_context_menu.append(_on_browser_will_show_context_menu)

    browser_will_build_tree.append(_on_browser_will_build_tree)

    browser_menus_did_init.append(_on_browser_menus_did_init)<|MERGE_RESOLUTION|>--- conflicted
+++ resolved
@@ -109,18 +109,11 @@
         lambda: _on_reset_local_changes_action(browser, nids=selected_nids),
     )
 
-<<<<<<< HEAD
     menu.addAction(
         "AnkiHub: Suggest Optional Tags",
         lambda: _on_suggest_optional_tags_action(browser),
     )
 
-    # setup copy ankihub_id to clipboard action
-    selected_nids = browser.selected_notes()
-    notes = [mw.col.get_note(selected_nid) for selected_nid in selected_nids]
-
-=======
->>>>>>> c15e86c1
     copy_ankihub_id_action = menu.addAction(
         "AnkiHub: Copy AnkiHub ID to clipboard",
         lambda: mw.app.clipboard().setText(str(ankihub_nid)),
@@ -288,7 +281,6 @@
     )
 
 
-<<<<<<< HEAD
 def _on_suggest_optional_tags_action(browser: Browser) -> None:
     nids = browser.selected_notes()
 
@@ -314,9 +306,7 @@
     OptionalTagsSuggestionDialog(parent=browser, nids=nids).exec()
 
 
-=======
 # AnkiHub menu
->>>>>>> c15e86c1
 def _on_browser_menus_did_init(browser: Browser):
     menu = browser._ankihub_menu = QMenu("AnkiHub")  # type: ignore
     browser.form.menubar.addMenu(menu)
