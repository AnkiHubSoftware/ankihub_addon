--- conflicted
+++ resolved
@@ -3,14 +3,10 @@
 class AnkiHubReviewerButtons {
     constructor() {
         this.theme = "{{ THEME }}";
-<<<<<<< HEAD
-        this.isAnKingDeck = "{{ IS_ANKING_DECK }}" === "True";
-        this.enabledButtons = "{{ ENABLED_BUTTONS }}".split(",");
-=======
         this.isAnKingDeck = null;
         this.bbCount = 0;
         this.faCount = 0;
->>>>>>> 77baa852
+        this.enabledButtons = "{{ ENABLED_BUTTONS }}".split(",");
 
         this.colorButtonLight = "#F9FAFB";
         this.colorButtonSelectedLight = "#C7D2FE";
@@ -83,11 +79,7 @@
         this.setElementsContainerStyle(elementsContainer);
         this.setButtonContainerStyle(buttonContainer);
 
-<<<<<<< HEAD
-        this.buttonsData.forEach((buttonData, buttonIdx) => {
-=======
         this.buttonsData.forEach((buttonData) => {
->>>>>>> 77baa852
             const container = document.createElement("div");
             container.style.display = "flex";
             container.style.flexDirection = "row-reverse";
