{% include 'utils.js' %}

class AnkiHubReviewerButtons {
    constructor() {
        this.theme = "{{ THEME }}";
        this.isAnKingDeck = null;
        this.bbCount = 0;
        this.faCount = 0;

        this.colorButtonLight = "#F9FAFB";
        this.colorButtonSelectedLight = "#C7D2FE";
        this.colorButtonBorderLight = "#D1D5DB";

        this.colorButtonDark = "#030712";
        this.colorButtonSelectedDark = "#3730A3";
        this.colorButtonBorderDark = "#4b5563";

        this.buttonsData = [
            {
                name: "b&b",
                iconPath: "/_b&b_icon.svg",
                iconPathDarkTheme: "/_b&b_icon_dark_theme.svg",
                active: false,
                tooltip: "Boards & Beyond",
            },
            {
                name: "fa4",
                iconPath: "/_fa4_icon.svg",
                iconPathDarkTheme: "/_fa4_icon_dark_theme.svg",
                active: false,
                tooltip: "First Aid Forward",
            },
            {
                name: "chatbot",
                iconPath: "/_chatbot_icon.svg",
                active: false,
                tooltip: "AI Chatbot"
            },
        ]

        this.setupButtons();
    }

    setupButtons() {
        const elementsContainer = document.createElement("div");
        const buttonContainer = document.createElement("div");
        const toggleButtonsButton = document.createElement("button");

        let isButtonsVisible = true;
        const iconArrowRight = `
        <svg xmlns="http://www.w3.org/2000/svg" fill="none" viewBox="0 0 24 24" stroke-width="1.5" stroke="currentColor" class="size-6">
        <path stroke-linecap="round" stroke-linejoin="round" d="m8.25 4.5 7.5 7.5-7.5 7.5" />
        </svg>
        `;
        const iconArrowLeft = `
        <svg xmlns="http://www.w3.org/2000/svg" fill="none" viewBox="0 0 24 24" stroke-width="1.5" stroke="currentColor" class="size-6">
        <path stroke-linecap="round" stroke-linejoin="round" d="M15.75 19.5 8.25 12l7.5-7.5" />
        </svg>
        `;
        toggleButtonsButton.innerHTML = isButtonsVisible ? iconArrowRight : iconArrowLeft;
        toggleButtonsButton.onclick = () => {
            isButtonsVisible = !isButtonsVisible;
            toggleButtonsButton.innerHTML = isButtonsVisible ? iconArrowRight : iconArrowLeft;
            if (isButtonsVisible) {
                toggleButtonsButton.style.borderRadius = "0px";
            } else {
                toggleButtonsButton.style.borderRadius = "4px 0px 0px 4px";
            }
            buttonContainer.classList.toggle("ankihub-toggle-buttons-button-slide");
        }

        this.setToggleButtonsButtonStyle(toggleButtonsButton);
        this.setElementsContainerStyle(elementsContainer);
        this.setButtonContainerStyle(buttonContainer);

<<<<<<< HEAD
        this.buttonsData.forEach((buttonData) => {
=======
        this.buttonsData.forEach((buttonData, buttonIdx) => {
            if(!this.isAnKingDeck && buttonData.name !== "chatbot") {
                return;
            }
            const container = document.createElement("div");
            container.style.display = "flex";
            container.style.flexDirection = "row-reverse";

>>>>>>> d7d189fc
            const buttonElement = document.createElement("button");
            buttonElement.id = `ankihub-${buttonData.name}-button`;
            this.setButtonStyle(
                buttonElement,
                (
                    this.theme == "dark" && buttonData.iconPathDarkTheme ?
                        buttonData.iconPathDarkTheme : buttonData.iconPath
                ),
            );

            if (buttonData.tooltip) {
                addTooltip(buttonElement, buttonData.tooltip);
            }
            if (buttonData.name !== "chatbot") {
                // Delay until button is rendered for positioning
                document.addEventListener("DOMContentLoaded", () => {
                    this.addResourceCountIndicator(buttonData.name, container);
                });
            }

            buttonElement.onclick = () => {
                // Deactivate all other buttons when a button is activated
                if (!buttonData.active) {
                    for (const otherButtonData of this.buttonsData) {
                        if (otherButtonData.active) {
                            const otherButtonElement = this.getButtonElement(otherButtonData.name);
                            this.setButtonState(otherButtonData, otherButtonElement, false);
                        }
                    }
                }

                // Toggle current button
                this.setButtonState(buttonData, buttonElement, !buttonData.active);
            };

<<<<<<< HEAD
            buttonContainer.appendChild(buttonElement);
        });
=======
            container.appendChild(buttonElement);
            buttonContainer.appendChild(container);
        })
>>>>>>> d7d189fc

        elementsContainer.appendChild(buttonContainer);
        elementsContainer.appendChild(toggleButtonsButton);
        document.body.appendChild(elementsContainer);
        this.injectResourceCountIndicatorStylesheet();
    }

    getButtonElement(buttonName) {
        return document.getElementById(`ankihub-${buttonName}-button`);
    }

    setToggleButtonsButtonStyle(toggleButtonsButton) {
        const styles = `
            .ankihub-toggle-buttons-button:hover {
                background: ${this.theme == "light" ? "#e5e7eb" : "#1f2937"} !important;
            }
            .ankihub-toggle-buttons-button-slide {
                transform: translateX(100px);
            }
        `;
        const styleSheet = document.createElement("style");
        styleSheet.innerText = styles;
        document.head.appendChild(styleSheet);
        toggleButtonsButton.style.width = "16px";
        toggleButtonsButton.style.padding = "0px";
        toggleButtonsButton.style.margin = "0px";
        toggleButtonsButton.style.backgroundColor = this.theme == "light" ? this.colorButtonLight : this.colorButtonDark;
        toggleButtonsButton.style.border = this.theme == "light" ? `1px solid ${this.colorButtonBorderLight}` : `1px solid ${this.colorButtonBorderDark}`;
        toggleButtonsButton.style.borderRadius = "0px";
        toggleButtonsButton.style.boxSizing = "border-box";
        toggleButtonsButton.style.color = this.theme == "light" ? "#000000" : "#ffffff";
        toggleButtonsButton.style.zIndex = "2"
        toggleButtonsButton.classList.add("ankihub-toggle-buttons-button");
    }

    setElementsContainerStyle(elementsContainer) {
        elementsContainer.style.position = "fixed";
        elementsContainer.style.bottom = "0px";
        elementsContainer.style.right = "0px";
        elementsContainer.style.zIndex = "9999";
        elementsContainer.style.display = "flex";
    }

    setButtonContainerStyle(buttonContainer) {
        buttonContainer.style.display = "flex";
        buttonContainer.style.flexDirection = "column";
        buttonContainer.style.transition = "transform 0.8s ease";
    }

    setButtonStateByName(buttonName, active) {
        const buttonData = this.buttonsData.find(buttonData => buttonData.name === buttonName);
        if (!buttonData) {
            return;
        }

        const buttonElement = this.getButtonElement(buttonName);
        this.setButtonState(buttonData, buttonElement, active);
    }

    setButtonState(buttonData, buttonElement, active) {
        buttonData.active = active;
        if (active) {
            buttonElement.style.backgroundColor = this.theme == "light" ? this.colorButtonSelectedLight : this.colorButtonSelectedDark;

        } else {
            buttonElement.style.backgroundColor = this.theme == "light" ? this.colorButtonLight : this.colorButtonDark;
        }

        const args = `{"buttonName": "${buttonData.name}", "isActive": ${buttonData.active}}`;
        pycmd(`ankihub_reviewer_button_toggled ${args}`);
    }

    unselectAllButtons() {
        for (const buttonData of this.buttonsData) {
            if (buttonData.active) {
                const buttonElement = this.getButtonElement(buttonData.name);
                this.setButtonState(buttonData, buttonElement, false);
            }
        }
    }

    setButtonStyle(button, iconPath) {
        button.style.width = "48px";
        button.style.height = "48px";
        button.style.boxSizing = "border-box";
        button.style.padding = "4px";
        button.style.margin = "0px";
        button.style.border = "1px solid";
        button.style.borderColor = this.theme == "light" ? this.colorButtonBorderLight : this.colorButtonBorderDark;
        button.style.backgroundImage = `url('${iconPath}')`;
        button.style.backgroundSize = "cover";
        button.style.backgroundPosition = "center";
        button.style.backgroundRepeat = "no-repeat";
        button.style.backgroundColor = this.theme == "light" ? this.colorButtonLight : this.colorButtonDark;

        button.style.cursor = "pointer";
    }

<<<<<<< HEAD
    addResourceCountIndicator(button, buttonName) {
=======
    addTooltip(button, tooltipText) {
        const tooltip = document.createElement("div");
        tooltip.classList.add("ankihub-reviewer-button-tooltip");
        tooltip.innerHTML = tooltipText;

        const tooltipArrow = document.createElement("div");
        tooltipArrow.classList.add("ankihub-reviewer-button-tooltip-arrow");
        tooltip.appendChild(tooltipArrow);

        this.setTooltipAndTooltipArrowStyles(tooltip, tooltipArrow);

        button.addEventListener("mouseover", () => {
            // Get positions and dimensions
            const buttonRect = button.getBoundingClientRect();
            const tooltipRect = tooltip.getBoundingClientRect();

            // Calculate button vertical center
            const buttonCenter = buttonRect.top + (buttonRect.height / 2);

            // Center tooltip using its height
            const tooltipOffset = tooltipRect.height / 2;
            const tooltipTop = buttonCenter - tooltipOffset;

            // Position and show tooltip
            tooltip.style.top = `${tooltipTop}px`;
            tooltip.style.visibility = 'visible';
        });

        button.addEventListener("mouseout", function () {
            tooltip.style.visibility = 'hidden';
        });

        document.body.appendChild(tooltip);
    }

    setTooltipAndTooltipArrowStyles(tooltip, tooltipArrow) {
        tooltip.style.position = "absolute";
        tooltip.style.right = "76px";
        tooltip.style.zIndex = "20000";
        tooltip.style.fontSize = "medium";
        tooltip.style.borderRadius = "5px";
        tooltip.style.textAlign = "center";
        tooltip.style.padding = "10px";
        tooltip.style.visibility = "hidden";

        tooltipArrow.style.position = "absolute";
        tooltipArrow.style.top = "50%";
        tooltipArrow.style.right = "-6px";
        tooltipArrow.style.marginTop = "-4px";
        tooltipArrow.style.width = "0";
        tooltipArrow.style.height = "0";
        tooltipArrow.style.borderLeft = "6px solid";
        tooltipArrow.style.borderTop = "6px solid transparent";
        tooltipArrow.style.borderBottom = "6px solid transparent";

        const style = document.createElement("style");
        style.innerHTML = `
            :root {
                --neutral-200: #e5e5e5;
                --neutral-800: #1f2937;
            }

            .ankihub-reviewer-button-tooltip {
                background-color: var(--neutral-800);
                color: white;
            }

            .night-mode .ankihub-reviewer-button-tooltip {
                background-color: var(--neutral-200);
                color: black;
            }

            .ankihub-reviewer-button-tooltip-arrow {
                border-color: var(--neutral-800);
                color: var(--neutral-800);
            }

            .night-mode .ankihub-reviewer-button-tooltip-arrow {
                border-color: var(--neutral-200);
                color: var(--neutral-200);
            }
        `;
        document.head.appendChild(style);
    }

    addResourceCountIndicator(buttonName, container) {
>>>>>>> d7d189fc
        const indicator = document.createElement("div");
        indicator.classList.add("ankihub-reviewer-button-resource-count");
        indicator.dataset.button = buttonName;
        this.setResourceCountIndicatorStyles(indicator);
        container.appendChild(indicator);
    }

    setResourceCountIndicatorStyles(indicator) {
        indicator.style.zIndex = "999";
        indicator.style.fontFamily = "Merriweather sans-serif";
        indicator.style.fontSize = "12px";
        indicator.style.fontWeight = "800";
        indicator.style.height = "18px";
        indicator.style.width = "16px";
        indicator.style.borderRadius = "20px 0 0 20px";
        indicator.style.display = "flex";
        indicator.style.alignItems = "center";
        indicator.style.justifyContent = "center";
        indicator.style.marginTop = "6px";
    }

    injectResourceCountIndicatorStylesheet() {
        const style = document.createElement("style");
        style.innerHTML = `
            :root {
                --primary-600: #4F46E5;
                --primary-400: #818CF8;
            }

            .ankihub-reviewer-button-resource-count {
                background-color: var(--primary-600);
                color: white;
            }

            .night-mode .ankihub-reviewer-button-resource-count {
                background-color: var(--primary-400);
                color: black;
            }
        `;
        document.head.appendChild(style);
    }

    updateButtons(bbCount, faCount, isAnKingDeck) {
        this.bbCount = bbCount;
        this.faCount = faCount;
        this.isAnKingDeck = isAnKingDeck;

        const visibleButtons = this.getVisibleButtons();

        // Hide invisible buttons
        this.buttonsData.forEach(buttonData => {
            if (!visibleButtons.includes(buttonData)) {
                const buttonElement = this.getButtonElement(buttonData.name);
                buttonElement.style.display = "none";
            }
        });

        // Update style of visible buttons
        visibleButtons.forEach((buttonData, idx) => {
            const buttonElement = this.getButtonElement(buttonData.name);
            buttonElement.style.display = "block";
            this.updateButtonStyle(
                buttonElement,
                idx === 0,
                idx === visibleButtons.length - 1
            );
        });

        this.updateResourceCountIndicators(visibleButtons);
    }

    getVisibleButtons() {
        return this.buttonsData.filter(buttonData => this.isAnKingDeck || buttonData.name === "chatbot");
    }

    updateButtonStyle(buttonElement, isTopButton, isBottomButton) {
        if (isTopButton && isBottomButton) {
            buttonElement.style.borderRadius = "8px 0px 0px 8px";
        } else if (isBottomButton) {
            buttonElement.style.borderRadius = "0px 0px 0px 8px";
        } else if (isTopButton) {
            buttonElement.style.borderRadius = "8px 0px 0px 0px";
        } else {
            buttonElement.style.borderRadius = "0px";
        }
    }

    updateResourceCountIndicators(visibleButtons) {
        const indicators = document.getElementsByClassName("ankihub-reviewer-button-resource-count");
        for (const indicator of indicators) {
            let count;
            const buttonName = indicator.dataset.button;
            const isVisible = visibleButtons.some(buttonData => buttonData.name === buttonName);
            if (!isVisible) {
                indicator.style.visibility = "hidden";
                continue;
            }
            if (buttonName === "b&b") {
                count = this.bbCount;
            } else if (buttonName === "fa4") {
                count = this.faCount;
            }
            if (count !== undefined) {
                indicator.innerHTML = count;
                indicator.style.visibility = count ? "visible" : "hidden";
            }
        }
    }

}

window.ankihubReviewerButtons = new AnkiHubReviewerButtons();<|MERGE_RESOLUTION|>--- conflicted
+++ resolved
@@ -73,9 +73,6 @@
         this.setElementsContainerStyle(elementsContainer);
         this.setButtonContainerStyle(buttonContainer);
 
-<<<<<<< HEAD
-        this.buttonsData.forEach((buttonData) => {
-=======
         this.buttonsData.forEach((buttonData, buttonIdx) => {
             if(!this.isAnKingDeck && buttonData.name !== "chatbot") {
                 return;
@@ -84,7 +81,6 @@
             container.style.display = "flex";
             container.style.flexDirection = "row-reverse";
 
->>>>>>> d7d189fc
             const buttonElement = document.createElement("button");
             buttonElement.id = `ankihub-${buttonData.name}-button`;
             this.setButtonStyle(
@@ -120,14 +116,9 @@
                 this.setButtonState(buttonData, buttonElement, !buttonData.active);
             };
 
-<<<<<<< HEAD
-            buttonContainer.appendChild(buttonElement);
-        });
-=======
             container.appendChild(buttonElement);
             buttonContainer.appendChild(container);
         })
->>>>>>> d7d189fc
 
         elementsContainer.appendChild(buttonContainer);
         elementsContainer.appendChild(toggleButtonsButton);
@@ -226,96 +217,7 @@
         button.style.cursor = "pointer";
     }
 
-<<<<<<< HEAD
-    addResourceCountIndicator(button, buttonName) {
-=======
-    addTooltip(button, tooltipText) {
-        const tooltip = document.createElement("div");
-        tooltip.classList.add("ankihub-reviewer-button-tooltip");
-        tooltip.innerHTML = tooltipText;
-
-        const tooltipArrow = document.createElement("div");
-        tooltipArrow.classList.add("ankihub-reviewer-button-tooltip-arrow");
-        tooltip.appendChild(tooltipArrow);
-
-        this.setTooltipAndTooltipArrowStyles(tooltip, tooltipArrow);
-
-        button.addEventListener("mouseover", () => {
-            // Get positions and dimensions
-            const buttonRect = button.getBoundingClientRect();
-            const tooltipRect = tooltip.getBoundingClientRect();
-
-            // Calculate button vertical center
-            const buttonCenter = buttonRect.top + (buttonRect.height / 2);
-
-            // Center tooltip using its height
-            const tooltipOffset = tooltipRect.height / 2;
-            const tooltipTop = buttonCenter - tooltipOffset;
-
-            // Position and show tooltip
-            tooltip.style.top = `${tooltipTop}px`;
-            tooltip.style.visibility = 'visible';
-        });
-
-        button.addEventListener("mouseout", function () {
-            tooltip.style.visibility = 'hidden';
-        });
-
-        document.body.appendChild(tooltip);
-    }
-
-    setTooltipAndTooltipArrowStyles(tooltip, tooltipArrow) {
-        tooltip.style.position = "absolute";
-        tooltip.style.right = "76px";
-        tooltip.style.zIndex = "20000";
-        tooltip.style.fontSize = "medium";
-        tooltip.style.borderRadius = "5px";
-        tooltip.style.textAlign = "center";
-        tooltip.style.padding = "10px";
-        tooltip.style.visibility = "hidden";
-
-        tooltipArrow.style.position = "absolute";
-        tooltipArrow.style.top = "50%";
-        tooltipArrow.style.right = "-6px";
-        tooltipArrow.style.marginTop = "-4px";
-        tooltipArrow.style.width = "0";
-        tooltipArrow.style.height = "0";
-        tooltipArrow.style.borderLeft = "6px solid";
-        tooltipArrow.style.borderTop = "6px solid transparent";
-        tooltipArrow.style.borderBottom = "6px solid transparent";
-
-        const style = document.createElement("style");
-        style.innerHTML = `
-            :root {
-                --neutral-200: #e5e5e5;
-                --neutral-800: #1f2937;
-            }
-
-            .ankihub-reviewer-button-tooltip {
-                background-color: var(--neutral-800);
-                color: white;
-            }
-
-            .night-mode .ankihub-reviewer-button-tooltip {
-                background-color: var(--neutral-200);
-                color: black;
-            }
-
-            .ankihub-reviewer-button-tooltip-arrow {
-                border-color: var(--neutral-800);
-                color: var(--neutral-800);
-            }
-
-            .night-mode .ankihub-reviewer-button-tooltip-arrow {
-                border-color: var(--neutral-200);
-                color: var(--neutral-200);
-            }
-        `;
-        document.head.appendChild(style);
-    }
-
     addResourceCountIndicator(buttonName, container) {
->>>>>>> d7d189fc
         const indicator = document.createElement("div");
         indicator.classList.add("ankihub-reviewer-button-resource-count");
         indicator.dataset.button = buttonName;
