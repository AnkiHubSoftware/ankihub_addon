"""Modifies the Anki editor (aqt.editor) to add AnkiHub buttons and functionality."""
<<<<<<< HEAD

=======
import functools
>>>>>>> 82671f56
from pprint import pformat
from typing import Any, List, Tuple, cast

import anki
import aqt
from anki.models import NoteType
from aqt import gui_hooks
from aqt.addcards import AddCards
from aqt.editor import Editor
from aqt.utils import openLink, showInfo, tooltip

from .. import LOGGER, settings
from ..ankihub_client import AnkiHubHTTPError
from ..db import ankihub_db
from ..db.models import AnkiHubNote
from ..gui.menu import AnkiHubLogin
from ..settings import (
    ANKI_INT_VERSION,
    ICONS_PATH,
    AnkiHubCommands,
    config,
    url_view_note,
    url_view_note_history,
)
from .errors import report_exception_and_upload_logs
from .suggestion_dialog import open_suggestion_dialog_for_single_suggestion
from .utils import show_error_dialog

ANKIHUB_BTN_ID_PREFIX = "ankihub-btn"
SUGGESTION_BTN_ID = f"{ANKIHUB_BTN_ID_PREFIX}-suggestion"
VIEW_NOTE_BTN_ID = f"{ANKIHUB_BTN_ID_PREFIX}-view-note"
VIEW_NOTE_HISTORY_BTN_ID = f"{ANKIHUB_BTN_ID_PREFIX}-view-note-history"


def setup() -> None:
    _setup_additional_editor_buttons()
    _setup_hide_ankihub_field()


def _setup_additional_editor_buttons():
    gui_hooks.add_cards_did_init.append(_on_add_cards_init)
    gui_hooks.editor_did_init_buttons.append(_setup_editor_buttons)
    gui_hooks.editor_did_init.append(_setup_editor_did_load_js_message)
    gui_hooks.webview_did_receive_js_message.append(_on_js_message)
    gui_hooks.editor_did_load_note.append(_refresh_buttons)
    gui_hooks.add_cards_did_change_note_type.append(_on_add_cards_did_change_notetype)

    Editor.ankihub_command = AnkiHubCommands.CHANGE.value  # type: ignore


def _setup_hide_ankihub_field():
    gui_hooks.editor_will_load_note.append(_hide_ankihub_field_in_editor)


def _on_suggestion_button_press(editor: Editor) -> None:
    """
    Action to be performed when the AnkiHub icon button is clicked or when
    the hotkey is pressed.
    """

    if not config.is_logged_in():
        AnkiHubLogin.display_login()
        return

    try:
        _on_suggestion_button_press_inner(editor)
    except AnkiHubHTTPError as e:
        if "suggestion" not in e.response.url:
            raise e

        if e.response.status_code == 400:
            if non_field_errors := e.response.json().get("non_field_errors", None):
                error_message = "\n".join(non_field_errors)
            else:
                error_message = pformat(e.response.json())
                # these errors are not expected and should be reported
                report_exception_and_upload_logs(e)
            showInfo(
                text=(
                    "There are some problems with this suggestion:<br><br>"
                    f"<b>{error_message}</b>"
                ),
                title="Problem with suggestion",
            )
            LOGGER.info(f"Can't submit suggestion due to: {pformat(error_message)}")
        elif e.response.status_code == 403:
            response_data = e.response.json()
            error_message = response_data.get("detail")
            if error_message:
                show_error_dialog(
                    error_message,
                    parent=editor.parentWindow,
                    title="Error submitting suggestion :(",
                )
            else:
                raise e
        else:
            raise e


def _on_suggestion_button_press_inner(editor: Editor) -> None:
    # The command is expected to have been set at this point already, either by
    # fetching the default or by selecting a command from the dropdown menu.
    def on_did_add_note(note: anki.notes.Note) -> None:
        open_suggestion_dialog_for_single_suggestion(note, parent=editor.widget)
        gui_hooks.add_cards_did_add_note.remove(on_did_add_note)

    # If the note is not yet in the database, we need to add it first.
    # We call add_current_note() to add the note to the database,
    # and then open the suggestion dialog.
    if editor.note.id == 0:
        gui_hooks.add_cards_did_add_note.append(on_did_add_note)
        add_note_window: AddCards = editor.parentWindow  # type: ignore
        add_note_window.add_current_note()
    else:
        open_suggestion_dialog_for_single_suggestion(editor.note, parent=editor.widget)


def _setup_editor_buttons(buttons: List[str], editor: Editor) -> None:
    """Add buttons to Editor."""
    img = str(ICONS_PATH / "ankihub_button.png")
    suggestion_button = editor.addButton(
        icon=img,
        cmd=SUGGESTION_BTN_ID,
<<<<<<< HEAD
        func=_on_suggestion_button_press,
        tip=_default_suggestion_button_tooltip(),
=======
        func=lambda editor: editor.call_after_note_saved(
            functools.partial(_on_suggestion_button_press, editor), keepFocus=True
        ),
        tip=f"Send your request to AnkiHub ({hotkey})",
>>>>>>> 82671f56
        label=f'<span id="{SUGGESTION_BTN_ID}-label" style="vertical-align: top;"></span>',
        id=SUGGESTION_BTN_ID,
        keys=_suggestion_button_hotkey(),
        disables=False,
    )
    buttons.append(suggestion_button)

    view_on_ankihub_button = editor.addButton(
        icon=None,
        cmd=VIEW_NOTE_BTN_ID,
        func=_on_view_note_button_press,
        label="View on AnkiHub",
        id=VIEW_NOTE_BTN_ID,
        disables=False,
    )
    buttons.append(view_on_ankihub_button)

    view_history_on_ankihub_button = editor.addButton(
        icon=None,
        cmd=VIEW_NOTE_HISTORY_BTN_ID,
        func=_on_view_note_history_button_press,
        label="View Note History",
        id=VIEW_NOTE_HISTORY_BTN_ID,
        disables=False,
    )
    buttons.append(view_history_on_ankihub_button)

    # fix style of buttons
    if ANKI_INT_VERSION >= 55:
        buttons.append(
            "<style> "
            f"  [id^='{ANKIHUB_BTN_ID_PREFIX}'] img {{"
            "       height: 100%!important; padding: 2px!important; position: relative!important; "
            "       width: auto!important; top: -1px!important; right: 0!important; "
            "       bottom: 0!important; left: 0!important;"
            "       filter: invert(0)!important;"
            "   }\n"
            f"  [id^='{ANKIHUB_BTN_ID_PREFIX}'][disabled] {{ opacity:.4; }}\n"
            "</style>"
        )
    else:
        buttons.append(
            "<style> "
            f"  [id^='{ANKIHUB_BTN_ID_PREFIX}'] {{ width:auto; padding:1px; }}\n"
            f"  [id^='{ANKIHUB_BTN_ID_PREFIX}'][disabled] {{ opacity:.4; }}\n"
            f"  [id^='{ANKIHUB_BTN_ID_PREFIX}'] img  {{filter: invert(0)!important;}}"
            "</style>"
        )


def _default_suggestion_button_tooltip() -> str:
    return f"Send your request to AnkiHub ({_suggestion_button_hotkey()})"


def _suggestion_button_hotkey():
    return config.public_config["hotkey"]


def _on_view_note_button_press(editor: Editor) -> None:
    note = editor.note
    if note is None:
        return

    if not (ankihub_nid := ankihub_db.ankihub_nid_for_anki_nid(note.id)):
        tooltip("This note has no AnkiHub id.")
        return

    url = f"{url_view_note()}{ankihub_nid}"
    openLink(url)


def _on_view_note_history_button_press(editor: Editor) -> None:
    note = editor.note
    if note is None:
        return

    if not (ankihub_nid := ankihub_db.ankihub_nid_for_anki_nid(note.id)):
        tooltip("This note has no AnkiHub id.")
        return

    ankihub_did = ankihub_db.ankihub_did_for_anki_nid(note.id)
    url = url_view_note_history().format(
        ankihub_did=ankihub_did, ankihub_nid=ankihub_nid
    )
    openLink(url)


def _hide_ankihub_field_in_editor(
    js: str, note: anki.notes.Note, _: aqt.editor.Editor
) -> str:
    """Add JS to the JS code of the editor to hide the ankihub_id field if it is present."""
    hide_last_field = settings.ANKIHUB_NOTE_TYPE_FIELD_NAME in note
    if ANKI_INT_VERSION >= 50:
        refresh_fields_js = _refresh_editor_fields_for_anki_v50_and_up_js(
            hide_last_field
        )
    else:
        refresh_fields_js = _refresh_editor_fields_for_anki_below_v50_js(
            hide_last_field
        )

    result = js + refresh_fields_js
    return result


def _refresh_editor_fields_for_anki_v50_and_up_js(hide_last_field: bool) -> str:
    if ANKI_INT_VERSION >= 55:
        change_visiblility_js = """
            function changeVisibilityOfField(field_idx, visible) {
                require('anki/NoteEditor').instances[0].fields[field_idx].element.then(
                    (element) => { element.parentElement.parentElement.hidden = !visible; }
                );
            }
        """
    elif ANKI_INT_VERSION >= 50:
        change_visiblility_js = """
            function changeVisibilityOfField(field_idx, visible) {
                require('anki/NoteEditor').instances[0].fields[field_idx].element.then(
                    (element) => { element.hidden = !visible; }
                );
            }
        """
    else:
        # We don't expect this condition to occur, but adding this here to be sure we are notified if it does.
        raise RuntimeError("Function should not be called for Anki < 2.1.50")

    # This is the common part of the JS code for refreshing the fields.
    # (using an old-style format string here to avoid having to escape braces)
    refresh_fields_js = """
        require("svelte/internal").tick().then(() => {
            let hide_last_field = %s;
            let num_fields = require('anki/NoteEditor').instances[0].fields.length;

            // show all fields
            for (let i = 0; i < num_fields; i++) {
                changeVisibilityOfField(i, true);
            }

            // maybe hide last field
            if (hide_last_field) {
                changeVisibilityOfField(num_fields - 1, false);
            }
        });
        """ % (
        "true" if hide_last_field else "false"
    )

    result = change_visiblility_js + refresh_fields_js
    return result


def _refresh_editor_fields_for_anki_below_v50_js(hide_last_field: bool) -> str:
    if hide_last_field:
        return """
            (() => {
                let fields = document.getElementById("fields").children;
                // This condition is here for compatibility with the multi column editor add-on
                // https://ankiweb.net/shared/info/3491767031
                if(fields[0].nodeName == "TABLE") {
                   fields = fields[0].children;
                }
                const field = fields[fields.length -1];
                field.dataset.ankihubHidden = true;
                field.hidden = true;
            })()
            """
    else:
        return """
            (() => {
                const field = document.querySelector("#fields *[data-ankihub-hidden]");
                if (field) {
                    delete field.dataset.ankihubHidden;
                    field.hidden = false;
                }
            })()
            """


def _refresh_buttons(editor: Editor) -> None:
    """Enables/Disables buttons depending on the note type and if the note is synced with AnkiHub.
    Also changes the label of the suggestion button based on whether the note is already on AnkiHub.
    """
    note = editor.note

    # Not sure why editor or editor.web can be None here, but it happens, there are reports on sentry
    # see https://sentry.io/organizations/ankihub/issues/3788327661.
    # It probably happens when the editor is closing / loading.
    if editor is None or editor.web is None:
        return

    all_button_ids = [SUGGESTION_BTN_ID, VIEW_NOTE_BTN_ID, VIEW_NOTE_HISTORY_BTN_ID]

    # Note can also be None here. See comment above.
    if note is None or not ankihub_db.is_ankihub_note_type(note.mid):
        _disable_buttons(editor, all_button_ids)
        _set_suggestion_button_label(editor, "")
        _set_suggestion_button_tooltip(editor, "")
        return

    if ah_note := AnkiHubNote.get_or_none(anki_note_id=note.id):
        command = AnkiHubCommands.CHANGE.value

        ah_note = cast(AnkiHubNote, ah_note)
        if ah_note.was_deleted():
            _disable_buttons(editor, all_button_ids)
            _set_suggestion_button_tooltip(
                editor,
                "This note has been deleted from AnkiHub. No new suggestions can be made.",
            )
        else:
            _enable_buttons(editor, all_button_ids)
            _set_suggestion_button_tooltip(
                editor,
                _default_suggestion_button_tooltip(),
            )
    else:
        command = AnkiHubCommands.NEW.value

        _enable_buttons(editor, [SUGGESTION_BTN_ID])
        _set_suggestion_button_tooltip(
            editor,
            _default_suggestion_button_tooltip(),
        )

        _disable_buttons(editor, [VIEW_NOTE_BTN_ID, VIEW_NOTE_HISTORY_BTN_ID])

    _set_suggestion_button_label(editor, command)
    editor.ankihub_command = command  # type: ignore


def _enable_buttons(editor: Editor, button_ids: List[ſtr]) -> None:
    _set_enabled_states_of_buttons(editor, button_ids, True)


def _disable_buttons(editor: Editor, button_ids: List[ſtr]) -> None:
    _set_enabled_states_of_buttons(editor, button_ids, False)


def _set_enabled_states_of_buttons(
    editor: Editor, button_ids: list[str], enabled: bool
) -> None:
    disable_btns_script = f"""
        for (const btnId of {button_ids}) {{
            document.getElementById(btnId).disabled={str(not enabled).lower()};
        }}
    """
    editor.web.eval(disable_btns_script)


def _set_suggestion_button_label(editor: Editor, label: str) -> None:
    set_label_script = (
        f"document.getElementById('{SUGGESTION_BTN_ID}-label').textContent='{{}}';"
    )
    editor.web.eval(set_label_script.format(label))


def _set_suggestion_button_tooltip(editor: Editor, text: str) -> None:
    set_tooltip_script = f"document.getElementById('{SUGGESTION_BTN_ID}').title='{{}}';"
    editor.web.eval(set_tooltip_script.format(text))


editor: Editor


def _on_add_cards_init(add_cards: AddCards) -> None:
    global editor
    editor = add_cards.editor


def _on_add_cards_did_change_notetype(old: NoteType, new: NoteType) -> None:
    global editor
    _refresh_buttons(editor)


def _setup_editor_did_load_js_message(editor: Editor) -> None:
    script = (
        "require('anki/ui').loaded.then(() => setTimeout( () => {"
        "   pycmd('editor_did_load') "
        "}));"
    )
    editor.web.eval(script)


def _on_js_message(
    handled: tuple[bool, Any], message: str, context: Any
) -> Tuple[bool, Any]:
    if message == "editor_did_load":
        _refresh_buttons(context)
        return (True, None)

    return handled<|MERGE_RESOLUTION|>--- conflicted
+++ resolved
@@ -1,9 +1,6 @@
 """Modifies the Anki editor (aqt.editor) to add AnkiHub buttons and functionality."""
-<<<<<<< HEAD
-
-=======
+
 import functools
->>>>>>> 82671f56
 from pprint import pformat
 from typing import Any, List, Tuple, cast
 
@@ -128,15 +125,10 @@
     suggestion_button = editor.addButton(
         icon=img,
         cmd=SUGGESTION_BTN_ID,
-<<<<<<< HEAD
-        func=_on_suggestion_button_press,
-        tip=_default_suggestion_button_tooltip(),
-=======
         func=lambda editor: editor.call_after_note_saved(
             functools.partial(_on_suggestion_button_press, editor), keepFocus=True
         ),
-        tip=f"Send your request to AnkiHub ({hotkey})",
->>>>>>> 82671f56
+        tip=f"Send your request to AnkiHub ({_suggestion_button_hotkey()})",
         label=f'<span id="{SUGGESTION_BTN_ID}-label" style="vertical-align: top;"></span>',
         id=SUGGESTION_BTN_ID,
         keys=_suggestion_button_hotkey(),
