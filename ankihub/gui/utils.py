--- conflicted
+++ resolved
@@ -773,7 +773,10 @@
     )
 
 
-<<<<<<< HEAD
+def logged_into_ankiweb() -> bool:
+    return bool(aqt.mw.pm.sync_auth())
+
+
 def refresh_anki_ui() -> None:
     changes = OpChanges(
         notetype=True,
@@ -788,8 +791,4 @@
     gui_hooks.operation_did_execute(
         changes=changes,
         handler=None,
-    )
-=======
-def logged_into_ankiweb() -> bool:
-    return bool(aqt.mw.pm.sync_auth())
->>>>>>> 32df08e6
+    )