"""Dialog for managing subscriptions to AnkiHub decks and deck-specific settings.
Also contains the `download_and_install_decks` function which
downloads and installs decks in the background and shows the required related dialogs
(install confirmation dialog, import summary dialog, etc.)."""
import uuid
from typing import Optional
from uuid import UUID

import aqt
from anki.collection import OpChanges
from aqt import gui_hooks
<<<<<<< HEAD
=======
from aqt.emptycards import show_empty_cards
from aqt.operations.tag import clear_unused_tags
>>>>>>> 0119c3a1
from aqt.qt import (
    QDialog,
    QDialogButtonBox,
    QHBoxLayout,
    QLabel,
    QLineEdit,
    QListWidget,
    QListWidgetItem,
    QPushButton,
    QSizePolicy,
    Qt,
    QVBoxLayout,
    qconnect,
)
from aqt.studydeck import StudyDeck
from aqt.utils import openLink, showInfo, showText, tooltip

from ..addon_ankihub_client import AddonAnkiHubClient as AnkiHubClient
<<<<<<< HEAD
from ..db import ankihub_db
from ..settings import config, url_deck_base, url_decks, url_help
from ..subdecks import SUBDECK_TAG
from ..utils import undo_note_type_modfications
from .deck_installation import download_and_install_decks
=======
from ..ankihub_client import AnkiHubHTTPError, NoteInfo
from ..db import ankihub_db
from ..importing import AnkiHubImportResult
from ..media_sync import media_sync
from ..messages import messages
from ..settings import config, url_deck_base, url_decks, url_help, url_view_deck
from ..subdecks import SUBDECK_TAG, deck_contains_subdeck_tags
from ..sync import AnkiHubImporter
from ..utils import create_backup, undo_note_type_modfications
from .exceptions import DeckDownloadAndInstallError
>>>>>>> 0119c3a1
from .subdecks import confirm_and_toggle_subdecks
from .utils import ask_user, set_tooltip_icon


class SubscribedDecksDialog(QDialog):
    _window: Optional["SubscribedDecksDialog"] = None
    silentlyClose = True

    def __init__(self):
        super(SubscribedDecksDialog, self).__init__()
        self.client = AnkiHubClient()
        self.setWindowTitle("Subscribed AnkiHub Decks")

        self._setup_ui()
        self._on_item_selection_changed()
        self._refresh_decks_list()

        if not config.is_logged_in():
            showText("Oops! Please make sure you are logged into AnkiHub!")
            self.close()
        else:
            self.show()

    def _setup_ui(self):
        self.box_top = QVBoxLayout()
        self.box_above = QHBoxLayout()
        self.box_right = QVBoxLayout()

        self.decks_list = QListWidget()
        qconnect(self.decks_list.itemSelectionChanged, self._on_item_selection_changed)

        if self.client.is_feature_flag_enabled("new_subscription_workflow_enabled"):
            self.browse_btn = QPushButton("Browse Decks")
            self.box_right.addWidget(self.browse_btn)
            qconnect(self.browse_btn.clicked, lambda: openLink(url_decks()))
        else:
            self.add_btn = QPushButton("Add")
            self.box_right.addWidget(self.add_btn)
            qconnect(self.add_btn.clicked, self._on_add)

        self.unsubscribe_btn = QPushButton("Unsubscribe")
        self.box_right.addWidget(self.unsubscribe_btn)
        qconnect(self.unsubscribe_btn.clicked, self._on_unsubscribe)

        self.open_web_btn = QPushButton("Open on AnkiHub")
        self.box_right.addWidget(self.open_web_btn)
        qconnect(self.open_web_btn.clicked, self._on_open_web)

        self.set_home_deck_btn = QPushButton("Set Home deck")
        self.set_home_deck_btn.setToolTip("New cards will be added to this deck.")
        set_tooltip_icon(self.set_home_deck_btn)
        qconnect(self.set_home_deck_btn.clicked, self._on_set_home_deck)
        self.box_right.addWidget(self.set_home_deck_btn)

        self.toggle_subdecks_btn = QPushButton("Enable Subdecks")
        self.toggle_subdecks_btn.setToolTip(
            "Toggle between the deck being organized into subdecks or not.<br>"
            f"This will only have an effect if notes in the deck have <b>{SUBDECK_TAG}</b> tags."
        )
        set_tooltip_icon(self.toggle_subdecks_btn)
        qconnect(self.toggle_subdecks_btn.clicked, self._on_toggle_subdecks)
        self.box_right.addWidget(self.toggle_subdecks_btn)

        self.box_right.addStretch(1)

        self.setLayout(self.box_top)
        self.box_top.addLayout(self.box_above)
        self.box_above.addWidget(self.decks_list)
        self.box_above.addLayout(self.box_right)

    def _refresh_decks_list(self) -> None:
        self.decks_list.clear()
        if self.client.is_feature_flag_enabled("new_subscription_workflow_enabled"):
            for deck in self.client.get_deck_subscriptions():
                name = deck.name
                item = QListWidgetItem(name)
                item.setData(Qt.ItemDataRole.UserRole, deck.ankihub_deck_uuid)
                self.decks_list.addItem(item)
        else:
            for ah_did in config.deck_ids():
                name = config.deck_config(ah_did).name
                item = QListWidgetItem(name)
                item.setData(Qt.ItemDataRole.UserRole, ah_did)
                self.decks_list.addItem(item)

    def _refresh_anki(self) -> None:
        op = OpChanges()
        op.deck = True
        op.browser_table = True
        op.browser_sidebar = True
        op.study_queues = True
        gui_hooks.operation_did_execute(op, handler=None)

    def _on_add(self) -> None:
        SubscribeDialog().exec()

        self._refresh_decks_list()
        self._refresh_anki()

    def _select_deck(self, ah_did: uuid.UUID):
        deck_item = next(
            (
                item
                for i in range(self.decks_list.count())
                if (item := self.decks_list.item(i)).data(Qt.ItemDataRole.UserRole)
                == ah_did
            ),
            None,
        )
        if deck_item is not None:
            self.decks_list.setCurrentItem(deck_item)

    def _on_unsubscribe(self) -> None:
        items = self.decks_list.selectedItems()
        if len(items) == 0:
            return
        deck_names = [item.text() for item in items]
        deck_names_text = ", ".join(deck_names)
        confirm = ask_user(
            f"Unsubscribe from deck {deck_names_text}?\n\n"
            "The deck will remain in your collection, but it will no longer sync with AnkiHub.",
            title="Unsubscribe AnkiHub Deck",
        )
        if not confirm:
            return

        for item in items:
            ankihub_did: UUID = item.data(Qt.ItemDataRole.UserRole)
            if self.client.is_feature_flag_enabled("new_subscription_workflow_enabled"):
                self.client.unsubscribe_from_deck(ankihub_did)
            config.unsubscribe_deck(ankihub_did)
            self._clear_deck_changes(ankihub_did)

        tooltip("Unsubscribed from AnkiHub Deck.", parent=aqt.mw)
        self._refresh_decks_list()

    def _clear_deck_changes(self, ankihub_did: UUID) -> None:
        mids = ankihub_db.note_types_for_ankihub_deck(ankihub_did)
        undo_note_type_modfications(mids)
        ankihub_db.remove_deck(ankihub_did)

    def _on_open_web(self) -> None:
        items = self.decks_list.selectedItems()
        if len(items) == 0:
            return

        for item in items:
            ankihub_id: UUID = item.data(Qt.ItemDataRole.UserRole)
            openLink(f"{url_deck_base()}/{ankihub_id}")

    def _on_set_home_deck(self):
        deck_names = self.decks_list.selectedItems()
        if len(deck_names) == 0:
            return

        deck_name = deck_names[0]
        ankihub_id: UUID = deck_name.data(Qt.ItemDataRole.UserRole)
        current_home_deck = aqt.mw.col.decks.get(config.deck_config(ankihub_id).anki_id)
        if current_home_deck is None:
            current = None
        else:
            current = current_home_deck["name"]

        def update_deck_config(ret: StudyDeck):
            if not ret.name:
                return

            anki_did = aqt.mw.col.decks.id(ret.name)
            config.set_home_deck(ankihub_did=ankihub_id, anki_did=anki_did)
            tooltip("Home deck updated.", parent=self)

        # this lets the user pick a deck
        StudyDeckWithoutHelpButton(
            aqt.mw,
            current=current,
            accept="Set Home Deck",
            title="Change Home Deck",
            parent=self,
            callback=update_deck_config,
        )

    def _on_toggle_subdecks(self):
        deck_items = self.decks_list.selectedItems()
        if len(deck_items) == 0:
            return

        deck_item = deck_items[0]
        ankihub_id: UUID = deck_item.data(Qt.ItemDataRole.UserRole)

        deck_config = config.deck_config(ankihub_id)
        if aqt.mw.col.decks.name_if_exists(deck_config.anki_id) is None:
            showInfo(
                (
                    f"Anki deck <b>{deck_config.name}</b> doesn't exist in your Anki collection.<br>"
                    "It might help to reset local changes to the deck first.<br>"
                    "(You can do that from the AnkiHub menu in the Anki browser.)"
                ),
            )
            return

        confirm_and_toggle_subdecks(ankihub_id)

        self._refresh_subdecks_button()

    def _refresh_subdecks_button(self):
        selection = self.decks_list.selectedItems()
        one_selected: bool = len(selection) == 1

        if not one_selected:
            self.toggle_subdecks_btn.setEnabled(False)
            return

        ankihub_did: UUID = selection[0].data(Qt.ItemDataRole.UserRole)
        using_subdecks = False
        if deck_from_config := config.deck_config(ankihub_did):
            using_subdecks = deck_from_config.subdecks_enabled
            self.toggle_subdecks_btn.setEnabled(True)
        else:
            self.toggle_subdecks_btn.setEnabled(False)
        self.toggle_subdecks_btn.setText(
            "Disable Subdecks" if using_subdecks else "Enable Subdecks"
        )

    def _on_item_selection_changed(self) -> None:
        selection = self.decks_list.selectedItems()
        one_selected: bool = len(selection) == 1
        is_deck_installed = False
        if one_selected:
            selected = selection[0]
            ankihub_did: UUID = selected.data(Qt.ItemDataRole.UserRole)
            is_deck_installed = bool(config.deck_config(ankihub_did))

        self.unsubscribe_btn.setEnabled(one_selected)
        self.open_web_btn.setEnabled(one_selected)
        self.set_home_deck_btn.setEnabled(one_selected and is_deck_installed)

        self._refresh_subdecks_button()

    @classmethod
    def display_subscribe_window(cls):
        if cls._window is None:
            cls._window = cls()
        else:
            cls._window._refresh_decks_list()
            cls._window.activateWindow()
            cls._window.raise_()
            cls._window.show()
        return cls._window


class StudyDeckWithoutHelpButton(StudyDeck):
    def __init__(self, *args, **kwargs) -> None:
        super().__init__(*args, **kwargs)

        self.form.buttonBox.removeButton(
            self.form.buttonBox.button(QDialogButtonBox.StandardButton.Help)
        )


class SubscribeDialog(QDialog):
    silentlyClose = True

    def __init__(self):
        super(SubscribeDialog, self).__init__()

        self.thread = None  # type: ignore
        self.box_top = QVBoxLayout()
        self.box_mid = QHBoxLayout()
        self.box_left = QVBoxLayout()
        self.box_right = QVBoxLayout()

        self.deck_id_box = QHBoxLayout()
        self.deck_id_box_label = QLabel("Deck ID:")
        self.deck_id_box_text = QLineEdit("", self)
        self.deck_id_box_text.setMinimumWidth(300)
        self.deck_id_box.addWidget(self.deck_id_box_label)
        self.deck_id_box.addWidget(self.deck_id_box_text)
        self.box_left.addLayout(self.deck_id_box)

        self.box_mid.addLayout(self.box_left)
        self.box_mid.addSpacing(20)
        self.box_mid.addLayout(self.box_right)

        self.buttonbox = QDialogButtonBox(
            QDialogButtonBox.StandardButton.Ok | QDialogButtonBox.StandardButton.Cancel  # type: ignore
        )
        self.buttonbox.button(QDialogButtonBox.StandardButton.Ok).setText("Subscribe")
        self.browse_btn = self.buttonbox.addButton(
            "Browse Decks", QDialogButtonBox.ButtonRole.ActionRole
        )
        qconnect(self.browse_btn.clicked, self._on_browse_deck)
        qconnect(self.buttonbox.accepted, self._subscribe)
        self.buttonbox.rejected.connect(self.close)

        self.instructions_label = QLabel(
            "<center>Copy/Paste a Deck ID from AnkiHub.net/decks to subscribe.</center>"
        )
        # Add all widgets to top layout.
        self.box_top.addWidget(self.instructions_label)
        self.box_top.addSpacing(10)
        self.box_top.addLayout(self.box_mid)
        self.box_top.addStretch(1)
        self.box_top.addWidget(self.buttonbox)
        self.setLayout(self.box_top)

        self.setMinimumWidth(500)
        self.setSizePolicy(QSizePolicy.Policy.Minimum, QSizePolicy.Policy.Minimum)
        self.setWindowTitle("Subscribe to AnkiHub Deck")

        self.client = AnkiHubClient()
        if not config.is_logged_in():
            showText("Oops! Please make sure you are logged into AnkiHub!")
            self.close()
        else:
            self.show()

    def _subscribe(self) -> None:
        ah_did_str = self.deck_id_box_text.text().strip()

        try:
            ah_did = uuid.UUID(ah_did_str)
        except ValueError:
            showInfo(
                "The format of the Deck ID is invalid. Please make sure you copied the Deck ID correctly."
            )
            return

        if ah_did in config.deck_ids():
            showText(
                f"You've already subscribed to deck {ah_did}. "
                "Syncing with AnkiHub will happen automatically everytime you "
                "restart Anki. You can manually sync with AnkiHub from the AnkiHub "
                f"menu. See {url_help()} for more details."
            )
            self.close()
            return

        confirmed = ask_user(
            f"Would you like to proceed with downloading and installing the deck? "
            f"Your personal collection will be modified.<br><br>"
            f"See <a href='{url_help()}'>{url_help()}</a> for details.",
            title="Please confirm to proceed.",
        )
        if not confirmed:
            return

        download_and_install_decks([ah_did], on_success=self.accept)

    def _on_browse_deck(self) -> None:
<<<<<<< HEAD
        openLink(url_decks())
=======
        openLink(url_decks())


def download_and_install_decks(
    ankihub_dids: List[UUID], on_success: Callable[[], None]
) -> None:
    """Downloads and installs the given decks in the background.
    Shows an import summary once the decks are installed.
    Calls on_success when done."""

    def on_install_done(future: Future):
        try:
            import_results: List[AnkiHubImportResult] = future.result()
        except DeckDownloadAndInstallError as e:
            if _maybe_handle_deck_download_and_install_error(e):
                return
            else:
                raise e

        # Clean up after deck installations
        _cleanup_after_deck_install(multiple_decks=len(import_results) > 1)

        # Reset the main window
        aqt.mw.reset()

        # Ask user to enable subdecks if available for each deck that was installed.
        for import_result in import_results:
            ah_did = import_result.ankihub_did
            if deck_contains_subdeck_tags(ah_did):
                confirm_and_toggle_subdecks(ah_did)

        # Show import result message
        # ... Anki deck names can be different from AnkiHub deck names, so we need to look them up.
        ankihub_deck_names = [
            config.deck_config(ah_did).name for ah_did in ankihub_dids
        ]
        anki_deck_names = [
            aqt.mw.col.decks.name(config.deck_config(ah_did).anki_id)
            for ah_did in ankihub_dids
        ]
        message = messages.deck_import_summary(
            ankihub_deck_names=ankihub_deck_names,
            anki_deck_names=anki_deck_names,
            import_results=import_results,
        )
        showInfo(
            title="AnkiHub Deck Import Summary",
            text=message,
            textFormat="rich",
        )

        on_success()

    # Install decks in background
    aqt.mw.taskman.with_progress(
        task=lambda: _download_and_install_decks_inner(ankihub_dids),
        on_done=on_install_done,
        label="Downloading decks from AnkiHub",
    )


def _maybe_handle_deck_download_and_install_error(
    e: DeckDownloadAndInstallError,
) -> bool:
    """Checks the given exception and handles it if it's a known error. Returns True if the error
    was handled, False otherwise.
    This function is only used for the old subscription workflow.
    In the new workflow this is not needed, because users can't try to install deck that they
    are not subscribed to."""
    if AnkiHubClient().is_feature_flag_enabled("new_subscription_workflow_enabled"):
        return False

    if not isinstance(e.original_exception, AnkiHubHTTPError):
        return False

    http_error: AnkiHubHTTPError = e.original_exception

    if http_error.response.status_code == 404:
        showText(
            f"Deck {e.ankihub_did} doesn't exist. Please make sure to copy/paste "
            f"the correct ID. If you believe this is an error, please reach "
            f"out to user support at help@ankipalace.com."
        )
        return True
    elif http_error.response.status_code == 403:
        deck_url = f"{url_view_deck()}{e.ankihub_did}"
        showInfo(
            f"Please first subscribe to the deck on the AnkiHub website.<br>"
            f"Link to the deck: <a href='{deck_url}'>{deck_url}</a><br>"
            "<br>"
            "Note that you also need an active AnkiHub subscription.<br>"
            "You can get a subscription at<br>"
            "<a href='https://www.ankihub.net/'>https://www.ankihub.net/</a>",
        )
        return True

    return False


def _download_and_install_decks_inner(
    ankihub_dids: List[UUID],
) -> List[AnkiHubImportResult]:
    """Downloads and installs the given decks.
    Attempts to install all decks even if some fail."""
    result = []
    exceptions = []
    for ah_did in ankihub_dids:
        try:
            result.append(_download_and_install_single_deck(ah_did))
        except Exception as e:
            exceptions.append(
                DeckDownloadAndInstallError(
                    original_exception=e,
                    ankihub_did=ah_did,
                )
            )

    if exceptions:
        # Raise the first exception that occurred
        raise exceptions[0]

    return result


def _download_and_install_single_deck(ankihub_did: UUID) -> AnkiHubImportResult:
    deck = AnkiHubClient().get_deck_by_id(ankihub_did)
    notes_data: List[NoteInfo] = AnkiHubClient().download_deck(
        deck.ankihub_deck_uuid, download_progress_cb=_download_progress_cb
    )

    aqt.mw.taskman.run_on_main(
        lambda: aqt.mw.progress.update(label="Installing deck...", max=0, value=0)
    )
    result = _install_deck(
        notes_data=notes_data,
        deck_name=deck.name,
        ankihub_did=deck.ankihub_deck_uuid,
        latest_update=deck.csv_last_upload,
        is_creator=deck.owner,
    )

    return result


def _install_deck(
    notes_data: List[NoteInfo],
    deck_name: str,
    ankihub_did: UUID,
    latest_update: datetime,
    is_creator: bool,
) -> AnkiHubImportResult:
    """Imports the notes_data into the Anki collection.
    Saves the deck subscription to the config file.
    Starts the media download.
    Returns information about the import.
    """
    create_backup()

    importer = AnkiHubImporter()
    import_result = importer.import_ankihub_deck(
        ankihub_did=ankihub_did,
        notes_data=notes_data,
        deck_name=deck_name,
    )

    config.save_subscription(
        name=deck_name,
        ankihub_did=ankihub_did,
        anki_did=import_result.anki_did,
        latest_udpate=latest_update,
        creator=is_creator,
    )

    media_sync.start_media_download()

    LOGGER.info("Importing deck was succesful.")

    return import_result


def _download_progress_cb(percent: int):
    # adding +1 to avoid progress increasing while at 0% progress
    # (the aqt.mw.progress.update function does that)
    aqt.mw.taskman.run_on_main(
        lambda: aqt.mw.progress.update(
            label="Downloading deck...",
            value=percent + 1,
            max=101,
        )
    )


def _cleanup_after_deck_install(multiple_decks: bool) -> None:
    message = (
        (
            "The deck has been successfully installed!<br><br>"
            if not multiple_decks
            else "The decks have been successfully installed!<br><br>"
        )
        + "Do you want to clear unused tags and empty cards from your collection? (recommended)"
    )
    if ask_user(message, title="AnkiHub", show_cancel_button=False):
        clear_unused_tags(parent=aqt.mw).run_in_background()
        show_empty_cards(aqt.mw)
>>>>>>> 0119c3a1
<|MERGE_RESOLUTION|>--- conflicted
+++ resolved
@@ -9,11 +9,6 @@
 import aqt
 from anki.collection import OpChanges
 from aqt import gui_hooks
-<<<<<<< HEAD
-=======
-from aqt.emptycards import show_empty_cards
-from aqt.operations.tag import clear_unused_tags
->>>>>>> 0119c3a1
 from aqt.qt import (
     QDialog,
     QDialogButtonBox,
@@ -32,24 +27,11 @@
 from aqt.utils import openLink, showInfo, showText, tooltip
 
 from ..addon_ankihub_client import AddonAnkiHubClient as AnkiHubClient
-<<<<<<< HEAD
 from ..db import ankihub_db
 from ..settings import config, url_deck_base, url_decks, url_help
 from ..subdecks import SUBDECK_TAG
 from ..utils import undo_note_type_modfications
 from .deck_installation import download_and_install_decks
-=======
-from ..ankihub_client import AnkiHubHTTPError, NoteInfo
-from ..db import ankihub_db
-from ..importing import AnkiHubImportResult
-from ..media_sync import media_sync
-from ..messages import messages
-from ..settings import config, url_deck_base, url_decks, url_help, url_view_deck
-from ..subdecks import SUBDECK_TAG, deck_contains_subdeck_tags
-from ..sync import AnkiHubImporter
-from ..utils import create_backup, undo_note_type_modfications
-from .exceptions import DeckDownloadAndInstallError
->>>>>>> 0119c3a1
 from .subdecks import confirm_and_toggle_subdecks
 from .utils import ask_user, set_tooltip_icon
 
@@ -399,211 +381,4 @@
         download_and_install_decks([ah_did], on_success=self.accept)
 
     def _on_browse_deck(self) -> None:
-<<<<<<< HEAD
-        openLink(url_decks())
-=======
-        openLink(url_decks())
-
-
-def download_and_install_decks(
-    ankihub_dids: List[UUID], on_success: Callable[[], None]
-) -> None:
-    """Downloads and installs the given decks in the background.
-    Shows an import summary once the decks are installed.
-    Calls on_success when done."""
-
-    def on_install_done(future: Future):
-        try:
-            import_results: List[AnkiHubImportResult] = future.result()
-        except DeckDownloadAndInstallError as e:
-            if _maybe_handle_deck_download_and_install_error(e):
-                return
-            else:
-                raise e
-
-        # Clean up after deck installations
-        _cleanup_after_deck_install(multiple_decks=len(import_results) > 1)
-
-        # Reset the main window
-        aqt.mw.reset()
-
-        # Ask user to enable subdecks if available for each deck that was installed.
-        for import_result in import_results:
-            ah_did = import_result.ankihub_did
-            if deck_contains_subdeck_tags(ah_did):
-                confirm_and_toggle_subdecks(ah_did)
-
-        # Show import result message
-        # ... Anki deck names can be different from AnkiHub deck names, so we need to look them up.
-        ankihub_deck_names = [
-            config.deck_config(ah_did).name for ah_did in ankihub_dids
-        ]
-        anki_deck_names = [
-            aqt.mw.col.decks.name(config.deck_config(ah_did).anki_id)
-            for ah_did in ankihub_dids
-        ]
-        message = messages.deck_import_summary(
-            ankihub_deck_names=ankihub_deck_names,
-            anki_deck_names=anki_deck_names,
-            import_results=import_results,
-        )
-        showInfo(
-            title="AnkiHub Deck Import Summary",
-            text=message,
-            textFormat="rich",
-        )
-
-        on_success()
-
-    # Install decks in background
-    aqt.mw.taskman.with_progress(
-        task=lambda: _download_and_install_decks_inner(ankihub_dids),
-        on_done=on_install_done,
-        label="Downloading decks from AnkiHub",
-    )
-
-
-def _maybe_handle_deck_download_and_install_error(
-    e: DeckDownloadAndInstallError,
-) -> bool:
-    """Checks the given exception and handles it if it's a known error. Returns True if the error
-    was handled, False otherwise.
-    This function is only used for the old subscription workflow.
-    In the new workflow this is not needed, because users can't try to install deck that they
-    are not subscribed to."""
-    if AnkiHubClient().is_feature_flag_enabled("new_subscription_workflow_enabled"):
-        return False
-
-    if not isinstance(e.original_exception, AnkiHubHTTPError):
-        return False
-
-    http_error: AnkiHubHTTPError = e.original_exception
-
-    if http_error.response.status_code == 404:
-        showText(
-            f"Deck {e.ankihub_did} doesn't exist. Please make sure to copy/paste "
-            f"the correct ID. If you believe this is an error, please reach "
-            f"out to user support at help@ankipalace.com."
-        )
-        return True
-    elif http_error.response.status_code == 403:
-        deck_url = f"{url_view_deck()}{e.ankihub_did}"
-        showInfo(
-            f"Please first subscribe to the deck on the AnkiHub website.<br>"
-            f"Link to the deck: <a href='{deck_url}'>{deck_url}</a><br>"
-            "<br>"
-            "Note that you also need an active AnkiHub subscription.<br>"
-            "You can get a subscription at<br>"
-            "<a href='https://www.ankihub.net/'>https://www.ankihub.net/</a>",
-        )
-        return True
-
-    return False
-
-
-def _download_and_install_decks_inner(
-    ankihub_dids: List[UUID],
-) -> List[AnkiHubImportResult]:
-    """Downloads and installs the given decks.
-    Attempts to install all decks even if some fail."""
-    result = []
-    exceptions = []
-    for ah_did in ankihub_dids:
-        try:
-            result.append(_download_and_install_single_deck(ah_did))
-        except Exception as e:
-            exceptions.append(
-                DeckDownloadAndInstallError(
-                    original_exception=e,
-                    ankihub_did=ah_did,
-                )
-            )
-
-    if exceptions:
-        # Raise the first exception that occurred
-        raise exceptions[0]
-
-    return result
-
-
-def _download_and_install_single_deck(ankihub_did: UUID) -> AnkiHubImportResult:
-    deck = AnkiHubClient().get_deck_by_id(ankihub_did)
-    notes_data: List[NoteInfo] = AnkiHubClient().download_deck(
-        deck.ankihub_deck_uuid, download_progress_cb=_download_progress_cb
-    )
-
-    aqt.mw.taskman.run_on_main(
-        lambda: aqt.mw.progress.update(label="Installing deck...", max=0, value=0)
-    )
-    result = _install_deck(
-        notes_data=notes_data,
-        deck_name=deck.name,
-        ankihub_did=deck.ankihub_deck_uuid,
-        latest_update=deck.csv_last_upload,
-        is_creator=deck.owner,
-    )
-
-    return result
-
-
-def _install_deck(
-    notes_data: List[NoteInfo],
-    deck_name: str,
-    ankihub_did: UUID,
-    latest_update: datetime,
-    is_creator: bool,
-) -> AnkiHubImportResult:
-    """Imports the notes_data into the Anki collection.
-    Saves the deck subscription to the config file.
-    Starts the media download.
-    Returns information about the import.
-    """
-    create_backup()
-
-    importer = AnkiHubImporter()
-    import_result = importer.import_ankihub_deck(
-        ankihub_did=ankihub_did,
-        notes_data=notes_data,
-        deck_name=deck_name,
-    )
-
-    config.save_subscription(
-        name=deck_name,
-        ankihub_did=ankihub_did,
-        anki_did=import_result.anki_did,
-        latest_udpate=latest_update,
-        creator=is_creator,
-    )
-
-    media_sync.start_media_download()
-
-    LOGGER.info("Importing deck was succesful.")
-
-    return import_result
-
-
-def _download_progress_cb(percent: int):
-    # adding +1 to avoid progress increasing while at 0% progress
-    # (the aqt.mw.progress.update function does that)
-    aqt.mw.taskman.run_on_main(
-        lambda: aqt.mw.progress.update(
-            label="Downloading deck...",
-            value=percent + 1,
-            max=101,
-        )
-    )
-
-
-def _cleanup_after_deck_install(multiple_decks: bool) -> None:
-    message = (
-        (
-            "The deck has been successfully installed!<br><br>"
-            if not multiple_decks
-            else "The decks have been successfully installed!<br><br>"
-        )
-        + "Do you want to clear unused tags and empty cards from your collection? (recommended)"
-    )
-    if ask_user(message, title="AnkiHub", show_cancel_button=False):
-        clear_unused_tags(parent=aqt.mw).run_in_background()
-        show_empty_cards(aqt.mw)
->>>>>>> 0119c3a1
+        openLink(url_decks())