--- conflicted
+++ resolved
@@ -285,7 +285,6 @@
         """
 
         create_backup_with_progress()
-<<<<<<< HEAD
 
         response = self.client.get_protected_fields(ankihub_did)
         if response.status_code != 200:
@@ -297,27 +296,12 @@
             return
         protected_tags = response.json()
 
-        local_did = None
-        try:
-            local_did = self._install_deck_csv(
-                deck_file=deck_file,
-                deck_name=deck_name,
-                protected_fields=protected_fields,
-                protected_tags=protected_tags,
-            )
-        except Exception as e:
-
-            def on_failure(e=e):
-                showText(f"Failed to import deck.\n\n{str(e)}")
-                self.reject()
-
-            LOGGER.exception("Importing deck failed.")
-            mw.taskman.run_on_main(on_failure)
-            return
-
-=======
-        local_did = self._install_deck_csv(deck_file, deck_name)
->>>>>>> 2d2a9ec0
+        local_did = self._install_deck_csv(
+            deck_file=deck_file,
+            deck_name=deck_name,
+            protected_fields=protected_fields,
+            protected_tags=protected_tags,
+        )
         LOGGER.debug("Importing deck was succesful.")
         config.save_subscription(
             name=deck_name, ankihub_did=ankihub_did, anki_did=local_did
@@ -334,17 +318,14 @@
         with deck_file.open(encoding="utf-8") as f:
             reader = csv.DictReader(f, delimiter=CSV_DELIMITER, quotechar="'")
             notes_data = [row for row in reader]
-<<<<<<< HEAD
-        return import_ankihub_deck(
+
+        deck_id = import_ankihub_deck(
             notes_data=notes_data,
             deck_name=deck_name,
             protected_fields=protected_fields,
             protected_tags=protected_tags,
         )
-=======
-        deck_id = import_ankihub_deck(notes_data=notes_data, deck_name=deck_name)
         return deck_id
->>>>>>> 2d2a9ec0
 
     def on_browse_deck(self) -> None:
         openLink(URL_DECKS)