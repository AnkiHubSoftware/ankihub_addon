import csv
import tempfile
from concurrent.futures import Future
from pathlib import Path
from typing import Optional

from anki.collection import OpChanges
from anki.decks import DeckId
from aqt import gui_hooks, mw
from aqt.qt import (
    QDialog,
    QDialogButtonBox,
    QHBoxLayout,
    QLabel,
    QLineEdit,
    QListWidget,
    QListWidgetItem,
    QPushButton,
    QSizePolicy,
    Qt,
    QVBoxLayout,
)
from aqt.utils import askUser, openLink, showText, tooltip

from .. import LOGGER, report_exception
from ..addon_ankihub_client import AddonAnkiHubClient as AnkiHubClient
from ..config import config
from ..constants import CSV_DELIMITER, URL_DECK_BASE, URL_DECKS, URL_HELP
from ..db import AnkiHubDB
from ..sync import import_ankihub_deck, sync_with_ankihub
from ..utils import create_backup_with_progress, undo_note_type_modfications


class SubscribedDecksDialog(QDialog):
    _window: Optional["SubscribedDecksDialog"] = None
    silentlyClose = True

    def __init__(self):
        super(SubscribedDecksDialog, self).__init__()
        self.client = AnkiHubClient()
        self.setWindowTitle("Subscribed AnkiHub Decks")

        self.setup_ui()
        self.on_item_selection_changed()
        self.refresh_decks_list()

        if not self.client.has_token():
            showText("Oops! Please make sure you are logged into AnkiHub!")
            self.close()
        else:
            self.show()

    def setup_ui(self):
        self.box_top = QVBoxLayout()
        self.box_above = QHBoxLayout()
        self.box_right = QVBoxLayout()

        self.decks_list = QListWidget()
        self.decks_list.itemSelectionChanged.connect(self.on_item_selection_changed)

        self.add_btn = QPushButton("Add")
        self.unsubscribe_btn = QPushButton("Unsubscribe")
        self.open_web_btn = QPushButton("Open on AnkiHub")
        self.add_btn.clicked.connect(self.on_add)
        self.unsubscribe_btn.clicked.connect(self.on_unsubscribe)
        self.open_web_btn.clicked.connect(self.on_open_web)
        self.box_right.addWidget(self.add_btn)
        self.box_right.addWidget(self.unsubscribe_btn)
        self.box_right.addWidget(self.open_web_btn)
        self.box_right.addStretch(1)

        self.setLayout(self.box_top)
        self.box_top.addLayout(self.box_above)
        self.box_above.addWidget(self.decks_list)
        self.box_above.addLayout(self.box_right)

    def refresh_decks_list(self) -> None:
        self.decks_list.clear()
        decks = config.private_config.decks
        for ankihub_id in decks:
            name = decks[ankihub_id]["name"]
            item = QListWidgetItem(name)
            item.setData(Qt.ItemDataRole.UserRole, ankihub_id)
            self.decks_list.addItem(item)

    def refresh_anki(self) -> None:
        op = OpChanges()
        op.deck = True
        op.browser_table = True
        op.browser_sidebar = True
        op.study_queues = True
        gui_hooks.operation_did_execute(op, handler=None)

    def on_add(self) -> None:
        SubscribeDialog().exec()
        self.refresh_decks_list()
        self.refresh_anki()

    def on_unsubscribe(self) -> None:
        items = self.decks_list.selectedItems()
        if len(items) == 0:
            return
        deck_names = [item.text() for item in items]
        deck_names_text = ", ".join(deck_names)
        confirm = askUser(
            f"Unsubscribe from deck {deck_names_text}?\n\n"
            "The deck will remain in your collection, but it will no longer sync with AnkiHub.",
            title="Unsubscribe AnkiHub Deck",
        )
        if not confirm:
            return

        for item in items:
            ankihub_did = item.data(Qt.ItemDataRole.UserRole)
            config.unsubscribe_deck(ankihub_did)
            self.unsubscribe_from_deck(ankihub_did)

        tooltip("Unsubscribed from AnkiHub Deck.", parent=mw)
        self.refresh_decks_list()

    @staticmethod
    def unsubscribe_from_deck(ankihub_did: str) -> None:

        db = AnkiHubDB()
        mids = db.note_types_for_ankihub_deck(ankihub_did=ankihub_did)
        undo_note_type_modfications(mids)
        # TODO: should we also change the ids of the note types in Anki's collection?
        db.remove_deck(ankihub_did)

    def on_open_web(self) -> None:
        items = self.decks_list.selectedItems()
        if len(items) == 0:
            return
        for item in items:
            ankihub_id = item.data(Qt.ItemDataRole.UserRole)
            openLink(f"{URL_DECK_BASE}/{ankihub_id}")

    def on_item_selection_changed(self) -> None:
        selection = self.decks_list.selectedItems()
        isSelected: bool = len(selection) > 0
        self.unsubscribe_btn.setEnabled(isSelected)
        self.open_web_btn.setEnabled(isSelected)

    @classmethod
    def display_subscribe_window(cls):
        if cls._window is None:
            cls._window = cls()
        else:
            cls._window.refresh_decks_list()
            cls._window.activateWindow()
            cls._window.raise_()
            cls._window.show()
        return cls._window


class SubscribeDialog(QDialog):
    silentlyClose = True

    def __init__(self):
        super(SubscribeDialog, self).__init__()
        self.results = None
        self.thread = None
        self.box_top = QVBoxLayout()
        self.box_mid = QHBoxLayout()
        self.box_left = QVBoxLayout()
        self.box_right = QVBoxLayout()

        self.deck_id_box = QHBoxLayout()
        self.deck_id_box_label = QLabel("Deck ID:")
        self.deck_id_box_text = QLineEdit("", self)
        self.deck_id_box_text.setMinimumWidth(300)
        self.deck_id_box.addWidget(self.deck_id_box_label)
        self.deck_id_box.addWidget(self.deck_id_box_text)
        self.box_left.addLayout(self.deck_id_box)

        self.box_mid.addLayout(self.box_left)
        self.box_mid.addSpacing(20)
        self.box_mid.addLayout(self.box_right)

        self.buttonbox = QDialogButtonBox(
            QDialogButtonBox.StandardButton.Ok | QDialogButtonBox.StandardButton.Cancel
        )
        self.buttonbox.button(QDialogButtonBox.StandardButton.Ok).setText("Subscribe")
        self.browse_btn = self.buttonbox.addButton(
            "Browse Decks", QDialogButtonBox.ButtonRole.ActionRole
        )
        self.browse_btn.clicked.connect(self.on_browse_deck)
        self.buttonbox.accepted.connect(self.subscribe)
        self.buttonbox.rejected.connect(self.close)

        self.instructions_label = QLabel(
            "<center>Copy/Paste a Deck ID from AnkiHub.net/decks to subscribe.</center>"
        )
        # Add all widgets to top layout.
        self.box_top.addWidget(self.instructions_label)
        self.box_top.addSpacing(10)
        self.box_top.addLayout(self.box_mid)
        self.box_top.addStretch(1)
        self.box_top.addWidget(self.buttonbox)
        self.setLayout(self.box_top)

        self.setMinimumWidth(500)
        self.setSizePolicy(QSizePolicy.Policy.Minimum, QSizePolicy.Policy.Minimum)
        self.setWindowTitle("Subscribe to AnkiHub Deck")

        self.client = AnkiHubClient()
        if not self.client.has_token():
            showText("Oops! Please make sure you are logged into AnkiHub!")
            self.close()
        else:
            self.show()

    def subscribe(self):
        ankihub_did = self.deck_id_box_text.text()
        if ankihub_did in config.private_config.decks.keys():
            showText(
                f"You've already subscribed to deck {ankihub_did}. "
                "Syncing with AnkiHub will happen automatically everytime you "
                "restart Anki. You can manually sync with AnkiHub from the AnkiHub "
                f"menu. See {URL_HELP} for more details."
            )
            self.close()
            return

        self.download_and_install_deck(ankihub_did)

    def download_and_install_deck(self, ankihub_did: str):
        """
        Take the AnkiHub deck id, copied/pasted by the user and
        1) Download the deck .csv

        :param deck_id: the deck's ankihub id
        :return:
        """

        def on_install_done(future: Future):
            try:
                future.result()
            except Exception as e:
                report_exception()
                LOGGER.exception("Importing deck failed.")
                showText(f"Failed to import deck.\n\n{str(e)}")
                self.reject()
                return

            tooltip("The deck has successfully been installed!", parent=mw)
            self.accept()
            mw.reset()

        deck_response = self.client.get_deck_by_id(ankihub_did)
        if deck_response.status_code == 404:
            showText(
                f"Deck {ankihub_did} doesn't exist. Please make sure you copy/paste "
                f"the correct ID. If you believe this is an error, please reach "
                f"out to user support at help@ankipalace.com."
            )
            return

        if deck_response.status_code != 200:
            return

        data = deck_response.json()
        deck_file_name = data["csv_notes_filename"]
        last_update = data["csv_last_upload"]

        def on_download_done(future: Future):
            response = future.result()
            if response.status_code != 200:
                return

            out_file = Path(tempfile.mkdtemp()) / f"{deck_file_name}"
            with out_file.open("wb") as f:
                f.write(response.content)
                LOGGER.debug(f"Wrote {deck_file_name} to {out_file}")
                # TODO Validate .csv

            if out_file:
                confirmed = askUser(
                    f"The AnkiHub deck {data['name']} has been downloaded. Would you like to "
                    f"proceed with modifying your personal collection in order to subscribe "
                    f"to the collaborative deck? See {URL_HELP} for "
                    f"details.",
                    title="Please confirm to proceed.",
                )
                if not confirmed:
                    return

                mw.taskman.with_progress(
                    lambda: self.install_deck(
                        out_file, data["name"], ankihub_did, last_update
                    ),
                    on_done=on_install_done,
                    parent=mw,
                    label="Installing deck",
                )

        mw.taskman.with_progress(
            lambda: self.client.download_deck(deck_file_name),
            on_done=on_download_done,
            parent=mw,
            label="Downloading deck",
        )

    def install_deck(
        self, deck_file: Path, deck_name: str, ankihub_did: str, last_update: str
    ) -> None:
        """If we have a .csv, read data from the file and modify the user's note types
        and notes.
        :param: path to the .csv or .apkg file
        """

        create_backup_with_progress()
<<<<<<< HEAD
        local_did = self._install_deck_csv(
            ankihub_did=ankihub_did, deck_file=deck_file, deck_name=deck_name
        )
=======

        local_did = self._install_deck_csv(
            ankihub_did=ankihub_did,
            deck_file=deck_file,
            deck_name=deck_name,
        )

>>>>>>> f1682fe4
        config.save_subscription(
            name=deck_name,
            ankihub_did=ankihub_did,
            anki_did=local_did,
            last_update=last_update,
        )

        LOGGER.debug("Importing deck was succesful.")

        sync_with_ankihub()

    def _install_deck_csv(
        self,
        ankihub_did: str,
        deck_file: Path,
        deck_name: str,
    ) -> DeckId:
        LOGGER.debug("Importing deck as csv....")
        with deck_file.open(encoding="utf-8") as f:
            reader = csv.DictReader(f, delimiter=CSV_DELIMITER, quotechar="'")
            notes_data = [row for row in reader]
<<<<<<< HEAD
=======

>>>>>>> f1682fe4
        deck_id = import_ankihub_deck(
            ankihub_did=ankihub_did,
            notes_data=notes_data,
            deck_name=deck_name,
        )
        return deck_id

    def on_browse_deck(self) -> None:
        openLink(URL_DECKS)<|MERGE_RESOLUTION|>--- conflicted
+++ resolved
@@ -234,18 +234,25 @@
         """
 
         def on_install_done(future: Future):
+            success = False
+            exc = None
             try:
-                future.result()
+                success = future.result()
             except Exception as e:
                 report_exception()
+                exc = e
+
+            if success:
+                tooltip("The deck has successfully been installed!", parent=mw)
+                self.accept()
+                mw.reset()
+            else:
                 LOGGER.exception("Importing deck failed.")
-                showText(f"Failed to import deck.\n\n{str(e)}")
+                msg = "Failed to import deck."
+                if exc:
+                    msg += f"\n\n{str(exc)}"
+                showText(msg)
                 self.reject()
-                return
-
-            tooltip("The deck has successfully been installed!", parent=mw)
-            self.accept()
-            mw.reset()
 
         deck_response = self.client.get_deck_by_id(ankihub_did)
         if deck_response.status_code == 404:
@@ -303,26 +310,20 @@
 
     def install_deck(
         self, deck_file: Path, deck_name: str, ankihub_did: str, last_update: str
-    ) -> None:
+    ) -> bool:
         """If we have a .csv, read data from the file and modify the user's note types
         and notes.
         :param: path to the .csv or .apkg file
+        :return: True if successful, False if not
         """
 
         create_backup_with_progress()
-<<<<<<< HEAD
         local_did = self._install_deck_csv(
             ankihub_did=ankihub_did, deck_file=deck_file, deck_name=deck_name
         )
-=======
-
-        local_did = self._install_deck_csv(
-            ankihub_did=ankihub_did,
-            deck_file=deck_file,
-            deck_name=deck_name,
-        )
-
->>>>>>> f1682fe4
+        if local_did is None:
+            return None
+
         config.save_subscription(
             name=deck_name,
             ankihub_did=ankihub_did,
@@ -334,20 +335,19 @@
 
         sync_with_ankihub()
 
+        return True
+
     def _install_deck_csv(
         self,
         ankihub_did: str,
         deck_file: Path,
         deck_name: str,
-    ) -> DeckId:
+    ) -> Optional[DeckId]:
         LOGGER.debug("Importing deck as csv....")
         with deck_file.open(encoding="utf-8") as f:
             reader = csv.DictReader(f, delimiter=CSV_DELIMITER, quotechar="'")
             notes_data = [row for row in reader]
-<<<<<<< HEAD
-=======
-
->>>>>>> f1682fe4
+
         deck_id = import_ankihub_deck(
             ankihub_did=ankihub_did,
             notes_data=notes_data,
