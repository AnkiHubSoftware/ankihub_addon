"""Dialog for managing block exam subdecks."""

import uuid
from datetime import date, datetime, timedelta
from typing import List, Optional

import aqt
from anki.decks import DeckId
from anki.notes import NoteId
from aqt.qt import (
    QCheckBox,
    QDateEdit,
    QDialog,
    QHBoxLayout,
    QLabel,
    QLineEdit,
    QListWidget,
    QListWidgetItem,
    QPushButton,
    Qt,
    QTimer,
    QVBoxLayout,
    qconnect,
)
from aqt.utils import showInfo, tooltip

from .. import LOGGER
from ..main.block_exam_subdecks import (
    add_notes_to_block_exam_subdeck,
    create_block_exam_subdeck,
)
from ..settings import config
from .utils import clear_layout


class BlockExamSubdeckDialog(QDialog):
    """Main dialog for block exam subdeck management."""

    def __init__(self, ankihub_deck_id: uuid.UUID, note_ids: List[NoteId], parent=None):
        super().__init__(parent)
        self.ankihub_deck_id = ankihub_deck_id
        self.note_ids = note_ids
        self.selected_subdeck_name: Optional[str] = None
        self.selected_subdeck_id: Optional[DeckId] = None

        self.setModal(True)
<<<<<<< HEAD
        self.setMinimumWidth(440)
=======
        self.resize(440, 380)
>>>>>>> 30e7e491

        # Check if user has existing subdecks to determine entry point
        deck_config = config.deck_config(ankihub_deck_id)
        has_subdecks = False

        if deck_config:
            anki_deck_name = aqt.mw.col.decks.name_if_exists(deck_config.anki_id)
            if anki_deck_name:
                # Check if there are any subdecks under the parent deck
                has_subdecks = len(list(aqt.mw.col.decks.children(deck_config.anki_id))) > 0

        layout = QVBoxLayout()
        self.setLayout(layout)

        if has_subdecks:
            self._show_choose_subdeck_screen()
        else:
            self._show_create_subdeck_screen()

    def _show_choose_subdeck_screen(self):
        """Show screen for choosing existing subdeck or creating new one."""
        self._clear_layout()

        layout = self.layout()
        layout.setContentsMargins(28, 28, 28, 28)
        layout.setSpacing(16)

        self.setWindowTitle("Choose Subdeck")

        # Filter input
        filter_layout = QHBoxLayout()
        filter_layout.addWidget(QLabel("Filter:"))
        self.filter_input = QLineEdit()
        qconnect(self.filter_input.textChanged, self._filter_subdecks)
        self.filter_input.setPlaceholderText("Search subdecks...")
        filter_layout.addWidget(self.filter_input)
        layout.addLayout(filter_layout)

        # Subdeck list
        self.subdeck_list = QListWidget()
        self._populate_subdeck_list()
        qconnect(self.subdeck_list.itemDoubleClicked, self._on_subdeck_selected)
        layout.addWidget(self.subdeck_list)

        # Buttons
        button_layout = QHBoxLayout()
        button_layout.addStretch()

        cancel_button = QPushButton("Cancel")
        qconnect(cancel_button.clicked, self.reject)
        button_layout.addWidget(cancel_button)

        create_button = QPushButton("Create new subdeck")
        qconnect(create_button.clicked, self._show_create_subdeck_screen)
        button_layout.addWidget(create_button)

        select_button = QPushButton("Choose")
        qconnect(select_button.clicked, self._on_subdeck_selected)
        select_button.setDefault(True)
        button_layout.addWidget(select_button)

        layout.addLayout(button_layout)

        # Defer adjustSize to next event loop iteration so layout is fully calculated
        QTimer.singleShot(0, self.adjustSize)

    def _show_create_subdeck_screen(self):
        """Show screen for creating new subdeck."""
        self._clear_layout()

        layout = self.layout()
        layout.setContentsMargins(28, 28, 28, 28)
        layout.setSpacing(12)  # default spacing between elements is 12

        self.setWindowTitle("AnkiHub | Subdecks")

        # Title
        title = QLabel("Create a subdeck")
        title_font = title.font()
        title_font.setBold(True)
        title_font.setPointSize(title_font.pointSize() + 2)
        title.setFont(title_font)
        layout.addWidget(title)

        # Info label
        info_label = QLabel(
            "Selected notes will be moved into this subdeck. Once the due date is reached, we'll ask you if you'd like "
            "to return all notes back into the parent deck."
        )
        info_font = info_label.font()
        info_label.setFont(info_font)
        info_label.setWordWrap(True)
        layout.addWidget(info_label)
        layout.addSpacing(8)  # 12 (default) + 8 = 20 px after info label

        # Subdeck name input
        name_layout = QVBoxLayout()
        name_label = QLabel("Subdeck Name:")
        name_label_font = name_label.font()
        name_label_font.setBold(True)
        name_label.setFont(name_label_font)
        name_layout.addWidget(name_label)
        self.name_input = QLineEdit()
        self.name_input.setPlaceholderText("e.g. Cardio Block Exam")
        qconnect(self.name_input.textChanged, self._update_create_button_state)
        name_layout.addWidget(self.name_input)
        layout.addLayout(name_layout)
        layout.addSpacing(8)

        # Due date input
        date_layout = QVBoxLayout()
        date_label = QLabel("Due date:")
        date_label_font = date_label.font()
        date_label_font.setBold(True)
        date_label.setFont(date_label_font)
        date_layout.addWidget(date_label)
        self.date_input = QDateEdit()
        self.date_input.setDate(date.today())
        self.date_input.setMinimumDate(date.today())
        self.date_input.setCalendarPopup(True)
        date_layout.addWidget(self.date_input)
        layout.addLayout(date_layout)

        # Unsuspend checkbox
        self.unsuspend_checkbox = QCheckBox("Unsuspend selected notes")
        self.unsuspend_checkbox.setChecked(True)
        layout.addWidget(self.unsuspend_checkbox)

        # Add stretch to push buttons to bottom
        layout.addStretch()

        # Buttons
        button_layout = QHBoxLayout()
        button_layout.addStretch()

        cancel_button = QPushButton("Cancel")
        qconnect(cancel_button.clicked, self.reject)
        button_layout.addWidget(cancel_button)

        create_button = QPushButton("Create subdeck")
        qconnect(create_button.clicked, self._on_create_subdeck)
        create_button.setDefault(True)
        create_button.setEnabled(False)  # Initially disabled
        self.create_button = create_button  # Store reference for enabling/disabling
        button_layout.addWidget(create_button)

        layout.addLayout(button_layout)

        # Focus on name input
        self.name_input.setFocus()

        # Defer adjustSize to next event loop iteration so word-wrapped labels calculate their height
        QTimer.singleShot(0, self.adjustSize)

    def _show_add_notes_screen(self):
        """Show screen for adding notes to selected subdeck."""
        self._clear_layout()

        self.setWindowTitle("AnkiHub | Subdecks")

        layout = self.layout()
        layout.setContentsMargins(28, 28, 28, 28)
        layout.setSpacing(12)

        # Title
        title = QLabel("Add notes to the subdeck")
        title_font = title.font()
        title_font.setBold(True)
        title_font.setPointSize(title_font.pointSize() + 2)
        title.setFont(title_font)
        layout.addWidget(title)

        # Info label
        info_label = QLabel(
            "Selected notes will be moved into this subdeck. Once the due date is reached, we'll ask you if you'd like "
            "to return all notes back into the parent deck."
        )
        info_font = info_label.font()
        info_label.setFont(info_font)
        info_label.setWordWrap(True)
        layout.addWidget(info_label)
        layout.addSpacing(8)  # 12 (default) + 8 = 20 px after info label

        # Subdeck name input (editable)
        name_layout = QVBoxLayout()
        name_label = QLabel("Subdeck Name:")
        name_label_font = name_label.font()
        name_label_font.setBold(True)
        name_label.setFont(name_label_font)
        name_layout.addWidget(name_label)
        self.name_input = QLineEdit()
        self.name_input.setText(self.selected_subdeck_name)
        self.name_input.setPlaceholderText("Enter subdeck name")
        qconnect(self.name_input.textChanged, self._update_add_notes_button_state)
        name_layout.addWidget(self.name_input)
        layout.addLayout(name_layout)
        layout.addSpacing(8)

        # Due date input (pre-filled if exists)
        date_layout = QVBoxLayout()
        date_label = QLabel("Due date:")
        date_label_font = date_label.font()
        date_label_font.setBold(True)
        date_label.setFont(date_label_font)
        date_layout.addWidget(date_label)
        self.date_input = QDateEdit()

        # Try to get existing due date
        existing_due_date = config.get_block_exam_subdeck_due_date(self.ankihub_deck_id, self.selected_subdeck_id)
        if existing_due_date:
            self.date_input.setDate(datetime.strptime(existing_due_date, "%Y-%m-%d").date())
        else:
            self.date_input.setDate(date.today())

        self.date_input.setMinimumDate(date.today())
        self.date_input.setCalendarPopup(True)
        date_layout.addWidget(self.date_input)
        layout.addLayout(date_layout)

        # Unsuspend checkbox
        self.unsuspend_checkbox = QCheckBox("Unsuspend selected notes")
        self.unsuspend_checkbox.setChecked(True)
        layout.addWidget(self.unsuspend_checkbox)

        # Add stretch to push buttons to bottom
        layout.addStretch()

        # Buttons
        button_layout = QHBoxLayout()
        button_layout.addStretch()

        cancel_button = QPushButton("Cancel")
        qconnect(cancel_button.clicked, self.reject)
        button_layout.addWidget(cancel_button)

        add_button = QPushButton("Add notes")
        qconnect(add_button.clicked, self._on_add_notes)
        add_button.setDefault(True)
        # Enable initially if there's already a name, disable if empty
        add_button.setEnabled(bool(self.selected_subdeck_name and self.selected_subdeck_name.strip()))
        self.add_notes_button = add_button  # Store reference for enabling/disabling
        button_layout.addWidget(add_button)

        layout.addLayout(button_layout)

        # Defer adjustSize to next event loop iteration so word-wrapped labels calculate their height
        QTimer.singleShot(0, self.adjustSize)

    def _show_subdeck_conflict_screen(self, conflicting_name: str):
        """Show screen for handling subdeck name conflicts."""
        # Store the due date from the current screen before clearing layout
        if hasattr(self, "date_input") and self.date_input:
            self.stored_due_date = self.date_input.date().toString("yyyy-MM-dd")
        else:
            self.stored_due_date = (date.today() + timedelta(days=1)).strftime("%Y-%m-%d")

        self._clear_layout()

        self.setWindowTitle("AnkiHub | Subdecks")

        layout = self.layout()
        layout.setContentsMargins(28, 28, 28, 28)
        layout.setSpacing(0)

        # Title
        title = QLabel("Subdeck name already exists")
        title_font = title.font()
        title_font.setBold(True)
        title_font.setPointSize(title_font.pointSize() + 2)
        title.setFont(title_font)
        layout.addWidget(title)
        layout.addSpacing(12)

        # Main message
        message_label = QLabel(f'A subdeck already exists with the name "<b>{conflicting_name}</b>".')
        message_font = message_label.font()
        message_label.setFont(message_font)
        message_label.setWordWrap(True)
        layout.addWidget(message_label)
        layout.addSpacing(1)

        # Info label
        info_label = QLabel(
            "You can either create a new one called "
            f'"<b>{conflicting_name}</b> (1)" or merge these notes into the existing subdeck.'
        )
        info_font = info_label.font()
        info_label.setFont(info_font)
        info_label.setWordWrap(True)
        layout.addWidget(info_label)
        layout.addSpacing(12)

        # Unsuspend checkbox
        self.unsuspend_checkbox = QCheckBox("Unsuspend selected notes")
        self.unsuspend_checkbox.setChecked(True)
        layout.addWidget(self.unsuspend_checkbox)

        # Add stretch to push buttons to bottom
        layout.addStretch()

        # Buttons
        button_layout = QHBoxLayout()
        button_layout.addStretch()
        button_layout.setSpacing(12)

        cancel_button = QPushButton("Cancel")
        qconnect(cancel_button.clicked, self.reject)
        button_layout.addWidget(cancel_button)

        create_new_button = QPushButton("Create new")
        qconnect(create_new_button.clicked, lambda: self._handle_conflict_create_new(conflicting_name))
        button_layout.addWidget(create_new_button)

        merge_button = QPushButton("Merge")
        qconnect(merge_button.clicked, lambda: self._handle_conflict_merge(conflicting_name))
        merge_button.setDefault(True)
        button_layout.addWidget(merge_button)

        layout.addLayout(button_layout)

        # Defer adjustSize to next event loop iteration so word-wrapped labels calculate their height
        QTimer.singleShot(0, self.adjustSize)

    def _populate_subdeck_list(self):
        """Populate the subdeck list widget."""
        self.subdeck_list.clear()

        # Get the parent deck configuration
        deck_config = config.deck_config(self.ankihub_deck_id)
        if not deck_config:
            return

        anki_deck_name = aqt.mw.col.decks.name_if_exists(deck_config.anki_id)
        if not anki_deck_name:
            return

        # Get ALL subdecks under the parent deck (including nested ones)
        all_subdecks = []

        for deck_name, deck_id in aqt.mw.col.decks.children(deck_config.anki_id):
            subdeck_path = deck_name[len(anki_deck_name) + 2 :]
            all_subdecks.append((subdeck_path, deck_id))

        # Sort subdecks alphabetically by name
        all_subdecks.sort(key=lambda x: x[0].lower())

        # Add all subdecks to the list
        for subdeck_name, subdeck_id in all_subdecks:
            item = QListWidgetItem(subdeck_name)
            item.setData(Qt.ItemDataRole.UserRole, subdeck_id)

            # Mark block exam subdecks differently (optional visual indication)
            if config.get_block_exam_subdeck_due_date(self.ankihub_deck_id, subdeck_id):
                # This subdeck is already configured as a block exam subdeck
                item.setToolTip("Block exam subdeck")

            self.subdeck_list.addItem(item)

        # If no subdecks found, show a message
        if not all_subdecks:
            no_subdecks_item = QListWidgetItem("No subdecks found")
            no_subdecks_item.setFlags(Qt.ItemFlag.NoItemFlags)
            no_subdecks_item.setData(Qt.ItemDataRole.UserRole, None)
            self.subdeck_list.addItem(no_subdecks_item)

    def _filter_subdecks(self):
        """Filter subdeck list based on input."""
        filter_text = self.filter_input.text().lower()
        for i in range(self.subdeck_list.count()):
            item = self.subdeck_list.item(i)
            item.setHidden(filter_text not in item.text().lower())

    def _update_create_button_state(self):
        """Enable/disable the Create subdeck button based on name input."""
        if hasattr(self, "create_button"):
            self.create_button.setEnabled(bool(self.name_input.text().strip()))

    def _update_add_notes_button_state(self):
        """Enable/disable the Add notes button based on name input."""
        if hasattr(self, "add_notes_button"):
            self.add_notes_button.setEnabled(bool(self.name_input.text().strip()))

    def _on_subdeck_selected(self):
        """Handle subdeck selection."""
        current_item = self.subdeck_list.currentItem()
        if not current_item:
            showInfo("Please select a subdeck first.")
            return

        # Check if this is a valid subdeck (not the "No subdecks found" placeholder)
        subdeck_id = current_item.data(Qt.ItemDataRole.UserRole)
        if subdeck_id is None:
            showInfo("Please select a valid subdeck.")
            return

        self.selected_subdeck_name = current_item.text()
        self.selected_subdeck_id = subdeck_id
        self._show_add_notes_screen()

    def _on_create_subdeck(self):
        """Handle subdeck creation."""
        name = self.name_input.text().strip()

        due_date = self.date_input.date().toString("yyyy-MM-dd")

        # Check if subdeck already exists
        deck_config = config.deck_config(self.ankihub_deck_id)
        if not deck_config:
            showInfo("Error: Deck configuration not found.")
            return

        anki_deck_name = aqt.mw.col.decks.name_if_exists(deck_config.anki_id)
        if not anki_deck_name:
            showInfo("Error: Parent deck not found.")
            return

        full_name = f"{anki_deck_name}::{name}"

        if aqt.mw.col.decks.by_name(full_name):
            self._show_subdeck_conflict_screen(name)
            return

        # Create subdeck
        actual_name, _ = create_block_exam_subdeck(self.ankihub_deck_id, name, due_date)

        # Add notes to the new subdeck
        added_count = add_notes_to_block_exam_subdeck(
            self.ankihub_deck_id,
            actual_name,
            self.note_ids,
            due_date,
            unsuspend_notes=self.unsuspend_checkbox.isChecked(),
        )

        # Show success message
        tooltip(f"{added_count} note(s) added to '{actual_name}'")
        self.accept()

        aqt.mw.moveToState("deckBrowser")

    def _on_add_notes(self):
        """Handle adding notes to selected subdeck."""
        new_name = self.name_input.text().strip()

        due_date = self.date_input.date().toString("yyyy-MM-dd")

        # Check if subdeck name needs to be updated
        if new_name != self.selected_subdeck_name:
            # Check if new name conflicts with existing subdeck
            deck_config = config.deck_config(self.ankihub_deck_id)
            if deck_config:
                anki_deck_name = aqt.mw.col.decks.name_if_exists(deck_config.anki_id)
                if anki_deck_name:
                    # Handle full subdeck path for multi-level subdecks
                    new_full_name = f"{anki_deck_name}::{new_name}"
                    if aqt.mw.col.decks.by_name(new_full_name):
                        showInfo(f"A subdeck with name '{new_name}' already exists. Please choose a different name.")
                        return

            self._rename_subdeck(self.selected_subdeck_name, new_name)
            self.selected_subdeck_name = new_name

        added_count = add_notes_to_block_exam_subdeck(
            self.ankihub_deck_id,
            self.selected_subdeck_name,
            self.note_ids,
            due_date,
            unsuspend_notes=self.unsuspend_checkbox.isChecked(),
        )

        tooltip(f"{added_count} note(s) added to '{self.selected_subdeck_name}'")
        self.accept()

    def _rename_subdeck(self, old_subdeck_path: str, new_subdeck_path: str):
        """Rename an existing subdeck."""
        deck_config = config.deck_config(self.ankihub_deck_id)
        if not deck_config:
            raise ValueError("Deck configuration not found")

        anki_deck_name = aqt.mw.col.decks.name_if_exists(deck_config.anki_id)
        if not anki_deck_name:
            raise ValueError("Parent deck not found")

        old_full_name = f"{anki_deck_name}::{old_subdeck_path}"
        new_full_name = f"{anki_deck_name}::{new_subdeck_path}"

        # Get the subdeck to rename
        subdeck = aqt.mw.col.decks.by_name(old_full_name)
        if not subdeck:
            raise ValueError(f"Subdeck '{old_subdeck_path}' not found")

        # Rename the subdeck
        subdeck["name"] = new_full_name
        aqt.mw.col.decks.save(subdeck)

        LOGGER.info("Renamed subdeck", old_name=old_subdeck_path, new_name=new_subdeck_path)

    def _handle_conflict_create_new(self, conflicting_name: str):
        """Handle creating a new subdeck with auto-generated name."""
        # Use stored due date from the original screen
        due_date = getattr(self, "stored_due_date", (date.today() + timedelta(days=1)).strftime("%Y-%m-%d"))

        actual_name, _ = create_block_exam_subdeck(self.ankihub_deck_id, conflicting_name, due_date)

        added_count = add_notes_to_block_exam_subdeck(
            self.ankihub_deck_id,
            actual_name,
            self.note_ids,
            due_date,
            unsuspend_notes=self.unsuspend_checkbox.isChecked(),
        )

        tooltip(f"{added_count} note(s) added to '{actual_name}'")
        self.accept()

        aqt.mw.moveToState("deckBrowser")

    def _handle_conflict_merge(self, conflicting_name: str):
        """Handle merging into existing subdeck directly."""
        # Find subdeck ID for the existing subdeck
        deck_config = config.deck_config(self.ankihub_deck_id)
        if not deck_config:
            showInfo("Error: Deck configuration not found.")
            return

        anki_deck_name = aqt.mw.col.decks.name_if_exists(deck_config.anki_id)
        if not anki_deck_name:
            showInfo("Error: Parent deck not found.")
            return

        full_name = f"{anki_deck_name}::{conflicting_name}"
        subdeck = aqt.mw.col.decks.by_name(full_name)
        if not subdeck:
            showInfo("Error: Could not find the existing subdeck.")
            return

        # Use stored due date from the original screen
        due_date = getattr(self, "stored_due_date", (date.today() + timedelta(days=1)).strftime("%Y-%m-%d"))

        # Add notes to the existing subdeck
        added_count = add_notes_to_block_exam_subdeck(
            self.ankihub_deck_id,
            conflicting_name,
            self.note_ids,
            due_date,
            unsuspend_notes=self.unsuspend_checkbox.isChecked(),
        )

        # Show success message and close
        tooltip(f"{added_count} note(s) added to '{conflicting_name}'")
        self.accept()

    def _clear_layout(self):
        """Clear the current layout."""
        old_layout = self.layout()
        if old_layout:
            clear_layout(old_layout)<|MERGE_RESOLUTION|>--- conflicted
+++ resolved
@@ -44,11 +44,7 @@
         self.selected_subdeck_id: Optional[DeckId] = None
 
         self.setModal(True)
-<<<<<<< HEAD
         self.setMinimumWidth(440)
-=======
-        self.resize(440, 380)
->>>>>>> 30e7e491
 
         # Check if user has existing subdecks to determine entry point
         deck_config = config.deck_config(ankihub_deck_id)
