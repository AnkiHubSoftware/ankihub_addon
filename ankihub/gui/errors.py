--- conflicted
+++ resolved
@@ -30,17 +30,10 @@
 from .. import LOGGER
 from ..addon_ankihub_client import AddonAnkiHubClient as AnkiHubClient
 from ..ankihub_client import AnkiHubHTTPError, AnkiHubRequestException
-<<<<<<< HEAD
-from ..db import (
-    detach_ankihub_db_from_anki_db_connection,
-    is_ankihub_db_attached_to_anki_db,
-)
+from ..db import detached_ankihub_db, is_ankihub_db_attached_to_anki_db
+from ..gui.exceptions import DeckDownloadAndInstallError
 from ..main.exceptions import NotetypeFieldsMismatchError
 from ..main.reset_local_changes import reset_local_changes_to_note_type
-=======
-from ..db import detached_ankihub_db, is_ankihub_db_attached_to_anki_db
-from ..gui.exceptions import DeckDownloadAndInstallError
->>>>>>> 915d4706
 from ..settings import (
     ADDON_VERSION,
     ANKI_VERSION,
@@ -52,11 +45,7 @@
 )
 from .deck_updater import NotLoggedInError
 from .error_dialog import ErrorDialog
-<<<<<<< HEAD
-from .exceptions import DeckDownloadAndInstallError
-=======
 from .operations import AddonQueryOp
->>>>>>> 915d4706
 from .utils import (
     ask_user,
     check_and_prompt_for_updates_on_main_window,
