--- conflicted
+++ resolved
@@ -398,12 +398,11 @@
 def _sync_with_ankihub_setup(parent):
     """Set up the menu item for uploading suggestions in bulk."""
     q_action = QAction("🔃️ Sync with AnkiHub", aqt.mw)
-<<<<<<< HEAD
-    qconnect(q_action.triggered, sync_with_ankihub)
-=======
-
-    qconnect(q_action.triggered, lambda: sync_with_ankihub(on_done=lambda: None))
->>>>>>> 54c4bc65
+
+    def on_done(future: Future):
+        future.result()
+
+    qconnect(q_action.triggered, lambda: sync_with_ankihub(on_done=on_done))
     if sync_hotkey := config.public_config["sync_hotkey"]:
         try:
             q_action.setShortcut(QKeySequence(sync_hotkey))
