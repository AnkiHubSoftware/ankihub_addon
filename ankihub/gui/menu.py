<<<<<<< HEAD
=======
import csv
import tempfile
from concurrent.futures import Future
from pathlib import Path

>>>>>>> cf66a91e
from aqt import (
    QHBoxLayout,
    QLabel,
    QLineEdit,
    QPushButton,
    QSizePolicy,
    QVBoxLayout,
    QWidget,
    mw,
)
from aqt.operations import QueryOp
from aqt.qt import QAction, QMenu, qconnect
from aqt.studydeck import StudyDeck
from aqt.utils import askUser, showInfo, showText, tooltip
from requests import Response

from .. import LOGGER
<<<<<<< HEAD
from ..ankihub_client import AnkiHubClient
from ..config import Config
from ..register_decks import create_collaborative_deck
=======
from ..addon_ankihub_client import AddonAnkiHubClient as AnkiHubClient
from ..config import config
from ..constants import CSV_DELIMITER, URL_HELP
from ..register_decks import create_collaborative_deck, modify_note_types, process_csv
>>>>>>> cf66a91e
from ..utils import sync_with_ankihub
from .decks import SubscribedDecksDialog


def main_menu_setup():
    ankihub_menu = QMenu("&AnkiHub", parent=mw)
    mw.form.menubar.addMenu(ankihub_menu)
    return ankihub_menu


class AnkiHubLogin(QWidget):
    def __init__(self):
        super(AnkiHubLogin, self).__init__()
        self.results = None
        self.thread = None
        self.box_top = QVBoxLayout()
        self.box_upper = QHBoxLayout()
        self.box_left = QVBoxLayout()
        self.box_right = QVBoxLayout()
        self.bottom_box_section = QHBoxLayout()

        # Username
        self.username_box = QHBoxLayout()
        self.username_box_label = QLabel("Username:")
        self.username_box_text = QLineEdit("", self)
        self.username_box_text.setMinimumWidth(300)
        self.username_box.addWidget(self.username_box_label)
        self.username_box.addWidget(self.username_box_text)
        self.box_left.addLayout(self.username_box)

        # Password
        self.password_box = QHBoxLayout()
        self.password_box_label = QLabel("Password:")
        self.password_box_text = QLineEdit("", self)
        self.password_box_text.setEchoMode(QLineEdit.EchoMode.Password)
        self.password_box_text.setMinimumWidth(300)
        self.password_box.addWidget(self.password_box_label)
        self.password_box.addWidget(self.password_box_text)
        self.box_left.addLayout(self.password_box)

        # Login
        self.login_button = QPushButton("Login", self)
        self.bottom_box_section.addWidget(self.login_button)
        self.login_button.clicked.connect(self.login)

        self.box_left.addLayout(self.bottom_box_section)

        # Add left and right layouts to upper
        self.box_upper.addLayout(self.box_left)
        self.box_upper.addSpacing(20)
        self.box_upper.addLayout(self.box_right)

        self.label_results = QLabel(
            """
            \r\n<center><i>Use your AnkiHub username and password to log in.</i></center>
            """
        )

        # Add all widgets to top layout.
        self.box_top.addLayout(self.box_upper)
        self.box_top.addWidget(self.label_results)
        self.box_top.addStretch(1)
        self.setLayout(self.box_top)

        self.setMinimumWidth(500)
        self.setSizePolicy(QSizePolicy.Policy.Minimum, QSizePolicy.Policy.Minimum)
        self.setWindowTitle("Login to AnkiHub.")
        if config.private_config.token:
            self.label_results.setText("✨ You are logged into AnkiHub.")
        self.show()

    def login(self):
        username = self.username_box_text.text()
        password = self.password_box_text.text()
        if not all([username, password]):
            showText("Oops! You forgot to put in a username or password!")
            return
        ankihub_client = AnkiHubClient()
        ankihub_client.signout()

        response = ankihub_client.login(
            credentials={"username": username, "password": password}
        )
        if not response or response.status_code != 200:
            return

        self.label_results.setText("✨ You are now logged into AnkiHub.")

    @classmethod
    def display_login(cls):
        global __window
        __window = cls()
        return __window


<<<<<<< HEAD
=======
class SubscribeToDeck(QWidget):
    def __init__(self):
        super(SubscribeToDeck, self).__init__()
        self.results = None
        self.thread = None
        self.box_top = QVBoxLayout()
        self.box_upper = QHBoxLayout()
        self.box_left = QVBoxLayout()
        self.box_right = QVBoxLayout()
        self.bottom_box_section = QHBoxLayout()

        self.deck_id_box = QHBoxLayout()
        self.deck_id_box_label = QLabel("AnkiHub Deck ID:")
        self.deck_id_box_text = QLineEdit("", self)
        self.deck_id_box_text.setMinimumWidth(300)
        self.deck_id_box.addWidget(self.deck_id_box_label)
        self.deck_id_box.addWidget(self.deck_id_box_text)
        self.box_left.addLayout(self.deck_id_box)

        self.subscribe_button = QPushButton("Subscribe to AnkiHub Deck", self)
        self.bottom_box_section.addWidget(self.subscribe_button)
        self.subscribe_button.clicked.connect(self.subscribe)
        self.box_left.addLayout(self.bottom_box_section)

        self.box_upper.addLayout(self.box_left)
        self.box_upper.addSpacing(20)
        self.box_upper.addLayout(self.box_right)

        self.instructions_label = """
        \r\n<center>Copy/Paste a Deck ID from AnkiHub.net/decks to subscribe.</center>
        """
        self.label_results = QLabel(self.instructions_label)
        # Add all widgets to top layout.
        self.box_top.addLayout(self.box_upper)
        self.box_top.addWidget(self.label_results)
        self.box_top.addStretch(1)
        self.setLayout(self.box_top)

        self.setMinimumWidth(500)
        self.setSizePolicy(QSizePolicy.Policy.Minimum, QSizePolicy.Policy.Minimum)
        self.setWindowTitle("Subscribe to Collaborative Deck")

        self.client = AnkiHubClient()
        if not self.client.has_token():
            showText("Oops! Please make sure you are logged into AnkiHub!")
            self.close()
        else:
            self.show()

    def subscribe(self):
        ankihub_did = self.deck_id_box_text.text()
        if ankihub_did in config.private_config.decks.keys():
            showText(
                f"You've already subscribed to deck {ankihub_did}. "
                "Syncing with AnkiHub will happen automatically everytime you "
                "restart Anki. You can manually sync with AnkiHub from the AnkiHub "
                f"menu. See {URL_HELP} for more details."
            )
            self.close()
            return

        self.download_and_install_deck(ankihub_did)

    def download_and_install_deck(self, ankihub_did: str):
        """
        Take the AnkiHub deck id, copyied/pasted by the user and
        1) Download the deck .csv or .apkg, depending on if the user already has
        the deck.

        :param deck_id: the deck's ankihub id
        :return:
        """

        deck_response = self.client.get_deck_by_id(ankihub_did)
        if deck_response.status_code == 404:
            showText(
                f"Deck {ankihub_did} doesn't exist. Please make sure you copy/paste "
                f"the correct ID. If you believe this is an error, please reach "
                f"out to user support at help@ankipalace.com."
            )
            self.label_results.setText(self.instructions_label)
            return

        if deck_response.status_code != 200:
            return

        data = deck_response.json()
        local_deck_ids = {deck.id for deck in mw.col.decks.all_names_and_ids()}
        first_time_install = data["anki_id"] not in local_deck_ids
        deck_file_name = (
            data["apkg_filename"] if first_time_install else data["csv_notes_filename"]
        )

        def on_download_done(future: Future):
            response = future.result()
            if response.status_code != 200:
                return

            # TODO Use io.BytesIO
            out_file = Path(tempfile.mkdtemp()) / f"{deck_file_name}"
            with out_file.open("wb") as f:
                f.write(response.content)
                LOGGER.debug(f"Wrote {deck_file_name} to {out_file}")
                # TODO Validate .csv
            self.label_results.setText("Deck download successful!")

            if out_file:
                confirmed = askUser(
                    f"The AnkiHub deck {ankihub_did} has been downloaded. Would you like to "
                    f"proceed with modifying your personal collection in order to subscribe "
                    f"to the collaborative deck? See {URL_HELP} for "
                    f"details.",
                    title="Please confirm to proceed.",
                )
                if confirmed:
                    self.install_deck(out_file, ankihub_did, data["anki_id"])

            self.close()

        mw.taskman.with_progress(
            lambda: self.client.download_deck(deck_file_name),
            on_done=on_download_done,
            parent=self,
            label="Downloading deck",
        )

    def install_deck(self, deck_file: Path, ankihub_did: str, anki_did: int):
        """If we have a .csv, read data from the file and modify the user's note types
        and notes.
        :param: path to the .csv or .apkg file
        """
        if deck_file.suffix == ".apkg":
            self._install_deck_apkg(deck_file)
        elif deck_file.suffix == ".csv":
            self._install_deck_csv(deck_file)

        config.save_subscription(ankihub_did, anki_did)
        tooltip("The deck has successfully been installed!")

    def _install_deck_apkg(self, deck_file: Path):
        from aqt import importing

        importing.importFile(mw, str(deck_file.absolute()))

    def _install_deck_csv(self, deck_file: Path):
        tooltip("Configuring the collaborative deck.")
        ankihub_deck_ids, note_type_names = set(), set()
        notes = []
        with deck_file.open(encoding="utf-8") as f:
            reader = csv.DictReader(f, delimiter=CSV_DELIMITER, quotechar="'")
            for row in reader:
                notes.append(row)
                ankihub_deck_ids.add(row["deck"])
                note_type_names.add(row["note_type"])
        assert len(ankihub_deck_ids) == 1
        mw._create_backup_with_progress(user_initiated=False)
        modify_note_types(note_type_names)
        process_csv(notes)

    @classmethod
    def display_subscribe_window(cls):
        global __window
        __window = cls()
        return __window


>>>>>>> cf66a91e
def ankihub_login_setup(parent):
    sign_in_button = QAction("🔑 Sign into AnkiHub", mw)
    sign_in_button.triggered.connect(AnkiHubLogin.display_login)
    parent.addAction(sign_in_button)


def create_collaborative_deck_action() -> None:
    deck_chooser = StudyDeck(
        mw,
        title="AnkiHub",
        accept="Upload",
        # Removes the "Add" button
        buttons=[],
        names=lambda: [
            d.name
            for d in mw.col.decks.all_names_and_ids(
                include_filtered=True, skip_empty_default=True
            )
            if "::" not in d.name
        ],
    )
    deck_name = deck_chooser.name
    if not deck_name:
        return
    confirm = askUser(
        "Uploading the deck to AnkiHub requires modifying notes and note types in "
        f"{deck_name} and will require a full sync afterwards.  Would you like to "
        "continue?",
    )
    if not confirm:
        tooltip("Cancelled Upload to AnkiHub")
        return

    def on_success(response: Response) -> None:
        if response.status_code == 201:
            msg = "🎉 Deck upload successful!"

            data = response.json()
            anki_did = mw.col.decks.id_for_name(deck_name)
            ankihub_did = data["deck_id"]
            config.save_subscription(ankihub_did, anki_did, creator=True)
        else:
            msg = f"😔 Deck upload failed: {response.text}"
        showInfo(msg)

    op = QueryOp(
        parent=mw,
        op=lambda col: create_collaborative_deck(deck_name),
        success=on_success,
    )
    LOGGER.debug("Instantiated QueryOp")
    op.with_progress().run_in_background()


def create_collaborative_deck_setup(parent):
    q_action = QAction("🛠️ Create Collaborative Deck", parent=parent)
    qconnect(q_action.triggered, create_collaborative_deck_action)
    parent.addAction(q_action)


def upload_suggestions_action():
    """Action for uploading suggestions in bulk."""
    # TODO Instantiate AnkiHubClient.
    # TODO Query the the note table for mod times that are later than the time
    #  the last sync.
    # TODO Send a request to AnkiHub with the list of modified notes.


def sync_with_ankihub_action():
    sync_with_ankihub()


def upload_suggestions_setup(parent):
    """Set up the menu item for uploading suggestions in bulk."""
    q_action = QAction("⬆️ Upload suggestions to AnkiHub", parent=parent)
    qconnect(q_action.triggered, upload_suggestions_action)
    parent.addAction(q_action)


def subscribe_to_deck_setup(parent):
    """Set up the menu item for uploading suggestions in bulk."""
    q_action = QAction("📚 Subscribed Decks", mw)
    q_action.triggered.connect(SubscribedDecksDialog.display_subscribe_window)
    parent.addAction(q_action)


def sync_with_ankihub_setup(parent):
    """Set up the menu item for uploading suggestions in bulk."""
    q_action = QAction("🔃️ Sync with AnkiHub", mw)
    q_action.triggered.connect(sync_with_ankihub_action)
    parent.addAction(q_action)


def setup_ankihub_menu() -> None:
    """Add top-level AnkiHub menu."""
    ankihub_menu = main_menu_setup()
    ankihub_login_setup(parent=ankihub_menu)
    create_collaborative_deck_setup(parent=ankihub_menu)
    subscribe_to_deck_setup(parent=ankihub_menu)
    sync_with_ankihub_setup(parent=ankihub_menu)
    # upload_suggestions_setup(parent=ankihub_menu)<|MERGE_RESOLUTION|>--- conflicted
+++ resolved
@@ -1,11 +1,8 @@
-<<<<<<< HEAD
-=======
 import csv
 import tempfile
 from concurrent.futures import Future
 from pathlib import Path
 
->>>>>>> cf66a91e
 from aqt import (
     QHBoxLayout,
     QLabel,
@@ -23,16 +20,10 @@
 from requests import Response
 
 from .. import LOGGER
-<<<<<<< HEAD
-from ..ankihub_client import AnkiHubClient
-from ..config import Config
-from ..register_decks import create_collaborative_deck
-=======
 from ..addon_ankihub_client import AddonAnkiHubClient as AnkiHubClient
 from ..config import config
 from ..constants import CSV_DELIMITER, URL_HELP
 from ..register_decks import create_collaborative_deck, modify_note_types, process_csv
->>>>>>> cf66a91e
 from ..utils import sync_with_ankihub
 from .decks import SubscribedDecksDialog
 
@@ -128,8 +119,6 @@
         return __window
 
 
-<<<<<<< HEAD
-=======
 class SubscribeToDeck(QWidget):
     def __init__(self):
         super(SubscribeToDeck, self).__init__()
@@ -296,7 +285,6 @@
         return __window
 
 
->>>>>>> cf66a91e
 def ankihub_login_setup(parent):
     sign_in_button = QAction("🔑 Sign into AnkiHub", mw)
     sign_in_button.triggered.connect(AnkiHubLogin.display_login)
