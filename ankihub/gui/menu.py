"""AnkiHub menu on Anki's main window."""
import re
import uuid
from concurrent.futures import Future
from dataclasses import dataclass
from datetime import datetime, timezone
from pathlib import Path
from typing import Optional

import aqt
from aqt import (
    AnkiApp,
    QCheckBox,
    QHBoxLayout,
    QLabel,
    QLineEdit,
    QMessageBox,
    QPushButton,
    QSizePolicy,
    QVBoxLayout,
    QWidget,
)
from aqt.operations import QueryOp
from aqt.qt import QAction, QDialog, QKeySequence, QMenu, Qt, qconnect
from aqt.studydeck import StudyDeck
from aqt.utils import openLink, showInfo, tooltip

from .. import LOGGER
from ..addon_ankihub_client import AddonAnkiHubClient as AnkiHubClient
from ..ankihub_client import AnkiHubHTTPError, get_media_names_from_notes_data
from ..ankihub_client.models import UserDeckRelation
from ..db import ankihub_db
from ..deck_creation import create_ankihub_deck
from ..errors import upload_logs_in_background
from ..media_import.ui import open_import_dialog
from ..media_sync import media_sync
from ..settings import ADDON_VERSION, config, url_view_deck
from ..subdecks import SUBDECK_TAG
from .decks_dialog import SubscribedDecksDialog
from .operations.ankihub_sync import sync_with_ankihub
from .utils import (
    ask_user,
    check_and_prompt_for_updates_on_main_window,
    choose_ankihub_deck,
)


@dataclass
class _MenuState:
    ankihub_menu: Optional[QMenu] = None


menu_state = _MenuState()


def setup_ankihub_menu() -> None:
    menu_state.ankihub_menu = QMenu("&AnkiHub", parent=aqt.mw)
    aqt.mw.form.menubar.addMenu(menu_state.ankihub_menu)
    config.token_change_hook = lambda: aqt.mw.taskman.run_on_main(refresh_ankihub_menu)
    config.subscriptions_change_hook = lambda: aqt.mw.taskman.run_on_main(
        refresh_ankihub_menu
    )
    refresh_ankihub_menu()


def refresh_ankihub_menu() -> None:
    """Add top-level AnkiHub menu."""
    menu_state.ankihub_menu.clear()

    if config.is_logged_in():
        _create_collaborative_deck_setup(parent=menu_state.ankihub_menu)
        _subscribed_decks_setup(parent=menu_state.ankihub_menu)
        _sync_with_ankihub_setup(parent=menu_state.ankihub_menu)
        _media_sync_status_setup(parent=menu_state.ankihub_menu)
        _import_media_setup(parent=menu_state.ankihub_menu)
        _upload_deck_media_setup(parent=menu_state.ankihub_menu)
        _ankihub_logout_setup(parent=menu_state.ankihub_menu)
    else:
        _ankihub_login_setup(parent=menu_state.ankihub_menu)

    _ankihub_help_setup(parent=menu_state.ankihub_menu)


class AnkiHubLogin(QWidget):
    _window: Optional["AnkiHubLogin"] = None
    silentlyClose = True

    def __init__(self):
        super(AnkiHubLogin, self).__init__()
        self.results = None
        self.thread = None  # type: ignore
        self.box_top = QVBoxLayout()
        self.box_upper = QHBoxLayout()
        self.box_left = QVBoxLayout()
        self.box_right = QVBoxLayout()
        self.bottom_box_section = QHBoxLayout()

        # Username
        self.username_or_email_box = QHBoxLayout()
        self.username_or_email_box_label = QLabel("Username or E-mail:")
        self.username_or_email_box_text = QLineEdit("", self)
        self.username_or_email_box_text.setMinimumWidth(300)
        self.username_or_email_box.addWidget(self.username_or_email_box_label)
        self.username_or_email_box.addWidget(self.username_or_email_box_text)
        self.box_left.addLayout(self.username_or_email_box)

        # Password
        self.password_box = QHBoxLayout()
        self.password_box_label = QLabel("Password:")
        self.password_box_text = QLineEdit("", self)
        self.password_box_text.setEchoMode(QLineEdit.EchoMode.Password)
        self.password_box_text.setMinimumWidth(300)
        qconnect(self.password_box_text.returnPressed, self.login)
        self.password_box.addWidget(self.password_box_label)
        self.password_box.addWidget(self.password_box_text)
        self.box_left.addLayout(self.password_box)

        # Login
        self.login_button = QPushButton("Login", self)
        self.bottom_box_section.addWidget(self.login_button)
        qconnect(self.login_button.clicked, self.login)
        self.login_button.setDefault(True)

        self.box_left.addLayout(self.bottom_box_section)

        # Add left and right layouts to upper
        self.box_upper.addLayout(self.box_left)
        self.box_upper.addSpacing(20)
        self.box_upper.addLayout(self.box_right)

        # Add all widgets to top layout.
        self.box_top.addLayout(self.box_upper)
        self.box_top.addStretch(1)
        self.setLayout(self.box_top)

        self.setMinimumWidth(500)
        self.setSizePolicy(QSizePolicy.Policy.Minimum, QSizePolicy.Policy.Minimum)
        self.setWindowTitle("Login to AnkiHub.")
        self.show()

    def login(self):
        username_or_email = self.username_or_email_box_text.text()
        password = self.password_box_text.text()
        if not all([username_or_email, password]):
            showInfo("Oops! You forgot to put in a username or password!")
            return
        ankihub_client = AnkiHubClient()

        try:
            credentials = {"password": password}
            if self._is_email(username_or_email):
                credentials.update({"email": username_or_email})
            else:
                credentials.update({"username": username_or_email})
            token = ankihub_client.login(credentials=credentials)
        except AnkiHubHTTPError as e:
            LOGGER.info("AnkiHub login failed.")
            config.save_token("")

            if e.response.status_code == 400:
                tooltip("Wrong credentials.", parent=aqt.mw)
                return

            raise e

        config.save_token(token)
        config.save_user_email(username_or_email)

        tooltip("Signed into AnkiHub!", parent=aqt.mw)
        self.close()

    def _is_email(self, value):
        return re.fullmatch(
            r"^[a-zA-Z0-9.!#$%&’*+/=?^_`{|}~-]+@[a-zA-Z0-9-]+(?:\.[a-zA-Z0-9-]+)*$",
            value,
        )

    def clear_fields(self):
        self.username_or_email_box_text.setText("")
        self.password_box_text.setText("")

    @classmethod
    def display_login(cls):
        if cls._window is None:
            cls._window = cls()
        else:
            cls._window.clear_fields()
            cls._window.activateWindow()
            cls._window.raise_()
            cls._window.show()
        return cls._window


class DeckCreationConfirmationDialog(QMessageBox):
    def __init__(self):
        super().__init__(parent=aqt.mw)

        self.setWindowTitle("Confirm AnkiHub Deck Creation")
        self.setIcon(QMessageBox.Icon.Question)
        self.setText(
            "Are you sure you want to create a new collaborative deck?<br><br><br>"
            'Terms of use: <a href="https://www.ankihub.net/terms">https://www.ankihub.net/terms</a><br>'
            'Privacy Policy: <a href="https://www.ankihub.net/privacy">https://www.ankihub.net/privacy</a><br>',
        )
        self.setStandardButtons(
            QMessageBox.StandardButton.Yes | QMessageBox.StandardButton.Cancel  # type: ignore
        )
        self.confirmation_cb = QCheckBox(
            text=" by checking this checkbox you agree to the terms of use",
            parent=self,
        )
        self.setCheckBox(self.confirmation_cb)

    def run(self) -> bool:
        clicked_ok = self.exec() == QMessageBox.StandardButton.Yes
        if not clicked_ok:
            return False

        if not self.confirmation_cb.isChecked():
            tooltip("You didn't agree to the terms of use.")
            return False

        return True


def _create_collaborative_deck_action() -> None:

    confirm = DeckCreationConfirmationDialog().run()
    if not confirm:
        return

    deck_chooser = StudyDeck(
        aqt.mw,
        title="AnkiHub",
        accept="Upload",
        # Removes the "Add" button
        buttons=[],
        names=lambda: [
            d.name
            for d in aqt.mw.col.decks.all_names_and_ids(include_filtered=False)
            if "::" not in d.name and d.id != 1
        ],
    )
    deck_name = deck_chooser.name
    if not deck_name:
        return

    if len(aqt.mw.col.find_cards(f'deck:"{deck_name}"')) == 0:
        showInfo("You can't upload an empty deck.")
        return

    public = ask_user(
        "Would you like to make this deck public?<br><br>"
        'If you chose "No" it will be private and only people with a link '
        "will be able to see it on the AnkiHub website."
    )
    if public is None:
        return

    private = public is False

    add_subdeck_tags = False
    if aqt.mw.col.decks.children(aqt.mw.col.decks.id_for_name(deck_name)):
        add_subdeck_tags = ask_user(
            "Would you like to add a tag to each note in the deck that indicates which subdeck it belongs to?<br><br>"
            "For example, if you have a deck named <b>My Deck</b> with a subdeck named <b>My Deck::Subdeck</b>, "
            "each note in <b>My Deck::Subdeck</b> will have a tag "
            f"<b>{SUBDECK_TAG}::Subdeck</b> added to it.<br><br>"
            "This allows subscribers to have the same subdeck structure as you have."
        )
        if add_subdeck_tags is None:
            return

    confirm = ask_user(
        "Uploading the deck to AnkiHub requires modifying notes and note types in "
        f"<b>{deck_name}</b> and will require a full sync afterwards. Would you like to "
        "continue?",
    )
    if not confirm:
        return

    should_upload_media = ask_user(
        "Do you want to upload media for this deck as well? "
        "This will take some extra time but it is required to display images "
        "on AnkiHub and this way subscribers will be able to download media files "
        "when installing the deck. "
    )

    def on_success(ankihub_did: uuid.UUID) -> None:
        anki_did = aqt.mw.col.decks.id_for_name(deck_name)
        creation_time = datetime.now(tz=timezone.utc)
        config.add_deck(
            deck_name,
            ankihub_did,
            anki_did,
            user_relation=UserDeckRelation.OWNER,
            latest_udpate=creation_time,
        )
        deck_url = f"{url_view_deck()}{ankihub_did}"
        showInfo(
            "🎉 Deck upload successful!<br><br>"
            "Link to the deck on AnkiHub:<br>"
            f"<a href={deck_url}>{deck_url}</a>"
        )

    def on_failure(exc: Exception):
        aqt.mw.progress.finish()
        raise exc

    op = QueryOp(
        parent=aqt.mw,
        op=lambda col: create_ankihub_deck(
            deck_name,
            private=private,
            add_subdeck_tags=add_subdeck_tags,
            should_upload_media=should_upload_media,
        ),
        success=on_success,
    ).failure(on_failure)
    LOGGER.info("Instantiated QueryOp for creating collaborative deck")
    op.with_progress(label="Creating collaborative deck").run_in_background()


def _create_collaborative_deck_setup(parent):
    q_action = QAction("🛠️ Create Collaborative Deck", parent=parent)
    qconnect(q_action.triggered, _create_collaborative_deck_action)
    parent.addAction(q_action)


def _sign_out_action():
    try:
        AnkiHubClient().signout()
    finally:
        config.save_token("")
        tooltip("Signed out of AnkiHub!", parent=aqt.mw)


class LogUploadResultDialog(QDialog):
    def __init__(self, log_file_name: str):
        super().__init__(parent=aqt.mw)

        self.setWindowTitle("AnkiHub")

        self.layout_ = QVBoxLayout()
        self.setLayout(self.layout_)

        self.label = QLabel(
            "Logs uploaded successfully!<br><br>"
            " Please copy this file name and include it in your bug report:<br><br>"
            f"<b>{log_file_name}</b>",
        )
        self.label.setTextFormat(Qt.TextFormat.RichText)
        self.layout_.addWidget(self.label)

        self.layout_.addSpacing(8)

        def on_click() -> None:
            AnkiApp.clipboard().setText(log_file_name)

        self.button = QPushButton("Copy to clipboard")
        self.button.clicked.connect(on_click)  # type: ignore
        self.layout_.addWidget(self.button)


def _upload_logs_action():
    if not ask_user(
        "Do you want to upload the add-on's logs to AnkiHub to go along a bug report?"
    ):
        return

    def on_done(future: Future):
        aqt.mw.progress.finish()
        log_file_name = future.result()
        LogUploadResultDialog(log_file_name=log_file_name).exec()

    aqt.mw.progress.start(label="Uploading logs...", parent=aqt.mw, immediate=True)
    upload_logs_in_background(on_done=on_done, hide_username=True)


def _ankihub_login_setup(parent):
    sign_in_button = QAction("🔑 Sign into AnkiHub", aqt.mw)
    qconnect(sign_in_button.triggered, AnkiHubLogin.display_login)
    parent.addAction(sign_in_button)


def _subscribed_decks_setup(parent):
    q_action = QAction("📚 Subscribed Decks", aqt.mw)
    qconnect(q_action.triggered, SubscribedDecksDialog.display_subscribe_window)
    parent.addAction(q_action)


def _import_media_setup(parent):
    q_action = QAction("🖼️ Import media", aqt.mw)
    qconnect(q_action.triggered, open_import_dialog)
    parent.addAction(q_action)


def _sync_with_ankihub_setup(parent):
    """Set up the menu item for uploading suggestions in bulk."""
    q_action = QAction("🔃️ Sync with AnkiHub", aqt.mw)

    def on_done(future: Future):
        future.result()

    qconnect(q_action.triggered, lambda: sync_with_ankihub(on_done=on_done))
    if sync_hotkey := config.public_config["sync_hotkey"]:
        try:
            q_action.setShortcut(QKeySequence(sync_hotkey))
        except Exception:
            LOGGER.exception(f"Failed to set sync hotkey to {sync_hotkey}")
    parent.addAction(q_action)


def _upload_deck_media_setup(parent):
    """Set up the menu item for manually triggering the upload
    of all the media files for a given deck (logged user MUST be the
    deck owner)"""

    q_action = QAction("📸 Upload media for deck", aqt.mw)
    qconnect(q_action.triggered, _upload_deck_media_action)
    parent.addAction(q_action)


def _upload_deck_media_action() -> None:
    client = AnkiHubClient()

    # Fetch the ankihub deck ids of all decks the user owns
    owned_ah_dids = client.owned_deck_ids()

    # If the user has no owned decks, we should show a message informing them
    # about this and not allow them to upload media.
    if not owned_ah_dids:
        showInfo(
            "<b>Oh no!</b> 🙁<br>"
            "You do not own any AnkiHub decks. You can only upload media for decks that you own.<br><br>"
            "Maybe try creating a new AnkiHub deck for yourself, or create a note suggestion instead? 🙂"
        )
        return

    # The user owns one or more Decks but they are not installed locally
    if owned_ah_dids and not any(
        [did for did in owned_ah_dids if did in config.deck_ids()]
    ):
        showInfo(
            "<b>Oh no!</b> 🙁<br>"
            "It seems that you have deck(s) that you own at AnkiHub, but none of them are installed locally.<br><br>"
            "Plase subscribe to the deck from the add-on before trying to upload media for it 🙂"
        )
        return

    # Displays a window for the user to select which Deck they want to upload media for.
    # This will only display Decks that the user owns AND are installed locally. Maintainers
    # and subscribers should not be able to upload media for Decks they maintain/subscribe to.
    ah_did = choose_ankihub_deck(
        "Choose the AnkiHub deck for which<br>you want to upload media.",
        parent=aqt.mw,
        ah_dids=owned_ah_dids,
    )
    if ah_did is None:
        return

    deck_config = config.deck_config(ah_did)
    deck_name = deck_config.name

    nids = ankihub_db.anki_nids_for_ankihub_deck(ah_did)
    if not nids:
        showInfo("You can't upload media for an empty deck.")
        return

<<<<<<< HEAD
    # Obtain a list of NoteInfo objects from nids
    notes_data = [ankihub_db.note_data(nid) for nid in nids]

    media_names = get_media_names_from_notes_data(notes_data)
    media_paths = [
        Path(aqt.mw.col.media.dir()) / media_name for media_name in media_names
=======
    asset_disabled_fields = client.get_asset_disabled_fields(ah_did)
    media_names = ankihub_db.media_names_for_ankihub_deck(
        ah_did=ah_did, asset_disabled_fields=asset_disabled_fields
    )
    media_paths = [
        Path(aqt.mw.col.media.dir()) / image_name for image_name in media_names
>>>>>>> dddcfbee
    ]

    # Check if the deck references any local media file, if it does
    # not, no point on trying to upload it
    if not media_paths:
<<<<<<< HEAD
        showInfo("This deck has no media to upload.")
        return

    # Check if the files referenced by the deck exists locally, if none exist, no point in uploading.
    if not any([media_path.is_file() for media_path in media_paths]):
=======
        showInfo("This deck has no images to upload.")
        return

    # Check if the files referenced by the deck exists locally, if none exist, no point in uploading.
    if not any([image_path.is_file() for image_path in media_paths]):
>>>>>>> dddcfbee
        showInfo(
            "You can't upload media for this deck because none of the referenced media files are present in your "
            "local media folder."
        )
        return

    confirm = ask_user(
        f"Uploading all media files for the deck <b>{deck_name}</b> to AnkiHub "
        "might take a while depending on the number of media files that the deck uses.<br><br>"
        "Would you like to continue?",
    )
    if not confirm:
        return

    def on_success() -> None:
        showInfo(f"🎉 Successfuly uploaded all media for<br><b>{deck_config.name}</b>!")

    # Extract the AnkiHub deck ID using a sample note id
    ah_did = ankihub_db.ankihub_did_for_anki_nid(nids[0])

    media_sync.start_media_upload(media_names, ah_did, on_success=on_success)

    showInfo(
        "🖼️ Upload started! You can continue using Anki in the meantime."
        "<br><br>We'll notify you when the upload process finishes 👍"
    )


def _ankihub_help_setup(parent):
    """Set up the sub menu for help related items."""
    help_menu = QMenu("🆘 Help", parent)

    # && is an escaped & in qt
    q_notion_action = QAction("Instructions && Changelog", help_menu)
    qconnect(
        q_notion_action.triggered,
        lambda: openLink("http://docs.ankihub.net/"),
    )
    help_menu.addAction(q_notion_action)

    q_get_help_action = QAction("Get Help", help_menu)
    qconnect(
        q_get_help_action.triggered, lambda: openLink("https://www.ankihub.net/support")
    )
    help_menu.addAction(q_get_help_action)

    q_upload_logs_action = QAction("Upload logs", help_menu)
    qconnect(q_upload_logs_action.triggered, _upload_logs_action)
    help_menu.addAction(q_upload_logs_action)

    q_downgrade_from_beta_version_action = QAction(
        "Downgrade from add-on beta version", help_menu
    )
    qconnect(
        q_downgrade_from_beta_version_action.triggered, _trigger_install_release_version
    )
    help_menu.addAction(q_downgrade_from_beta_version_action)

    q_version_action = QAction(f"Version {ADDON_VERSION}", help_menu)
    q_version_action.setEnabled(False)
    help_menu.addAction(q_version_action)
    help_menu.setMinimumWidth(250)

    parent.addMenu(help_menu)


def _trigger_install_release_version():
    showInfo(
        "When you click OK, the add-on update dialog will open in a couple of seconds "
        "and you will be able to install the version of the add-on that is available on AnkiWeb.<br><br>"
        "If it doesn't show up (which can happen when you e.g. have no internet connection), "
        "try checking for add-on updates manually later."
    )

    # Set the installed_at timestamp to make Anki think that the add-on has an older version
    # installed than the one that is available on AnkiWeb.
    addon_module = aqt.mw.addonManager.addonFromModule(__name__)
    addon_meta = aqt.mw.addonManager.addon_meta(addon_module)
    addon_meta.installed_at = 0
    aqt.mw.addonManager.write_addon_meta(addon_meta)

    check_and_prompt_for_updates_on_main_window()


def _ankihub_logout_setup(parent):
    q_action = QAction("🔑 Sign out", aqt.mw)
    qconnect(q_action.triggered, _sign_out_action)
    parent.addAction(q_action)


def _media_sync_status_setup(parent: QMenu):
    parent._media_sync_status_action = QAction("", parent)  # type: ignore
    parent.addAction(parent._media_sync_status_action)  # type: ignore
    media_sync.set_status_action(parent._media_sync_status_action)  # type: ignore
    media_sync.refresh_sync_status_text()<|MERGE_RESOLUTION|>--- conflicted
+++ resolved
@@ -467,39 +467,23 @@
         showInfo("You can't upload media for an empty deck.")
         return
 
-<<<<<<< HEAD
-    # Obtain a list of NoteInfo objects from nids
-    notes_data = [ankihub_db.note_data(nid) for nid in nids]
-
-    media_names = get_media_names_from_notes_data(notes_data)
+    media_disabled_fields = client.get_media_disabled_fields(ah_did)
+    media_names = ankihub_db.media_names_for_ankihub_deck(
+        ah_did=ah_did, media_disabled_fields=media_disabled_fields
+    )
     media_paths = [
         Path(aqt.mw.col.media.dir()) / media_name for media_name in media_names
-=======
-    asset_disabled_fields = client.get_asset_disabled_fields(ah_did)
-    media_names = ankihub_db.media_names_for_ankihub_deck(
-        ah_did=ah_did, asset_disabled_fields=asset_disabled_fields
-    )
-    media_paths = [
-        Path(aqt.mw.col.media.dir()) / image_name for image_name in media_names
->>>>>>> dddcfbee
     ]
+
 
     # Check if the deck references any local media file, if it does
     # not, no point on trying to upload it
     if not media_paths:
-<<<<<<< HEAD
         showInfo("This deck has no media to upload.")
         return
 
     # Check if the files referenced by the deck exists locally, if none exist, no point in uploading.
     if not any([media_path.is_file() for media_path in media_paths]):
-=======
-        showInfo("This deck has no images to upload.")
-        return
-
-    # Check if the files referenced by the deck exists locally, if none exist, no point in uploading.
-    if not any([image_path.is_file() for image_path in media_paths]):
->>>>>>> dddcfbee
         showInfo(
             "You can't upload media for this deck because none of the referenced media files are present in your "
             "local media folder."
