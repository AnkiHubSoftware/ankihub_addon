--- conflicted
+++ resolved
@@ -1,19 +1,11 @@
 import dataclasses
 import json
 import os
-<<<<<<< HEAD
-=======
-import typing
->>>>>>> 027845b4
 from datetime import datetime, timezone
 from json import JSONDecodeError
 from typing import Any, Dict
 
-<<<<<<< HEAD
-from aqt import mw, qDebug
-=======
 from aqt import mw
->>>>>>> 027845b4
 
 from . import LOGGER
 
