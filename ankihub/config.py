--- conflicted
+++ resolved
@@ -3,12 +3,8 @@
 import os
 from datetime import datetime, timezone
 from json import JSONDecodeError
-<<<<<<< HEAD
-from typing import Any, Dict
-=======
 from pprint import pformat
 from typing import Any, Callable, Dict, Optional
->>>>>>> d324ce24
 
 from aqt import mw
 
@@ -82,11 +78,7 @@
         self.private_config.last_sync = date_time_str
         self._update_private_config()
 
-<<<<<<< HEAD
-    def save_subscription(self, ankihub_did: int, anki_did: int, creator: bool = False):
-=======
     def save_subscription(self, ankihub_did: str, anki_did: int, creator: bool = False):
->>>>>>> d324ce24
         self.private_config.decks[ankihub_did] = {
             "anki_id": anki_did,
             "creator": creator,
