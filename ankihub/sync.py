import json
import uuid
from concurrent.futures import Future
from pprint import pformat
from typing import Any, Dict, Iterable, List, Optional, Set, Tuple
from urllib.error import HTTPError

from anki.decks import DeckId
from anki.errors import NotFoundError
from anki.models import NotetypeDict, NotetypeId
from anki.notes import Note, NoteId
from aqt import gui_hooks, mw
from aqt.utils import tooltip
from requests.exceptions import ConnectionError

from . import LOGGER, constants, report_exception
from .addon_ankihub_client import AddonAnkiHubClient as AnkiHubClient
from .config import config
from .db import AnkiHubDB
from .utils import (
    create_backup_with_progress,
    create_deck_with_id,
    create_note_type_with_id,
    create_note_with_id,
    get_unique_deck_name,
    lowest_level_common_ancestor_did,
    modify_note_type_templates,
    reset_note_types_of_notes,
)


class AnkiHubError(Exception):
    pass


def sync_with_ankihub() -> None:
    LOGGER.debug("Trying to sync with AnkiHub.")

    create_backup_with_progress()

    for ankihub_did in config.private_config.decks.keys():
        sync_deck_with_ankihub(ankihub_did)


def sync_deck_with_ankihub(ankihub_did: str) -> None:
    deck = config.private_config.decks[ankihub_did]
    client = AnkiHubClient()
<<<<<<< HEAD
    notes_data = []
    for response in client.get_deck_updates(ankihub_did, since=deck["latest_update"]):
        if response.status_code != 200:
            return

        data = response.json()
        notes = data["notes"]
        if notes:
            notes_data += notes

    if notes_data:
        import_ankihub_deck(
            ankihub_did=ankihub_did,
            notes_data=notes_data,
            deck_name=deck["name"],
            local_did=deck["anki_id"],
        )
        config.save_latest_update(ankihub_did, data["latest_update"])
    else:
        LOGGER.debug(f"No new updates to sync for {ankihub_did=}")
=======
    decks = config.private_config.decks
    for ankihub_did, deck in decks.items():
        notes_data = []
        for response in client.get_deck_updates(
            ankihub_did, since=deck["latest_update"]
        ):
            if response.status_code != 200:
                return

            data = response.json()
            notes = data["notes"]
            if notes:
                notes_data += notes

        if notes_data:
            import_ankihub_deck(
                ankihub_did=ankihub_did,
                notes_data=notes_data,
                deck_name=deck["name"],
                local_did=deck["anki_id"],
            )
            config.save_latest_update(ankihub_did, data["latest_update"])
        else:
            LOGGER.debug(f"No new updates to sync for {ankihub_did=}")
>>>>>>> f1682fe4


def import_ankihub_deck(
    ankihub_did: str,
<<<<<<< HEAD
    notes_data: List[Dict],
=======
    notes_data: List[dict],
    deck_name: str,  # name that will be used for a deck if a new one gets created
    local_did: Optional[  # did that new notes should be put into if importing not for the first time
        DeckId
    ] = None,
) -> Optional[DeckId]:

    try:
        remote_note_types = fetch_remote_note_types_based_on_notes_data(notes_data)
    except AnkiHubError:
        return None

    protected_fields: Dict[int, List[str]] = {}
    protected_tags: List[str] = []
    if local_did is None:
        # we only need to fetch protected fields and tags if we are installing the deck for the first time
        # because protected fields and tags are excluded from deck updates by AnkiHub
        client = AnkiHubClient()
        response = client.get_protected_fields(uuid.UUID(ankihub_did))
        if response.status_code == 200:
            protected_fields_raw = response.json()["fields"]
            protected_fields = {
                int(field_id): field_names
                for field_id, field_names in protected_fields_raw.items()
            }
        elif response.status_code != 404:
            return None

        response = client.get_protected_tags(uuid.UUID(ankihub_did))
        if response.status_code == 200:
            protected_tags = response.json()["tags"]
        elif response.status_code != 404:
            return None

    anki_deck_id = import_ankihub_deck_inner(
        notes_data=notes_data,
        deck_name=deck_name,
        remote_note_types=remote_note_types,
        protected_fields=protected_fields,
        protected_tags=protected_tags,
        local_did=local_did,
    )
    return anki_deck_id


def import_ankihub_deck_inner(
    notes_data: List[dict],
>>>>>>> f1682fe4
    deck_name: str,  # name that will be used for a deck if a new one gets created
    remote_note_types: Dict[NotetypeId, NotetypeDict],
    protected_fields: Dict[int, List[str]],
    protected_tags: List[str],
    local_did: DeckId = None,  # did that new notes should be put into if importing not for the first time
) -> DeckId:
    """
    Used for importing an ankihub deck and updates to an ankihub deck
    When no local_did is provided this function assumes that the deck gets installed for the first time
    Returns id of the deck future cards should be imported into - the local_did
    """

    LOGGER.debug(f"Importing ankihub deck {deck_name=} {local_did=}")

    notes_data = transform_notes_data(notes_data)

    db = AnkiHubDB()
    db.save_notes(ankihub_did=ankihub_did, notes_data=notes_data)

    first_time_import = local_did is None

    local_did = adjust_deck(deck_name, local_did)
    adjust_note_types(remote_note_types)
    reset_note_types_of_notes_based_on_notes_data(notes_data)

    # TODO fix differences between csv when installing for the first time vs. when updating
    # on the AnkiHub side
    # for example for one the fields name is "note_id" and for the other "id"
    dids: Set[DeckId] = set()  # set of ids of decks notes were imported into
    for note_data in notes_data:
        LOGGER.debug(f"Trying to update or create note:\n {pformat(note_data)}")
<<<<<<< HEAD
        note = update_or_create_note(**note_data, anki_did=local_did)
=======
        note = update_or_create_note(
            anki_id=NoteId(int((note_data["anki_id"]))),
            ankihub_id=note_data.get("id")
            if note_data.get("id") is not None
            else note_data.get("note_id"),
            fields=json.loads(note_data["fields"])
            if isinstance(note_data["fields"], str)
            else note_data["fields"],
            tags=json.loads(note_data["tags"])
            if isinstance(note_data["tags"], str)
            else note_data["tags"],
            note_type_id=NotetypeId(int(note_data["note_type_id"])),
            anki_did=local_did,
            protected_fields=protected_fields,
            protected_tags=protected_tags,
        )
>>>>>>> f1682fe4
        dids_for_note = set(c.did for c in note.cards())
        dids = dids | dids_for_note

    if first_time_import:
        local_did = _cleanup_first_time_deck_import(dids, local_did)

    return local_did


def transform_notes_data(notes_data: List[Dict]) -> List[Dict]:
    result = [
        {
            "anki_id": NoteId(int((note_data["anki_id"]))),
            "ankihub_id": note_data.get("id")
            if note_data.get("id") is not None
            else note_data.get("note_id"),
            "fields": json.loads(note_data["fields"])
            if isinstance(note_data["fields"], str)
            else note_data["fields"],
            "tags": json.loads(note_data["tags"])
            if isinstance(note_data["tags"], str)
            else note_data["tags"],
            "note_type_id": NotetypeId(int(note_data["note_type_id"])),
        }
        for note_data in notes_data
    ]
    return result


def adjust_deck(deck_name: str, local_did: Optional[DeckId] = None) -> DeckId:
    unique_name = get_unique_deck_name(deck_name)
    if local_did is None:
        local_did = DeckId(mw.col.decks.add_normal_deck_with_name(unique_name).id)
        LOGGER.debug(f"Created deck {local_did=}")
    elif mw.col.decks.name_if_exists(local_did) is None:
        # recreate deck if it was deleted
        create_deck_with_id(unique_name, local_did)
        LOGGER.debug(f"Recreated deck {local_did=}")

    return local_did


def _cleanup_first_time_deck_import(
    dids_cards_were_imported_to: Iterable[DeckId], created_did: DeckId
) -> Optional[DeckId]:
    dids = set(dids_cards_were_imported_to)

    # remove "Custom Study" decks from dids
    dids = {did for did in dids if not mw.col.decks.is_filtered(did)}

    # if there is a single deck where all the existing cards were before the import,
    # move the new cards there (from the newly created deck) and remove the created deck
    # takes subdecks into account
    if (dids_wh_created := dids - set([created_did])) and (
        (common_ancestor_did := lowest_level_common_ancestor_did(dids_wh_created))
    ) is not None:
        cids = mw.col.find_cards(f"deck:{mw.col.decks.name(created_did)}")
        mw.col.set_deck(cids, common_ancestor_did)
        LOGGER.debug(f"Moved new cards to common ancestor deck {common_ancestor_did=}")

        mw.col.decks.remove([created_did])
        LOGGER.debug(f"Removed created deck {created_did=}")
        return common_ancestor_did

    return created_did


def update_or_create_note(
    anki_id: NoteId,
    ankihub_id: str,
    fields: List[Dict],
    tags: List[str],
    note_type_id: NotetypeId,
    anki_did: DeckId,  # only relevant for newly created notes
    protected_fields: Dict[int, List[str]],
    protected_tags: List[str],
) -> Note:
    try:
        note = mw.col.get_note(id=anki_id)
        fields.append(
            {
                "name": constants.ANKIHUB_NOTE_TYPE_FIELD_NAME,
                # Put the AnkiHub field last
                "order": len(fields),
                "value": ankihub_id,
            }
        )
        prepare_note(note, ankihub_id, fields, tags, protected_fields, protected_tags)
        mw.col.update_note(note)
        LOGGER.debug(f"Updated note: {anki_id=}")
    except NotFoundError:
        note_type = mw.col.models.get(NotetypeId(note_type_id))
        note = mw.col.new_note(note_type)
        prepare_note(note, ankihub_id, fields, tags, protected_fields, protected_tags)
        note = create_note_with_id(note, anki_id, anki_did)
        LOGGER.debug(f"Created note: {anki_id=}")
    return note


def prepare_note(
    note: Note,
    ankihub_id: str,
    fields: List[Dict[str, Any]],
    tags: List[str],
    protected_fields: Dict[int, List[str]],
    protected_tags: List[str],
) -> None:
    note[constants.ANKIHUB_NOTE_TYPE_FIELD_NAME] = str(ankihub_id)

    # update tags, but don't remove protected ones
    note.tags = list(set(note.tags).intersection(set(protected_tags)) | set(tags))

    # update fields which are not protected
    for field in fields:
        protected_fields_for_model = protected_fields.get(
            mw.col.models.get(note.mid)["id"], []
        )
        if field["name"] in protected_fields_for_model:
            continue

        note[field["name"]] = field["value"]


<<<<<<< HEAD
def adjust_note_types_based_on_notes_data(notes_data: List[Dict]) -> None:
    remote_mids = set(note_data["note_type_id"] for note_data in notes_data)
    remote_note_types = fetch_remote_note_types(remote_mids)
    adjust_note_types(remote_note_types)
=======
def fetch_remote_note_types_based_on_notes_data(
    notes_data: List[Dict],
) -> Dict[NotetypeId, NotetypeDict]:
    remote_mids = set(
        NotetypeId(int(note_dict["note_type_id"])) for note_dict in notes_data
    )
    result = fetch_remote_note_types(remote_mids)
    return result
>>>>>>> f1682fe4


def fetch_remote_note_types(
    mids: Iterable[NotetypeId],
) -> Dict[NotetypeId, NotetypeDict]:
    result = {}
    client = AnkiHubClient()
    for mid in mids:
        response = client.get_note_type(mid)

        if response.status_code != 200:
            LOGGER.debug(f"Failed fetching note type with id {mid}.")
            raise AnkiHubError()

        data = response.json()
        note_type = to_anki_note_type(data)
        result[mid] = note_type
    return result


def to_anki_note_type(note_type_data: Dict) -> NotetypeDict:
    """Turn JSON response from AnkiHubClient.get_note_type into NotetypeDict."""
    del note_type_data["anki_id"]
    note_type_data["tmpls"] = note_type_data.pop("templates")
    note_type_data["flds"] = note_type_data.pop("fields")
    return note_type_data


def adjust_note_types(remote_note_types: Dict[NotetypeId, NotetypeDict]) -> None:
    # can be called when installing a deck for the first time and when synchronizing with AnkiHub

    LOGGER.debug("Beginning adjusting note types...")

    create_missing_note_types(remote_note_types)
    rename_note_types(remote_note_types)
    ensure_local_and_remote_fields_are_same(remote_note_types)
    modify_note_type_templates(remote_note_types.keys())

    LOGGER.debug("Adjusted note types.")


def create_missing_note_types(
    remote_note_types: Dict[NotetypeId, NotetypeDict]
) -> None:
    missings_mids = set(
        mid for mid in remote_note_types.keys() if mw.col.models.get(mid) is None
    )
    for mid in missings_mids:
        LOGGER.debug(f"Missing note type {mid}")
        new_note_type = remote_note_types[mid]
        create_note_type_with_id(new_note_type, mid)
        LOGGER.debug(f"Created missing note type {mid}")


def rename_note_types(remote_note_types: Dict[NotetypeId, NotetypeDict]) -> None:
    for mid, remote_note_type in remote_note_types.items():
        local_note_type = mw.col.models.get(mid)
        if local_note_type["name"] != remote_note_type["name"]:
            local_note_type["name"] = remote_note_type["name"]
            mw.col.models.ensure_name_unique(local_note_type)
            mw.col.models.update_dict(local_note_type)
            LOGGER.debug(f"Renamed note type {mid=} to {local_note_type['name']}")


def ensure_local_and_remote_fields_are_same(
    remote_note_types: Dict[NotetypeId, NotetypeDict]
) -> None:

    note_types_with_field_conflicts: List[Tuple[NotetypeDict, NotetypeDict]] = []
    for mid, remote_note_type in remote_note_types.items():
        local_note_type = mw.col.models.get(mid)

        def field_tuples(note_type: NotetypeDict) -> List[Tuple[int, str]]:
            return [(field["ord"], field["name"]) for field in note_type["flds"]]

        if not field_tuples(local_note_type) == field_tuples(remote_note_type):
            LOGGER.debug(
                f'Fields of local note type "{local_note_type["name"]}" differ from remote note_type. '
                f"local:\n{pformat(field_tuples(local_note_type))}\nremote:\n{pformat(field_tuples(remote_note_type))}"
            )
            note_types_with_field_conflicts.append((local_note_type, remote_note_type))

    for local_note_type, remote_note_type in note_types_with_field_conflicts:
        local_note_type["flds"] = remote_note_type["flds"]
        mw.col.models.update_dict(local_note_type)
        LOGGER.debug(f"Updated fields of note type {local_note_type}.")


def reset_note_types_of_notes_based_on_notes_data(notes_data: List[Dict]) -> None:
    """Set the note type of notes back to the note type they have in the remote deck if they have a different one"""
    nid_mid_pairs = [
        (note_data["anki_id"], note_data["note_type_id"]) for note_data in notes_data
    ]
    reset_note_types_of_notes(nid_mid_pairs)


def sync_with_progress() -> None:
    def on_done(future: Future):
        # Don't raise exception when attempting to sync with AnkiHub
        # without an Internet connection.
        if exc := future.exception():
            if not isinstance(exc, (ConnectionError, HTTPError)):
                LOGGER.debug(f"Unable to sync:\n{exc}")
                report_exception()
                raise exc
            else:
                LOGGER.debug("Skipping sync due to no Internet connection.")
                tooltip("AnkiHub: No Internet connection. Skipping sync.")
        else:
            mw.reset()

    if config.private_config.token:
        mw.taskman.with_progress(
            lambda: sync_with_ankihub(),
            label="Synchronizing with AnkiHub",
            on_done=on_done,
            parent=mw,
            immediate=True,
        )
    else:
        LOGGER.debug("Skipping sync due to no token.")


def setup_sync_on_startup() -> None:
    def on_profile_open():
        # syncing with AnkiHub during sync with AnkiWeb causes an error,
        # this is why we have to wait until the AnkiWeb sync is done if there is one
        if not mw.can_auto_sync():
            sync_with_progress()
        else:

            def on_sync_did_finish():
                sync_with_progress()
                gui_hooks.sync_did_finish.remove(on_sync_did_finish)

            gui_hooks.sync_did_finish.append(on_sync_did_finish)

    gui_hooks.profile_did_open.append(on_profile_open)<|MERGE_RESOLUTION|>--- conflicted
+++ resolved
@@ -45,9 +45,10 @@
 def sync_deck_with_ankihub(ankihub_did: str) -> None:
     deck = config.private_config.decks[ankihub_did]
     client = AnkiHubClient()
-<<<<<<< HEAD
     notes_data = []
-    for response in client.get_deck_updates(ankihub_did, since=deck["latest_update"]):
+    for response in client.get_deck_updates(
+        uuid.UUID(ankihub_did), since=deck["latest_update"]
+    ):
         if response.status_code != 200:
             return
 
@@ -66,45 +67,23 @@
         config.save_latest_update(ankihub_did, data["latest_update"])
     else:
         LOGGER.debug(f"No new updates to sync for {ankihub_did=}")
-=======
-    decks = config.private_config.decks
-    for ankihub_did, deck in decks.items():
-        notes_data = []
-        for response in client.get_deck_updates(
-            ankihub_did, since=deck["latest_update"]
-        ):
-            if response.status_code != 200:
-                return
-
-            data = response.json()
-            notes = data["notes"]
-            if notes:
-                notes_data += notes
-
-        if notes_data:
-            import_ankihub_deck(
-                ankihub_did=ankihub_did,
-                notes_data=notes_data,
-                deck_name=deck["name"],
-                local_did=deck["anki_id"],
-            )
-            config.save_latest_update(ankihub_did, data["latest_update"])
-        else:
-            LOGGER.debug(f"No new updates to sync for {ankihub_did=}")
->>>>>>> f1682fe4
 
 
 def import_ankihub_deck(
     ankihub_did: str,
-<<<<<<< HEAD
     notes_data: List[Dict],
-=======
-    notes_data: List[dict],
     deck_name: str,  # name that will be used for a deck if a new one gets created
     local_did: Optional[  # did that new notes should be put into if importing not for the first time
         DeckId
     ] = None,
 ) -> Optional[DeckId]:
+    """
+    Used for importing an ankihub deck and updates to an ankihub deck
+    When no local_did is provided this function assumes that the deck gets installed for the first time
+    Returns id of the deck future cards should be imported into - the local_did
+    """
+
+    LOGGER.debug(f"Importing ankihub deck {deck_name=} {local_did=}")
 
     try:
         remote_note_types = fetch_remote_note_types_based_on_notes_data(notes_data)
@@ -134,6 +113,7 @@
             return None
 
     anki_deck_id = import_ankihub_deck_inner(
+        ankihub_did=ankihub_did,
         notes_data=notes_data,
         deck_name=deck_name,
         remote_note_types=remote_note_types,
@@ -145,22 +125,14 @@
 
 
 def import_ankihub_deck_inner(
+    ankihub_did: str,
     notes_data: List[dict],
->>>>>>> f1682fe4
     deck_name: str,  # name that will be used for a deck if a new one gets created
     remote_note_types: Dict[NotetypeId, NotetypeDict],
     protected_fields: Dict[int, List[str]],
     protected_tags: List[str],
     local_did: DeckId = None,  # did that new notes should be put into if importing not for the first time
 ) -> DeckId:
-    """
-    Used for importing an ankihub deck and updates to an ankihub deck
-    When no local_did is provided this function assumes that the deck gets installed for the first time
-    Returns id of the deck future cards should be imported into - the local_did
-    """
-
-    LOGGER.debug(f"Importing ankihub deck {deck_name=} {local_did=}")
-
     notes_data = transform_notes_data(notes_data)
 
     db = AnkiHubDB()
@@ -178,26 +150,12 @@
     dids: Set[DeckId] = set()  # set of ids of decks notes were imported into
     for note_data in notes_data:
         LOGGER.debug(f"Trying to update or create note:\n {pformat(note_data)}")
-<<<<<<< HEAD
-        note = update_or_create_note(**note_data, anki_did=local_did)
-=======
         note = update_or_create_note(
-            anki_id=NoteId(int((note_data["anki_id"]))),
-            ankihub_id=note_data.get("id")
-            if note_data.get("id") is not None
-            else note_data.get("note_id"),
-            fields=json.loads(note_data["fields"])
-            if isinstance(note_data["fields"], str)
-            else note_data["fields"],
-            tags=json.loads(note_data["tags"])
-            if isinstance(note_data["tags"], str)
-            else note_data["tags"],
-            note_type_id=NotetypeId(int(note_data["note_type_id"])),
+            **note_data,
             anki_did=local_did,
             protected_fields=protected_fields,
             protected_tags=protected_tags,
         )
->>>>>>> f1682fe4
         dids_for_note = set(c.did for c in note.cards())
         dids = dids | dids_for_note
 
@@ -321,21 +279,12 @@
         note[field["name"]] = field["value"]
 
 
-<<<<<<< HEAD
-def adjust_note_types_based_on_notes_data(notes_data: List[Dict]) -> None:
-    remote_mids = set(note_data["note_type_id"] for note_data in notes_data)
-    remote_note_types = fetch_remote_note_types(remote_mids)
-    adjust_note_types(remote_note_types)
-=======
 def fetch_remote_note_types_based_on_notes_data(
     notes_data: List[Dict],
 ) -> Dict[NotetypeId, NotetypeDict]:
-    remote_mids = set(
-        NotetypeId(int(note_dict["note_type_id"])) for note_dict in notes_data
-    )
+    remote_mids = set(note_data["note_type_id"] for note_data in notes_data)
     result = fetch_remote_note_types(remote_mids)
     return result
->>>>>>> f1682fe4
 
 
 def fetch_remote_note_types(
