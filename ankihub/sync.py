--- conflicted
+++ resolved
@@ -294,11 +294,8 @@
         # without an Internet connection.
         if exc := future.exception():
             if not isinstance(exc, (ConnectionError, HTTPError)):
-<<<<<<< HEAD
                 LOGGER.debug(f"Unable to sync:\n{exc}")
-=======
                 report_exception()
->>>>>>> bbdc6f98
                 raise exc
             else:
                 LOGGER.debug("Skipping sync due to no Internet connection.")
