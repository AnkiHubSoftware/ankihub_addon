import uuid
from concurrent.futures import Future
from pprint import pformat
from time import sleep
from typing import Dict, Iterable, List, Optional, Set, Tuple

from anki.decks import DeckId
from anki.errors import NotFoundError
from anki.models import NotetypeDict, NotetypeId
from anki.notes import Note, NoteId
from aqt import gui_hooks, mw
from aqt.utils import showInfo, tooltip

from . import LOGGER, constants
from .addon_ankihub_client import AddonAnkiHubClient as AnkiHubClient
from .ankihub_client import AnkiHubRequestError, FieldUpdate, NoteUpdate
from .config import config
from .constants import ANKI_MINOR
from .db import AnkiHubDB
from .utils import (
    create_backup_with_progress,
    create_deck_with_id,
    create_note_type_with_id,
    create_note_with_id,
    get_unique_deck_name,
    lowest_level_common_ancestor_did,
    modify_note_type_templates,
    reset_note_types_of_notes,
)


class AnkiHubSync:
    def __init__(self):
        self.importer = AnkiHubImporter()

    def sync_all_decks(self) -> None:
        LOGGER.debug("Trying to sync with AnkiHub.")

        create_backup_with_progress()

        for ankihub_did, deck_info in config.private_config.decks.items():
            try:
                should_continue = self._sync_deck(ankihub_did)
                if not should_continue:
                    return
            except AnkiHubRequestError as e:
                if self._handle_exception(e, ankihub_did, deck_info):
                    return
                else:
                    raise e

    def _sync_deck(self, ankihub_did: str) -> bool:
        deck = config.private_config.decks[ankihub_did]
        client = AnkiHubClient()
        notes_data = []
        for chunk in client.get_deck_updates(
            uuid.UUID(ankihub_did), since=deck["latest_update"]
        ):
            if mw.progress.want_cancel():
                LOGGER.debug("User cancelled sync.")
                return False

            if chunk.notes:
                notes_data += chunk.notes

        if notes_data:
            self.importer.import_ankihub_deck(
                ankihub_did=ankihub_did,
                notes_data=notes_data,
                deck_name=deck["name"],
                local_did=deck["anki_id"],
                protected_fields=chunk.protected_fields,
                protected_tags=chunk.protected_tags,
            )
            config.save_latest_update(ankihub_did, chunk.latest_update)
        else:
            LOGGER.debug(f"No new updates to sync for {ankihub_did=}")

        return True

    def _handle_exception(
        self, exc: AnkiHubRequestError, ankihub_did: str, deck_info: Dict
    ) -> bool:
        # returns True if the exception was handled

        if "/updates" not in exc.response.url:
            return False

        if exc.response.status_code == 403:
            url_view_deck = f"{constants.URL_VIEW_DECK}{ankihub_did}"
            mw.taskman.run_on_main(
                lambda: showInfo(  # type: ignore
<<<<<<< HEAD
                    f"Please subscribe to the <b>{deck_info['name']}</b> deck on the AnkiHub website to "
=======
                    f"Please subscribe to the deck <br><b>{deck_info['name']}</b><br>on the AnkiHub website to "
>>>>>>> 924e5cc2
                    "be able to sync.<br><br>"
                    f'Link to the deck: <a href="{url_view_deck}">{url_view_deck}</a><br><br>'
                    f"Note that you also need an active AnkiHub membership.",
                )
            )
            LOGGER.debug(
                "Unable to sync because of user not being subscribed to a deck."
            )
            return True
        elif exc.response.status_code == 404:
            mw.taskman.run_on_main(
                lambda: showInfo(  # type: ignore
                    f"The deck <b>{deck_info['name']}</b> does not exist on the AnkiHub website. "
                    f"Remove it from the subscribed decks to be able to sync.<br><br>"
                    f"deck id: <i>{ankihub_did}</i>",
                )
            )
            LOGGER.debug("Unable to sync because the deck doesn't exist on AnkiHub.")
            return True
        return False


class AnkiHubImporter:
    def __init__(self):
        self.num_notes_updated = 0
        self.num_notes_created = 0

    def import_ankihub_deck(
        self,
        ankihub_did: str,
        notes_data: List[NoteUpdate],
        deck_name: str,  # name that will be used for a deck if a new one gets created
        local_did: Optional[  # did that new notes should be put into if importing not for the first time
            DeckId
        ] = None,
        protected_fields: Optional[
            Dict[int, List[str]]
        ] = None,  # will be fetched from api if not provided
        protected_tags: Optional[
            List[str]
        ] = None,  # will be fetched from api if not provided
    ) -> Optional[DeckId]:
        """
        Used for importing an ankihub deck and updates to an ankihub deck
        When no local_did is provided this function assumes that the deck gets installed for the first time
        Returns id of the deck future cards should be imported into - the local_did - if the import was sucessful
        else it returns None
        """

        LOGGER.debug(f"Importing ankihub deck {deck_name=} {local_did=}")

        remote_note_types = fetch_remote_note_types_based_on_notes_data(notes_data)

        if protected_fields is None:
            protected_fields = {}
            client = AnkiHubClient()
            try:
                protected_fields = client.get_protected_fields(uuid.UUID(ankihub_did))
            except AnkiHubRequestError as e:
                if not e.response.status_code == 404:
                    raise e

        if protected_tags is None:
            protected_tags = []
            client = AnkiHubClient()
            try:
                protected_tags = client.get_protected_tags(uuid.UUID(ankihub_did))
            except AnkiHubRequestError as e:
                if not e.response.status_code == 404:
                    raise e

        anki_deck_id = self._import_ankihub_deck_inner(
            ankihub_did=ankihub_did,
            notes_data=notes_data,
            deck_name=deck_name,
            remote_note_types=remote_note_types,
            protected_fields=protected_fields,
            protected_tags=protected_tags,
            local_did=local_did,
        )
        return anki_deck_id

    def _import_ankihub_deck_inner(
        self,
        ankihub_did: str,
        notes_data: List[NoteUpdate],
        deck_name: str,  # name that will be used for a deck if a new one gets created
        remote_note_types: Dict[NotetypeId, NotetypeDict],
        protected_fields: Dict[int, List[str]],
        protected_tags: List[str],
        local_did: DeckId = None,  # did that new notes should be put into if importing not for the first time
    ) -> DeckId:

        first_time_import = local_did is None

        local_did = adjust_deck(deck_name, local_did)
        adjust_note_types(remote_note_types)
        reset_note_types_of_notes_based_on_notes_data(notes_data)

        dids: Set[DeckId] = set()  # set of ids of decks notes were imported into
        for note_data in notes_data:
            LOGGER.debug(f"Trying to update or create note:\n {pformat(note_data)}")
            note = self.update_or_create_note(
                anki_nid=NoteId(note_data.anki_nid),
                mid=NotetypeId(note_data.mid),
                ankihub_nid=str(note_data.ankihub_note_uuid),
                fields=note_data.fields,
                tags=note_data.tags,
                anki_did=local_did,
                protected_fields=protected_fields,
                protected_tags=protected_tags,
            )
            dids_for_note = set(c.did for c in note.cards())
            dids = dids | dids_for_note

        if first_time_import:
            local_did = self._cleanup_first_time_deck_import(dids, local_did)

        db = AnkiHubDB()
        anki_nids = [NoteId(note_data.anki_nid) for note_data in notes_data]
        db.save_notes_from_nids(ankihub_did=ankihub_did, nids=anki_nids)

        return local_did

    def _cleanup_first_time_deck_import(
        self, dids_cards_were_imported_to: Iterable[DeckId], created_did: DeckId
    ) -> Optional[DeckId]:
        dids = set(dids_cards_were_imported_to)

        # remove "Custom Study" decks from dids
        dids = {did for did in dids if not mw.col.decks.is_filtered(did)}

        # if there is a single deck where all the existing cards were before the import,
        # move the new cards there (from the newly created deck) and remove the created deck
        # takes subdecks into account
        if (dids_wh_created := dids - set([created_did])) and (
            (common_ancestor_did := lowest_level_common_ancestor_did(dids_wh_created))
        ) is not None:
            cids = mw.col.find_cards(f'deck:"{mw.col.decks.name(created_did)}"')
            mw.col.set_deck(cids, common_ancestor_did)
            LOGGER.debug(
                f"Moved new cards to common ancestor deck {common_ancestor_did=}"
            )

            mw.col.decks.remove([created_did])
            LOGGER.debug(f"Removed created deck {created_did=}")
            return common_ancestor_did

        return created_did

    def update_or_create_note(
        self,
        anki_nid: NoteId,
        ankihub_nid: str,
        fields: List[FieldUpdate],
        tags: List[str],
        mid: NotetypeId,
        anki_did: DeckId,  # only relevant for newly created notes
        protected_fields: Dict[int, List[str]],
        protected_tags: List[str],
    ) -> Note:
        try:
            note = mw.col.get_note(id=anki_nid)
            fields.append(
                FieldUpdate(
                    name=constants.ANKIHUB_NOTE_TYPE_FIELD_NAME,
                    order=len(fields),
                    value=ankihub_nid,
                )
            )
            if self.prepare_note(
                note, ankihub_nid, fields, tags, protected_fields, protected_tags
            ):
                mw.col.update_note(note)
                self.num_notes_updated += 1
                LOGGER.debug(f"Updated note: {anki_nid=}")
            else:
                LOGGER.debug(f"No changes, skipping {anki_nid=}")
        except NotFoundError:
            note_type = mw.col.models.get(NotetypeId(mid))
            note = mw.col.new_note(note_type)
            self.prepare_note(
                note, ankihub_nid, fields, tags, protected_fields, protected_tags
            )
            note = create_note_with_id(note, anki_id=anki_nid, anki_did=anki_did)
            self.num_notes_created += 1
            LOGGER.debug(f"Created note: {anki_nid=}")
        return note

    def prepare_note(
        self,
        note: Note,
        ankihub_id: str,
        fields: List[FieldUpdate],
        tags: List[str],
        protected_fields: Dict[int, List[str]],
        protected_tags: List[str],
    ) -> bool:
        """
        Updates the note with the given fields and tags (taking protected fields and tags into account)
        Sets the ankihub_id field to the given ankihub_id
        Returns True if note was changed and False otherwise
        """

        result = False

        if note[constants.ANKIHUB_NOTE_TYPE_FIELD_NAME] != ankihub_id:
            LOGGER.debug(
                f"AnkiHub id of note {note.id} will be changed from {note[constants.ANKIHUB_NOTE_TYPE_FIELD_NAME]} "
                f"to {ankihub_id}",
            )
            note[constants.ANKIHUB_NOTE_TYPE_FIELD_NAME] = ankihub_id
            result = True

        prev_tags = note.tags
        note.tags = updated_tags(
            cur_tags=note.tags, incoming_tags=tags, protected_tags=protected_tags
        )
        if set(prev_tags) != set(note.tags):
            LOGGER.debug(
                f"Tags were changed from {prev_tags} to {note.tags}.",
            )
            result = True

        # update fields which are not protected
        for field in fields:
            protected_fields_for_model = protected_fields.get(
                mw.col.models.get(note.mid)["id"], []
            )
            if field.name in protected_fields_for_model:
                continue

            if note[field.name] != field.value:
                LOGGER.debug(
                    f'Field: "{field.name}" will be changed from:\n'
                    f"{note[field.name]}\n"
                    "to:\n"
                    f"{field.value}"
                )
                note[field.name] = field.value
                result = True

        return result


def adjust_deck(deck_name: str, local_did: Optional[DeckId] = None) -> DeckId:
    unique_name = get_unique_deck_name(deck_name)
    if local_did is None:
        local_did = DeckId(mw.col.decks.add_normal_deck_with_name(unique_name).id)
        LOGGER.debug(f"Created deck {local_did=}")
    elif mw.col.decks.name_if_exists(local_did) is None:
        # recreate deck if it was deleted
        create_deck_with_id(unique_name, local_did)
        LOGGER.debug(f"Recreated deck {local_did=}")

    return local_did


def updated_tags(
    cur_tags: List[str], incoming_tags: List[str], protected_tags: List[str]
) -> List[str]:

    # get subset of cur_tags that are protected
    # by being equal to a protected tag or by containing a protected tag
    # protected_tags can't contain "::" (this is enforced when the user chooses them in the webapp)
    result = set(
        tag
        for tag in cur_tags
        if any(protected_tag in tag.split("::") for protected_tag in protected_tags)
    )

    # add new tags
    result = set(result) | set(incoming_tags)

    return list(result)


def fetch_remote_note_types_based_on_notes_data(
    notes_data: List[NoteUpdate],
) -> Dict[NotetypeId, NotetypeDict]:
    remote_mids = set(NotetypeId(note_data.mid) for note_data in notes_data)
    result = fetch_remote_note_types(remote_mids)
    return result


def fetch_remote_note_types(
    mids: Iterable[NotetypeId],
) -> Dict[NotetypeId, NotetypeDict]:
    client = AnkiHubClient()
    result = {mid: client.get_note_type(mid) for mid in mids}
    return result


def adjust_note_types(remote_note_types: Dict[NotetypeId, NotetypeDict]) -> None:
    # can be called when installing a deck for the first time and when synchronizing with AnkiHub

    LOGGER.debug("Beginning adjusting note types...")

    create_missing_note_types(remote_note_types)
    rename_note_types(remote_note_types)
    ensure_local_and_remote_fields_are_same(remote_note_types)
    modify_note_type_templates(remote_note_types.keys())

    LOGGER.debug("Adjusted note types.")


def create_missing_note_types(
    remote_note_types: Dict[NotetypeId, NotetypeDict]
) -> None:
    missings_mids = set(
        mid for mid in remote_note_types.keys() if mw.col.models.get(mid) is None
    )
    for mid in missings_mids:
        LOGGER.debug(f"Missing note type {mid}")
        new_note_type = remote_note_types[mid]
        create_note_type_with_id(new_note_type, mid)
        LOGGER.debug(f"Created missing note type {mid}")


def rename_note_types(remote_note_types: Dict[NotetypeId, NotetypeDict]) -> None:
    for mid, remote_note_type in remote_note_types.items():
        local_note_type = mw.col.models.get(mid)
        if local_note_type["name"] != remote_note_type["name"]:
            local_note_type["name"] = remote_note_type["name"]
            mw.col.models.ensure_name_unique(local_note_type)
            mw.col.models.update_dict(local_note_type)
            LOGGER.debug(f"Renamed note type {mid=} to {local_note_type['name']}")


def ensure_local_and_remote_fields_are_same(
    remote_note_types: Dict[NotetypeId, NotetypeDict]
) -> None:
    def field_tuples(flds: List[Dict]) -> List[Tuple[int, str]]:
        return [(field["ord"], field["name"]) for field in flds]

    note_types_with_field_conflicts: List[Tuple[NotetypeDict, NotetypeDict]] = []
    for mid, remote_note_type in remote_note_types.items():
        local_note_type = mw.col.models.get(mid)

        if not field_tuples(local_note_type["flds"]) == field_tuples(
            remote_note_type["flds"]
        ):
            LOGGER.debug(
                f'Fields of local note type "{local_note_type["name"]}" differ from remote note type.\n'
                f"local:\n{pformat(field_tuples(local_note_type['flds']))}\n"
                f"remote:\n{pformat(field_tuples(remote_note_type['flds']))}"
            )
            note_types_with_field_conflicts.append((local_note_type, remote_note_type))

    for local_note_type, remote_note_type in note_types_with_field_conflicts:
        LOGGER.debug(f"Adjusting fields of {local_note_type['name']}...")

        local_note_type["flds"] = adjust_field_ords(
            local_note_type["flds"], remote_note_type["flds"]
        )
        LOGGER.debug(
            f"Fields after adjusting ords:\n{pformat(field_tuples(local_note_type['flds']))}"
        )

        mw.col.models.update_dict(local_note_type)
        LOGGER.debug(
            f"Fields after updating the model:\n"
            f"{pformat(field_tuples(mw.col.models.get(local_note_type['id'])['flds']))}"
        )


def adjust_field_ords(
    cur_model_flds: List[Dict], new_model_flds: List[Dict]
) -> List[Dict]:
    # This makes sure that when fields get added or are moved field contents end up
    # in the field with the same name as before.
    # This is relevant because people can protect fields.
    # Note that the result will have exactly the same set of field names as the new_model,
    # just the ords will be adjusted.
    for fld in new_model_flds:
        if (
            cur_ord := next(
                (_fld["ord"] for _fld in cur_model_flds if _fld["name"] == fld["name"]),
                None,
            )
        ) is not None:
            fld["ord"] = cur_ord
        else:
            # it's okay to assign this to multiple fields because the
            # backend assigns new ords equal to the fields index
            fld["ord"] = len(new_model_flds) - 1
    return new_model_flds


def reset_note_types_of_notes_based_on_notes_data(notes_data: List[NoteUpdate]) -> None:
    """Set the note type of notes back to the note type they have in the remote deck if they have a different one"""
    nid_mid_pairs = [
        (NoteId(note_data.anki_nid), NotetypeId(note_data.mid))
        for note_data in notes_data
    ]
    reset_note_types_of_notes(nid_mid_pairs)


def sync_with_progress() -> None:

    sync = AnkiHubSync()

    def sync_with_ankihub_after_delay():

        # sync_with_ankihub creates a backup before syncing and creating a backup requires to close
        # the collection in Anki versions lower than 2.1.50.
        # When other add-ons try to access the collection while it is closed they will get an error.
        # Many add-ons are added to the profile_did_open hook so we can wait until they will probably finish
        # and sync then.
        # Another way to deal with that is to tell users to set the sync_on_startup option to false and
        # to sync manually.
        if ANKI_MINOR < 50:
            sleep(3)

        sync.sync_all_decks()

    def on_done(future: Future):
        if exc := future.exception():
            LOGGER.debug("Unable to sync.")
            raise exc
        else:
            total = sync.importer.num_notes_created + sync.importer.num_notes_updated
            if total == 0:
                tooltip("AnkiHub: No new updates")
            else:
                tooltip(
                    f"AnkiHub: Synced {total} note{'' if total == 1 else 's'}.",
                    parent=mw,
                )
            mw.reset()

    if config.private_config.token:
        mw.taskman.with_progress(
            lambda: sync_with_ankihub_after_delay(),
            label="Synchronizing with AnkiHub",
            on_done=on_done,
            parent=mw,
            immediate=True,
        )
    else:
        LOGGER.debug("Skipping sync due to no token.")


def setup_sync_on_startup() -> None:
    def on_profile_open():
        # syncing with AnkiHub during sync with AnkiWeb causes an error,
        # this is why we have to wait until the AnkiWeb sync is done if there is one
        if not mw.can_auto_sync():
            sync_with_progress()
        else:

            def on_sync_did_finish():
                sync_with_progress()
                gui_hooks.sync_did_finish.remove(on_sync_did_finish)

            gui_hooks.sync_did_finish.append(on_sync_did_finish)

    gui_hooks.profile_did_open.append(on_profile_open)<|MERGE_RESOLUTION|>--- conflicted
+++ resolved
@@ -90,11 +90,7 @@
             url_view_deck = f"{constants.URL_VIEW_DECK}{ankihub_did}"
             mw.taskman.run_on_main(
                 lambda: showInfo(  # type: ignore
-<<<<<<< HEAD
-                    f"Please subscribe to the <b>{deck_info['name']}</b> deck on the AnkiHub website to "
-=======
                     f"Please subscribe to the deck <br><b>{deck_info['name']}</b><br>on the AnkiHub website to "
->>>>>>> 924e5cc2
                     "be able to sync.<br><br>"
                     f'Link to the deck: <a href="{url_view_deck}">{url_view_deck}</a><br><br>'
                     f"Note that you also need an active AnkiHub membership.",
