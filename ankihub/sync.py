import uuid
from concurrent.futures import Future
from pprint import pformat
<<<<<<< HEAD
from typing import Dict, Iterable, List, Optional, Set, Tuple
=======
from time import sleep
from typing import Any, Dict, Iterable, List, Optional, Set, Tuple
>>>>>>> 3cb500b6

from anki.decks import DeckId
from anki.errors import NotFoundError
from anki.models import NotetypeDict, NotetypeId
from anki.notes import Note, NoteId
from aqt import gui_hooks, mw
from aqt.utils import showInfo

from . import LOGGER, constants
from .addon_ankihub_client import AddonAnkiHubClient as AnkiHubClient
from .ankihub_client import AnkiHubRequestError, FieldUpdate, NoteUpdate
from .config import config
from .constants import ANKI_MINOR
from .db import AnkiHubDB
from .utils import (
    create_backup_with_progress,
    create_deck_with_id,
    create_note_type_with_id,
    create_note_with_id,
    get_unique_deck_name,
    lowest_level_common_ancestor_did,
    modify_note_type_templates,
    reset_note_types_of_notes,
)


def sync_with_ankihub() -> None:
    LOGGER.debug("Trying to sync with AnkiHub.")

    create_backup_with_progress()

    for ankihub_did, deck_info in config.private_config.decks.items():
        success = None
        try:
            success = sync_deck_with_ankihub(ankihub_did)
        except AnkiHubRequestError as e:
            if "/updates" not in e.response.url:
                raise e

            if e.response.status_code == 403:
                url_view_deck = f"{constants.URL_VIEW_DECK}{ankihub_did}"
                mw.taskman.run_on_main(
                    lambda: showInfo(  # type: ignore
                        f"Please subscribe to the \"{deck_info['name']}\" deck on the AnkiHub website to "
                        "be able to sync.<br><br>"
                        f'Link to the deck: <a href="{url_view_deck}">{url_view_deck}</a>',
                    )
                )
                LOGGER.debug(
                    "Unable to sync because of user not being subscribed to a deck."
                )
                return
            elif e.response.status_code == 404:
                mw.taskman.run_on_main(
                    lambda: showInfo(  # type: ignore
                        f"The deck \"{deck_info['name']}\" does not exist on the AnkiHub website. "
                        f"Remove it from the subscribed decks to be able to sync.<br><br>"
                        f"deck id: <i>{ankihub_did}</i>",
                    )
                )
                LOGGER.debug("Unable to sync because a deck doesn't exist on AnkiHub.")
                return
            raise e

        if not success:
            # Should we restore from backup on a failure?
            # Also it would probably be good to count the number of updated notes and decks and display that to the user
            return


def sync_deck_with_ankihub(ankihub_did: str) -> bool:
    deck = config.private_config.decks[ankihub_did]
    client = AnkiHubClient()
    notes_data = []
    for chunk in client.get_deck_updates(
        uuid.UUID(ankihub_did), since=deck["latest_update"]
    ):
        if mw.progress.want_cancel():
            LOGGER.debug("User cancelled sync.")
            return False

        if chunk.notes:
            notes_data += chunk.notes

    if notes_data:
        import_ankihub_deck(
            ankihub_did=ankihub_did,
            notes_data=notes_data,
            deck_name=deck["name"],
            local_did=deck["anki_id"],
            protected_fields=chunk.protected_fields,
            protected_tags=chunk.protected_tags,
        )
        config.save_latest_update(ankihub_did, chunk.latest_update)
    else:
        LOGGER.debug(f"No new updates to sync for {ankihub_did=}")

    return True


def import_ankihub_deck(
    ankihub_did: str,
    notes_data: List[NoteUpdate],
    deck_name: str,  # name that will be used for a deck if a new one gets created
    local_did: Optional[  # did that new notes should be put into if importing not for the first time
        DeckId
    ] = None,
    protected_fields: Optional[
        Dict[int, List[str]]
    ] = None,  # will be fetched from api if not provided
    protected_tags: Optional[
        List[str]
    ] = None,  # will be fetched from api if not provided
) -> Optional[DeckId]:
    """
    Used for importing an ankihub deck and updates to an ankihub deck
    When no local_did is provided this function assumes that the deck gets installed for the first time
    Returns id of the deck future cards should be imported into - the local_did - if the import was sucessful
    else it returns None
    """

    LOGGER.debug(f"Importing ankihub deck {deck_name=} {local_did=}")

    remote_note_types = fetch_remote_note_types_based_on_notes_data(notes_data)

    if protected_fields is None:
        protected_fields = {}
        client = AnkiHubClient()
        try:
            protected_fields = client.get_protected_fields(uuid.UUID(ankihub_did))
        except AnkiHubRequestError as e:
            if not e.response.status_code == 404:
                raise e

    if protected_tags is None:
        protected_tags = []
        client = AnkiHubClient()
        try:
            protected_tags = client.get_protected_tags(uuid.UUID(ankihub_did))
        except AnkiHubRequestError as e:
            if not e.response.status_code == 404:
                raise e

    anki_deck_id = import_ankihub_deck_inner(
        ankihub_did=ankihub_did,
        notes_data=notes_data,
        deck_name=deck_name,
        remote_note_types=remote_note_types,
        protected_fields=protected_fields,
        protected_tags=protected_tags,
        local_did=local_did,
    )
    return anki_deck_id


def import_ankihub_deck_inner(
    ankihub_did: str,
    notes_data: List[NoteUpdate],
    deck_name: str,  # name that will be used for a deck if a new one gets created
    remote_note_types: Dict[NotetypeId, NotetypeDict],
    protected_fields: Dict[int, List[str]],
    protected_tags: List[str],
    local_did: DeckId = None,  # did that new notes should be put into if importing not for the first time
) -> DeckId:
    db = AnkiHubDB()
    db.save_notes_from_notes_data(ankihub_did=ankihub_did, notes_data=notes_data)

    first_time_import = local_did is None

    local_did = adjust_deck(deck_name, local_did)
    adjust_note_types(remote_note_types)
    reset_note_types_of_notes_based_on_notes_data(notes_data)

    dids: Set[DeckId] = set()  # set of ids of decks notes were imported into
    for note_data in notes_data:
        LOGGER.debug(f"Trying to update or create note:\n {pformat(note_data)}")
        note = update_or_create_note(
            anki_nid=NoteId(note_data.anki_nid),
            mid=NotetypeId(note_data.mid),
            ankihub_nid=str(note_data.ankihub_note_uuid),
            fields=note_data.fields,
            tags=note_data.tags,
            anki_did=local_did,
            protected_fields=protected_fields,
            protected_tags=protected_tags,
        )
        dids_for_note = set(c.did for c in note.cards())
        dids = dids | dids_for_note

    if first_time_import:
        local_did = _cleanup_first_time_deck_import(dids, local_did)

    return local_did


def adjust_deck(deck_name: str, local_did: Optional[DeckId] = None) -> DeckId:
    unique_name = get_unique_deck_name(deck_name)
    if local_did is None:
        local_did = DeckId(mw.col.decks.add_normal_deck_with_name(unique_name).id)
        LOGGER.debug(f"Created deck {local_did=}")
    elif mw.col.decks.name_if_exists(local_did) is None:
        # recreate deck if it was deleted
        create_deck_with_id(unique_name, local_did)
        LOGGER.debug(f"Recreated deck {local_did=}")

    return local_did


def _cleanup_first_time_deck_import(
    dids_cards_were_imported_to: Iterable[DeckId], created_did: DeckId
) -> Optional[DeckId]:
    dids = set(dids_cards_were_imported_to)

    # remove "Custom Study" decks from dids
    dids = {did for did in dids if not mw.col.decks.is_filtered(did)}

    # if there is a single deck where all the existing cards were before the import,
    # move the new cards there (from the newly created deck) and remove the created deck
    # takes subdecks into account
    if (dids_wh_created := dids - set([created_did])) and (
        (common_ancestor_did := lowest_level_common_ancestor_did(dids_wh_created))
    ) is not None:
        cids = mw.col.find_cards(f"deck:{mw.col.decks.name(created_did)}")
        mw.col.set_deck(cids, common_ancestor_did)
        LOGGER.debug(f"Moved new cards to common ancestor deck {common_ancestor_did=}")

        mw.col.decks.remove([created_did])
        LOGGER.debug(f"Removed created deck {created_did=}")
        return common_ancestor_did

    return created_did


def update_or_create_note(
    anki_nid: NoteId,
    ankihub_nid: str,
    fields: List[FieldUpdate],
    tags: List[str],
    mid: NotetypeId,
    anki_did: DeckId,  # only relevant for newly created notes
    protected_fields: Dict[int, List[str]],
    protected_tags: List[str],
) -> Note:
    try:
        note = mw.col.get_note(id=anki_nid)
        fields.append(
            FieldUpdate(
                name=constants.ANKIHUB_NOTE_TYPE_FIELD_NAME,
                order=len(fields),
                value=ankihub_nid,
            )
        )
        prepare_note(note, ankihub_nid, fields, tags, protected_fields, protected_tags)
        mw.col.update_note(note)
        LOGGER.debug(f"Updated note: {anki_nid=}")
    except NotFoundError:
        note_type = mw.col.models.get(NotetypeId(mid))
        note = mw.col.new_note(note_type)
        prepare_note(note, ankihub_nid, fields, tags, protected_fields, protected_tags)
        note = create_note_with_id(note, anki_nid, anki_did)
        LOGGER.debug(f"Created note: {anki_nid=}")
    return note


def prepare_note(
    note: Note,
    ankihub_id: str,
    fields: List[FieldUpdate],
    tags: List[str],
    protected_fields: Dict[int, List[str]],
    protected_tags: List[str],
) -> None:
    note[constants.ANKIHUB_NOTE_TYPE_FIELD_NAME] = str(ankihub_id)

    note.tags = updated_tags(
        cur_tags=note.tags, incoming_tags=tags, protected_tags=protected_tags
    )

    # update fields which are not protected
    for field in fields:
        protected_fields_for_model = protected_fields.get(
            mw.col.models.get(note.mid)["id"], []
        )
        if field.name in protected_fields_for_model:
            continue

        note[field.name] = field.value


def updated_tags(
    cur_tags: List[str], incoming_tags: List[str], protected_tags: List[str]
) -> List[str]:

    # get subset of cur_tags that are protected
    # by being equal to a protected tag or by being a subtag of a protected tag
    result = set(
        tag
        for tag in cur_tags
        if any(
            tag == protected_tag or tag.startswith(f"{protected_tag}::")
            for protected_tag in protected_tags
        )
    )

    # add new tags
    result = set(result) | set(incoming_tags)

    return list(result)


def fetch_remote_note_types_based_on_notes_data(
    notes_data: List[NoteUpdate],
) -> Dict[NotetypeId, NotetypeDict]:
    remote_mids = set(NotetypeId(note_data.mid) for note_data in notes_data)
    result = fetch_remote_note_types(remote_mids)
    return result


def fetch_remote_note_types(
    mids: Iterable[NotetypeId],
) -> Dict[NotetypeId, NotetypeDict]:
    client = AnkiHubClient()
    result = {mid: NotetypeDict(client.get_note_type(mid)) for mid in mids}
    return result


def adjust_note_types(remote_note_types: Dict[NotetypeId, NotetypeDict]) -> None:
    # can be called when installing a deck for the first time and when synchronizing with AnkiHub

    LOGGER.debug("Beginning adjusting note types...")

    create_missing_note_types(remote_note_types)
    rename_note_types(remote_note_types)
    ensure_local_and_remote_fields_are_same(remote_note_types)
    modify_note_type_templates(remote_note_types.keys())

    LOGGER.debug("Adjusted note types.")


def create_missing_note_types(
    remote_note_types: Dict[NotetypeId, NotetypeDict]
) -> None:
    missings_mids = set(
        mid for mid in remote_note_types.keys() if mw.col.models.get(mid) is None
    )
    for mid in missings_mids:
        LOGGER.debug(f"Missing note type {mid}")
        new_note_type = remote_note_types[mid]
        create_note_type_with_id(new_note_type, mid)
        LOGGER.debug(f"Created missing note type {mid}")


def rename_note_types(remote_note_types: Dict[NotetypeId, NotetypeDict]) -> None:
    for mid, remote_note_type in remote_note_types.items():
        local_note_type = mw.col.models.get(mid)
        if local_note_type["name"] != remote_note_type["name"]:
            local_note_type["name"] = remote_note_type["name"]
            mw.col.models.ensure_name_unique(local_note_type)
            mw.col.models.update_dict(local_note_type)
            LOGGER.debug(f"Renamed note type {mid=} to {local_note_type['name']}")


def ensure_local_and_remote_fields_are_same(
    remote_note_types: Dict[NotetypeId, NotetypeDict]
) -> None:

    note_types_with_field_conflicts: List[Tuple[NotetypeDict, NotetypeDict]] = []
    for mid, remote_note_type in remote_note_types.items():
        local_note_type = mw.col.models.get(mid)

        def field_tuples(note_type: NotetypeDict) -> List[Tuple[int, str]]:
            return [(field["ord"], field["name"]) for field in note_type["flds"]]

        if not field_tuples(local_note_type) == field_tuples(remote_note_type):
            LOGGER.debug(
                f'Fields of local note type "{local_note_type["name"]}" differ from remote note_type. '
                f"local:\n{pformat(field_tuples(local_note_type))}\nremote:\n{pformat(field_tuples(remote_note_type))}"
            )
            note_types_with_field_conflicts.append((local_note_type, remote_note_type))

    for local_note_type, remote_note_type in note_types_with_field_conflicts:
        local_note_type["flds"] = remote_note_type["flds"]
        mw.col.models.update_dict(local_note_type)
        LOGGER.debug(f"Updated fields of note type {local_note_type}.")


def reset_note_types_of_notes_based_on_notes_data(notes_data: List[NoteUpdate]) -> None:
    """Set the note type of notes back to the note type they have in the remote deck if they have a different one"""
    nid_mid_pairs = [
        (NoteId(note_data.anki_nid), NotetypeId(note_data.mid))
        for note_data in notes_data
    ]
    reset_note_types_of_notes(nid_mid_pairs)


def sync_with_progress() -> None:
    def on_done(future: Future):
        if exc := future.exception():
            LOGGER.debug("Unable to sync.")
            raise exc
        else:
            mw.reset()

    def sync_with_ankihub_after_delay():

        # sync_with_ankihub creates a backup before syncing and creating a backup requires to close
        # the collection in Anki versions lower than 2.1.50.
        # When other add-ons try to access the collection while it is closed they will get an error.
        # Many add-ons are added to the profile_did_open hook so we can wait until they will probably finish
        # and sync then.
        # Another way to deal with that is to tell users to set the sync_on_startup option to false and
        # to sync manually.
        if ANKI_MINOR < 50:
            sleep(3)

        sync_with_ankihub()

    if config.private_config.token:
        mw.taskman.with_progress(
            lambda: sync_with_ankihub_after_delay(),
            label="Synchronizing with AnkiHub",
            on_done=on_done,
            parent=mw,
            immediate=True,
        )
    else:
        LOGGER.debug("Skipping sync due to no token.")


def setup_sync_on_startup() -> None:
    def on_profile_open():
        # syncing with AnkiHub during sync with AnkiWeb causes an error,
        # this is why we have to wait until the AnkiWeb sync is done if there is one
        if not mw.can_auto_sync():
            sync_with_progress()
        else:

            def on_sync_did_finish():
                sync_with_progress()
                gui_hooks.sync_did_finish.remove(on_sync_did_finish)

            gui_hooks.sync_did_finish.append(on_sync_did_finish)

    gui_hooks.profile_did_open.append(on_profile_open)<|MERGE_RESOLUTION|>--- conflicted
+++ resolved
@@ -1,12 +1,8 @@
 import uuid
 from concurrent.futures import Future
 from pprint import pformat
-<<<<<<< HEAD
+from time import sleep
 from typing import Dict, Iterable, List, Optional, Set, Tuple
-=======
-from time import sleep
-from typing import Any, Dict, Iterable, List, Optional, Set, Tuple
->>>>>>> 3cb500b6
 
 from anki.decks import DeckId
 from anki.errors import NotFoundError
