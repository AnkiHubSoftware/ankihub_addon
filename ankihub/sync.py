import uuid
from concurrent.futures import Future
from datetime import datetime
from pprint import pformat
from time import sleep
from typing import Dict, Iterable, List, Optional, Set, Tuple

from anki.cards import Card
from anki.consts import QUEUE_TYPE_SUSPENDED
from anki.decks import DeckId
from anki.errors import NotFoundError
from anki.models import NotetypeDict, NotetypeId
from anki.notes import Note, NoteId
from aqt import gui_hooks, mw
from aqt.utils import showInfo, tooltip

from . import LOGGER, settings
from .addon_ankihub_client import AddonAnkiHubClient as AnkiHubClient
from .ankihub_client import AnkiHubRequestError, Field, NoteInfo, SuggestionType
<<<<<<< HEAD
from .db import ankihub_db
from .settings import ANKI_MINOR, config
=======
from .db import AnkiHubDB
from .settings import ANKI_MINOR, ANKIHUB_DATETIME_FORMAT_STR, config
>>>>>>> 2c825534
from .utils import (
    create_backup,
    create_deck_with_id,
    create_note_type_with_id,
    create_note_with_id,
    get_unique_deck_name,
    lowest_level_common_ancestor_did,
    modify_note_type_templates,
    reset_note_types_of_notes,
)

ADDON_INTERNAL_TAG_PREFIX = "AnkiHub_"

TAG_FOR_PROTECTING_FIELDS = f"{ADDON_INTERNAL_TAG_PREFIX}Protect"
TAG_FOR_PROTECTING_ALL_FIELDS = f"{TAG_FOR_PROTECTING_FIELDS}::All"

TAG_FOR_UPDATES = f"{ADDON_INTERNAL_TAG_PREFIX}Update"
TAG_FOR_NEW_NOTE = f"{TAG_FOR_UPDATES}::New_Note"
TAG_FOR_SUGGESTION_TYPE = {
    SuggestionType.UPDATED_CONTENT: f"{TAG_FOR_UPDATES}::Content::Updated",
    SuggestionType.NEW_CONTENT: f"{TAG_FOR_UPDATES}::Content::New",
    SuggestionType.CONTENT_ERROR: f"{TAG_FOR_UPDATES}::Content::Error",
    SuggestionType.SPELLING_GRAMMATICAL: f"{TAG_FOR_UPDATES}::Spelling/Grammar",
    SuggestionType.NEW_TAGS: f"{TAG_FOR_UPDATES}::New_tags",
    SuggestionType.UPDATED_TAGS: f"{TAG_FOR_UPDATES}::Updated_tags",
    SuggestionType.NEW_CARD_TO_ADD: f"{TAG_FOR_UPDATES}::New_Card",
    SuggestionType.OTHER: f"{TAG_FOR_UPDATES}::Other",
}

# top-level tags that are only used by the add-on, but not by the web app
ADDON_INTERNAL_TAGS = [
    TAG_FOR_PROTECTING_FIELDS,
    TAG_FOR_UPDATES,
]

# tags that are used internally by Anki and should not be deleted or appear in suggestions
ANKI_INTERNAL_TAGS = ["leech", "marked"]


def is_internal_tag(tag: str) -> bool:
    return any(
        tag == internal_tag or tag.startswith(f"{internal_tag}::")
        for internal_tag in [*ADDON_INTERNAL_TAGS]
    ) or any(tag == internal_tag for internal_tag in ANKI_INTERNAL_TAGS)


class AnkiHubSync:
    def __init__(self):
        self.importer = AnkiHubImporter()

    def sync_all_decks(self) -> None:
        LOGGER.debug("Trying to sync with AnkiHub.")

        create_backup()

        for ankihub_did, deck_info in config.private_config.decks.items():
            try:
                should_continue = self._sync_deck(ankihub_did)
                if not should_continue:
                    return
            except AnkiHubRequestError as e:
                if self._handle_exception(e, ankihub_did, deck_info):
                    return
                else:
                    raise e

    def _sync_deck(self, ankihub_did: str) -> bool:
        deck = config.private_config.decks[ankihub_did]

        def download_progress_cb(notes_count: int):
            mw.taskman.run_on_main(
                lambda: mw.progress.update(
                    "Downloading updates\n"
                    f"for {deck['name']}\n"
                    f"Notes downloaded: {notes_count}"
                )
            )

        client = AnkiHubClient()
        notes_data = []
        latest_update: Optional[datetime] = None
        for chunk in client.get_deck_updates(
            uuid.UUID(ankihub_did),
            since=datetime.strptime(deck["latest_update"], ANKIHUB_DATETIME_FORMAT_STR)
            if deck["latest_update"]
            else None,
            download_progress_cb=download_progress_cb,
        ):
            if mw.progress.want_cancel():
                LOGGER.debug("User cancelled sync.")
                return False

            if not chunk.notes:
                continue

            notes_data += chunk.notes

            # each chunk contains the latest update timestamp of the notes in it, we need the latest one
            latest_update = max(
                chunk.latest_update, latest_update or chunk.latest_update
            )

        if notes_data:
            self.importer.import_ankihub_deck(
                ankihub_did=ankihub_did,
                notes_data=notes_data,
                deck_name=deck["name"],
                local_did=deck["anki_id"],
                protected_fields=chunk.protected_fields,
                protected_tags=chunk.protected_tags,
            )
            config.save_latest_update(ankihub_did, latest_update)
        else:
            LOGGER.debug(f"No new updates to sync for {ankihub_did=}")

        return True

    def _handle_exception(
        self, exc: AnkiHubRequestError, ankihub_did: str, deck_info: Dict
    ) -> bool:
        # returns True if the exception was handled

        if "/updates" not in exc.response.url:
            return False

        if exc.response.status_code == 403:
            url_view_deck = f"{settings.URL_VIEW_DECK}{ankihub_did}"
            mw.taskman.run_on_main(
                lambda: showInfo(  # type: ignore
                    f"Please subscribe to the deck <br><b>{deck_info['name']}</b><br>on the AnkiHub website to "
                    "be able to sync.<br><br>"
                    f'Link to the deck: <a href="{url_view_deck}">{url_view_deck}</a><br><br>'
                    f"Note that you also need an active AnkiHub membership.",
                )
            )
            LOGGER.debug(
                "Unable to sync because of user not being subscribed to a deck."
            )
            return True
        elif exc.response.status_code == 404:
            mw.taskman.run_on_main(
                lambda: showInfo(  # type: ignore
                    f"The deck <b>{deck_info['name']}</b> does not exist on the AnkiHub website. "
                    f"Remove it from the subscribed decks to be able to sync.<br><br>"
                    f"deck id: <i>{ankihub_did}</i>",
                )
            )
            LOGGER.debug("Unable to sync because the deck doesn't exist on AnkiHub.")
            return True
        return False


class AnkiHubImporter:
    def __init__(self):
        self.num_notes_updated = 0
        self.num_notes_created = 0

    def import_ankihub_deck(
        self,
        ankihub_did: str,
        notes_data: List[NoteInfo],
        deck_name: str,  # name that will be used for a deck if a new one gets created
        local_did: Optional[  # did that new notes should be put into if importing not for the first time
            DeckId
        ] = None,
        protected_fields: Optional[
            Dict[int, List[str]]
        ] = None,  # will be fetched from api if not provided
        protected_tags: Optional[
            List[str]
        ] = None,  # will be fetched from api if not provided
    ) -> DeckId:
        """
        Used for importing an ankihub deck and updates to an ankihub deck
        When no local_did is provided this function assumes that the deck gets installed for the first time
        Returns id of the deck future cards should be imported into - the local_did - if the import was sucessful
        else it returns None
        """

        LOGGER.debug(f"Importing ankihub deck {deck_name=} {local_did=}")

        remote_note_types = fetch_remote_note_types_based_on_notes_data(notes_data)

        if protected_fields is None:
            protected_fields = {}
            client = AnkiHubClient()
            try:
                protected_fields = client.get_protected_fields(uuid.UUID(ankihub_did))
            except AnkiHubRequestError as e:
                if not e.response.status_code == 404:
                    raise e

        if protected_tags is None:
            protected_tags = []
            client = AnkiHubClient()
            try:
                protected_tags = client.get_protected_tags(uuid.UUID(ankihub_did))
            except AnkiHubRequestError as e:
                if not e.response.status_code == 404:
                    raise e

        anki_deck_id = self._import_ankihub_deck_inner(
            ankihub_did=ankihub_did,
            notes_data=notes_data,
            deck_name=deck_name,
            remote_note_types=remote_note_types,
            protected_fields=protected_fields,
            protected_tags=protected_tags,
            local_did=local_did,
        )
        return anki_deck_id

    def _import_ankihub_deck_inner(
        self,
        ankihub_did: str,
        notes_data: List[NoteInfo],
        deck_name: str,  # name that will be used for a deck if a new one gets created
        remote_note_types: Dict[NotetypeId, NotetypeDict],
        protected_fields: Dict[int, List[str]],
        protected_tags: List[str],
        local_did: DeckId = None,  # did that new notes should be put into if importing not for the first time
    ) -> DeckId:
        first_import_of_deck = local_did is None

        local_did = adjust_deck(deck_name, local_did)
        adjust_note_types(remote_note_types)
        reset_note_types_of_notes_based_on_notes_data(notes_data)

        dids: Set[DeckId] = set()  # set of ids of decks notes were imported into
        for note_data in notes_data:
            note = self._update_or_create_note(
                note_data=note_data,
                anki_did=local_did,
                protected_fields=protected_fields,
                protected_tags=protected_tags,
                first_import_of_deck=first_import_of_deck,
            )

            dids_for_note = set(c.did for c in note.cards())
            dids = dids | dids_for_note

        if first_import_of_deck:
            local_did = self._cleanup_first_time_deck_import(dids, local_did)

        anki_nids = [NoteId(note_data.anki_nid) for note_data in notes_data]
        ankihub_db.save_notes_from_nids(ankihub_did=ankihub_did, nids=anki_nids)

        return local_did

    def _cleanup_first_time_deck_import(
        self, dids_cards_were_imported_to: Iterable[DeckId], created_did: DeckId
    ) -> DeckId:
        dids = set(dids_cards_were_imported_to)

        # remove "Custom Study" decks from dids
        dids = {did for did in dids if not mw.col.decks.is_filtered(did)}

        # if there is a single deck where all the existing cards were before the import,
        # move the new cards there (from the newly created deck) and remove the created deck
        # takes subdecks into account
        if (dids_wh_created := dids - set([created_did])) and (
            (common_ancestor_did := lowest_level_common_ancestor_did(dids_wh_created))
        ) is not None:
            cids = mw.col.find_cards(f'deck:"{mw.col.decks.name(created_did)}"')
            mw.col.set_deck(cids, common_ancestor_did)
            LOGGER.debug(
                f"Moved new cards to common ancestor deck {common_ancestor_did=}"
            )

            mw.col.decks.remove([created_did])
            LOGGER.debug(f"Removed created deck {created_did=}")
            return common_ancestor_did

        return created_did

    def _update_or_create_note(
        self,
        note_data: NoteInfo,
        anki_did: DeckId,
        protected_fields: Dict[int, List[str]],
        protected_tags: List[str],
        first_import_of_deck: bool,
    ) -> Note:
        LOGGER.debug(
            f"Trying to update or create note: {note_data.anki_nid=}, {note_data.ankihub_note_uuid=}"
        )

        note_before_changes = None
        try:
            note_before_changes = mw.col.get_note(NoteId(note_data.anki_nid))
        except NotFoundError:
            pass
        cards_before_changes = (
            note_before_changes.cards() if note_before_changes else []
        )

        note = self._update_or_create_note_inner(
            note_data,
            anki_did=anki_did,
            protected_fields=protected_fields,
            protected_tags=protected_tags,
            first_import_of_deck=first_import_of_deck,
        )

        self._maybe_suspend_new_cards(note, cards_before_changes)

        return note

    def _maybe_suspend_new_cards(
        self, note: Note, cards_before_changes: List[Card]
    ) -> None:
        if not cards_before_changes:
            return

        def new_cards():
            return [
                c
                for c in note.cards()
                if c.id not in [c.id for c in cards_before_changes]
            ]

        def suspend_new_cards():
            if not (new_cards_ := new_cards()):
                return

            LOGGER.debug(f"Suspending new cards of note {note.id}")
            for card in new_cards_:
                card.queue = QUEUE_TYPE_SUSPENDED
                card.flush()

        config_value = config.public_config["suspend_new_cards_of_existing_notes"]
        if config_value == "never":
            return
        elif config_value == "always":
            suspend_new_cards()
        elif config_value == "if_siblings_are_suspended":
            if all(card.queue == QUEUE_TYPE_SUSPENDED for card in cards_before_changes):
                suspend_new_cards()
        else:
            raise ValueError("Invalid suspend_new_cards config value")

    def _update_or_create_note_inner(
        self,
        note_data: NoteInfo,
        anki_did: DeckId,  # only relevant for newly created notes
        protected_fields: Dict[int, List[str]],
        protected_tags: List[str],
        first_import_of_deck: bool,
    ) -> Note:
        fields = note_data.fields

        try:
            note = mw.col.get_note(id=NoteId(note_data.anki_nid))
            fields.append(
                Field(
                    name=settings.ANKIHUB_NOTE_TYPE_FIELD_NAME,
                    order=len(fields),
                    value=str(note_data.ankihub_note_uuid),
                )
            )
            if self.prepare_note(
                note,
                note_data,
                protected_fields,
                protected_tags,
                first_import_of_deck,
            ):
                note.flush()
                self.num_notes_updated += 1
                LOGGER.debug(f"Updated note: {note_data.anki_nid=}")
            else:
                LOGGER.debug(f"No changes, skipping {note_data.anki_nid=}")
        except NotFoundError:
            note_type = mw.col.models.get(NotetypeId(note_data.mid))
            note = mw.col.new_note(note_type)
            self.prepare_note(
                note,
                note_data,
                protected_fields,
                protected_tags,
                first_import_of_deck,
            )
            note = create_note_with_id(
                note, anki_id=NoteId(note_data.anki_nid), anki_did=anki_did
            )
            self.num_notes_created += 1
            LOGGER.debug(f"Created note: {note_data.anki_nid=}")
        return note

    def prepare_note(
        self,
        note: Note,
        note_data: NoteInfo,
        protected_fields: Dict[int, List[str]],
        protected_tags: List[str],
        first_import_of_deck: bool,
    ) -> bool:
        """
        Updates the note with the given fields and tags (taking protected fields and tags into account)
        Sets the ankihub_id field to the given ankihub_id
        Returns True if note was changed and False otherwise
        """

        LOGGER.debug("Preparing note...")

        changed_ankihub_id_field = self._prepare_ankihub_id_field(
            note, ankihub_nid=str(note_data.ankihub_note_uuid)
        )
        changed_fields = self._prepare_fields(
            note, fields=note_data.fields, protected_fields=protected_fields
        )
        changed_tags = self._prepare_tags(
            note,
            tags=note_data.tags,
            protected_tags=protected_tags,
        )
        changed = changed_ankihub_id_field or changed_fields or changed_tags

        self._prepare_internal_tags(
            note=note,
            first_import_of_deck=first_import_of_deck,
            last_update_type=note_data.last_update_type,
            note_changed=changed,
        )

        LOGGER.debug(f"Prepared note. {changed=}")
        return changed

    def _prepare_internal_tags(
        self,
        note: Note,
        first_import_of_deck: bool,
        last_update_type: Optional[SuggestionType],
        note_changed: bool,
    ):
        if (
            first_import_of_deck
            or not note_changed
            or (note.id != 0 and not last_update_type)
        ):
            return

        # add special tag if note is new
        if note.id == 0:
            update_tag = TAG_FOR_NEW_NOTE

        # add special tag if note was updated
        elif note.id != 0:
            update_tag = TAG_FOR_SUGGESTION_TYPE[last_update_type]

        if update_tag not in note.tags:
            note.tags += [update_tag]
            LOGGER.debug(f'Added "{update_tag}" to tags of note.')

    def _prepare_ankihub_id_field(self, note: Note, ankihub_nid: str) -> bool:
        if note[settings.ANKIHUB_NOTE_TYPE_FIELD_NAME] != ankihub_nid:
            LOGGER.debug(
                f"AnkiHub id of note {note.id} will be changed from {note[settings.ANKIHUB_NOTE_TYPE_FIELD_NAME]} "
                f"to {ankihub_nid}",
            )
            note[settings.ANKIHUB_NOTE_TYPE_FIELD_NAME] = ankihub_nid
            return True
        return False

    def _prepare_fields(
        self,
        note: Note,
        fields: List[Field],
        protected_fields: Dict[int, List[str]],
    ) -> bool:

        if TAG_FOR_PROTECTING_ALL_FIELDS in note.tags:
            LOGGER.debug(
                "Skipping preparing fields because they are protected by a tag."
            )
            return False

        changed = False
        fields_protected_by_tags = get_fields_protected_by_tags(note)
        for field in fields:
            protected_fields_for_model = protected_fields.get(
                mw.col.models.get(note.mid)["id"], []
            )
            if field.name in protected_fields_for_model:
                LOGGER.debug(
                    f"Field {field.name} is protected by the protected_fields for the model, skipping."
                )
                continue

            if field.name in fields_protected_by_tags:
                LOGGER.debug(f"Field {field.name} is protected by a tag, skipping.")
                continue

            if note[field.name] != field.value:
                LOGGER.debug(
                    f'Field: "{field.name}" will be changed from:\n'
                    f"{note[field.name]}\n"
                    "to:\n"
                    f"{field.value}"
                )
                note[field.name] = field.value
                changed = True
        return changed

    def _prepare_tags(
        self,
        note: Note,
        tags: List[str],
        protected_tags: List[str],
    ) -> bool:
        changed = False
        prev_tags = note.tags
        note.tags = updated_tags(
            cur_tags=note.tags, incoming_tags=tags, protected_tags=protected_tags
        )
        if set(prev_tags) != set(note.tags):
            LOGGER.debug(
                f"Tags were changed from {prev_tags} to {note.tags}.",
            )
            changed = True

        return changed


def get_fields_protected_by_tags(note: Note) -> List[str]:
    field_names_from_tags = [
        tag[len(prefix) :]
        for tag in note.tags
        if tag.startswith((prefix := f"{TAG_FOR_PROTECTING_FIELDS}::"))
    ]

    # Both a field and the field with underscores replaced with spaces should be protected.
    # This makes it possible to protect fields with spaces in their name because tags cant contain spaces.
    standardized_field_names_from_tags = [
        field.replace("_", " ") for field in field_names_from_tags
    ]
    standardized_field_names_from_note = [
        field.replace("_", " ") for field in note.keys()
    ]

    result = [
        field
        for field, field_std in zip(note.keys(), standardized_field_names_from_note)
        if field_std in standardized_field_names_from_tags
    ]

    return result


def adjust_deck(deck_name: str, local_did: Optional[DeckId] = None) -> DeckId:
    unique_name = get_unique_deck_name(deck_name)
    if local_did is None:
        local_did = DeckId(mw.col.decks.add_normal_deck_with_name(unique_name).id)
        LOGGER.debug(f"Created deck {local_did=}")
    elif mw.col.decks.name_if_exists(local_did) is None:
        # recreate deck if it was deleted
        create_deck_with_id(unique_name, local_did)
        LOGGER.debug(f"Recreated deck {local_did=}")

    return local_did


def updated_tags(
    cur_tags: List[str], incoming_tags: List[str], protected_tags: List[str]
) -> List[str]:

    # get subset of cur_tags that are protected
    # by being equal to a protected tag or by containing a protected tag
    # protected_tags can't contain "::" (this is enforced when the user chooses them in the webapp)
    protected = set(
        tag
        for tag in cur_tags
        if any(protected_tag in tag.split("::") for protected_tag in protected_tags)
    )

    # keep addon internal tags
    internal = [tag for tag in cur_tags if is_internal_tag(tag)]

    result = list(set(protected) | set(internal) | set(incoming_tags))
    return result


def fetch_remote_note_types_based_on_notes_data(
    notes_data: List[NoteInfo],
) -> Dict[NotetypeId, NotetypeDict]:
    remote_mids = set(NotetypeId(note_data.mid) for note_data in notes_data)
    result = fetch_remote_note_types(remote_mids)
    return result


def fetch_remote_note_types(
    mids: Iterable[NotetypeId],
) -> Dict[NotetypeId, NotetypeDict]:
    client = AnkiHubClient()
    result = {mid: client.get_note_type(mid) for mid in mids}
    return result


def adjust_note_types(remote_note_types: Dict[NotetypeId, NotetypeDict]) -> None:
    # can be called when installing a deck for the first time and when synchronizing with AnkiHub

    LOGGER.debug("Beginning adjusting note types...")

    create_missing_note_types(remote_note_types)
    rename_note_types(remote_note_types)
    ensure_local_and_remote_fields_are_same(remote_note_types)
    modify_note_type_templates(remote_note_types.keys())

    LOGGER.debug("Adjusted note types.")


def create_missing_note_types(
    remote_note_types: Dict[NotetypeId, NotetypeDict]
) -> None:
    missings_mids = set(
        mid for mid in remote_note_types.keys() if mw.col.models.get(mid) is None
    )
    for mid in missings_mids:
        LOGGER.debug(f"Missing note type {mid}")
        new_note_type = remote_note_types[mid]
        create_note_type_with_id(new_note_type, mid)
        LOGGER.debug(f"Created missing note type {mid}")


def rename_note_types(remote_note_types: Dict[NotetypeId, NotetypeDict]) -> None:
    for mid, remote_note_type in remote_note_types.items():
        local_note_type = mw.col.models.get(mid)
        if local_note_type["name"] != remote_note_type["name"]:
            local_note_type["name"] = remote_note_type["name"]
            mw.col.models.ensure_name_unique(local_note_type)
            mw.col.models.update_dict(local_note_type)
            LOGGER.debug(f"Renamed note type {mid=} to {local_note_type['name']}")


def ensure_local_and_remote_fields_are_same(
    remote_note_types: Dict[NotetypeId, NotetypeDict]
) -> None:
    def field_tuples(flds: List[Dict]) -> List[Tuple[int, str]]:
        return [(field["ord"], field["name"]) for field in flds]

    note_types_with_field_conflicts: List[Tuple[NotetypeDict, NotetypeDict]] = []
    for mid, remote_note_type in remote_note_types.items():
        local_note_type = mw.col.models.get(mid)

        if not field_tuples(local_note_type["flds"]) == field_tuples(
            remote_note_type["flds"]
        ):
            LOGGER.debug(
                f'Fields of local note type "{local_note_type["name"]}" differ from remote note type.\n'
                f"local:\n{pformat(field_tuples(local_note_type['flds']))}\n"
                f"remote:\n{pformat(field_tuples(remote_note_type['flds']))}"
            )
            note_types_with_field_conflicts.append((local_note_type, remote_note_type))

    for local_note_type, remote_note_type in note_types_with_field_conflicts:
        LOGGER.debug(f"Adjusting fields of {local_note_type['name']}...")

        local_note_type["flds"] = adjust_field_ords(
            local_note_type["flds"], remote_note_type["flds"]
        )
        LOGGER.debug(
            f"Fields after adjusting ords:\n{pformat(field_tuples(local_note_type['flds']))}"
        )

        mw.col.models.update_dict(local_note_type)
        LOGGER.debug(
            f"Fields after updating the model:\n"
            f"{pformat(field_tuples(mw.col.models.get(local_note_type['id'])['flds']))}"
        )


def adjust_field_ords(
    cur_model_flds: List[Dict], new_model_flds: List[Dict]
) -> List[Dict]:
    # This makes sure that when fields get added or are moved field contents end up
    # in the field with the same name as before.
    # This is relevant because people can protect fields.
    # Note that the result will have exactly the same set of field names as the new_model,
    # just the ords will be adjusted.
    for fld in new_model_flds:
        if (
            cur_ord := next(
                (_fld["ord"] for _fld in cur_model_flds if _fld["name"] == fld["name"]),
                None,
            )
        ) is not None:
            fld["ord"] = cur_ord
        else:
            # it's okay to assign this to multiple fields because the
            # backend assigns new ords equal to the fields index
            fld["ord"] = len(new_model_flds) - 1
    return new_model_flds


def reset_note_types_of_notes_based_on_notes_data(notes_data: List[NoteInfo]) -> None:
    """Set the note type of notes back to the note type they have in the remote deck if they have a different one"""
    nid_mid_pairs = [
        (NoteId(note_data.anki_nid), NotetypeId(note_data.mid))
        for note_data in notes_data
    ]
    reset_note_types_of_notes(nid_mid_pairs)


def sync_with_progress() -> None:

    sync = AnkiHubSync()

    def sync_with_ankihub_after_delay():

        # sync_with_ankihub creates a backup before syncing and creating a backup requires to close
        # the collection in Anki versions lower than 2.1.50.
        # When other add-ons try to access the collection while it is closed they will get an error.
        # Many add-ons are added to the profile_did_open hook so we can wait until they will probably finish
        # and sync then.
        # Another way to deal with that is to tell users to set the sync_on_startup option to false and
        # to sync manually.
        if ANKI_MINOR < 50:
            sleep(3)

        sync.sync_all_decks()

    def on_done(future: Future):
        if exc := future.exception():
            LOGGER.debug("Unable to sync.")
            raise exc
        else:
            total = sync.importer.num_notes_created + sync.importer.num_notes_updated
            if total == 0:
                tooltip("AnkiHub: No new updates")
            else:
                tooltip(
                    f"AnkiHub: Synced {total} note{'' if total == 1 else 's'}.",
                    parent=mw,
                )
            mw.reset()

    if config.private_config.token:
        mw.taskman.with_progress(
            lambda: sync_with_ankihub_after_delay(),
            label="Synchronizing with AnkiHub",
            on_done=on_done,
            parent=mw,
            immediate=True,
        )
    else:
        LOGGER.debug("Skipping sync due to no token.")


def setup_sync_on_startup() -> None:
    def on_profile_open():
        # syncing with AnkiHub during sync with AnkiWeb causes an error,
        # this is why we have to wait until the AnkiWeb sync is done if there is one
        if not mw.can_auto_sync():
            sync_with_progress()
        else:

            def on_sync_did_finish():
                sync_with_progress()
                gui_hooks.sync_did_finish.remove(on_sync_did_finish)

            gui_hooks.sync_did_finish.append(on_sync_did_finish)

    gui_hooks.profile_did_open.append(on_profile_open)<|MERGE_RESOLUTION|>--- conflicted
+++ resolved
@@ -17,13 +17,8 @@
 from . import LOGGER, settings
 from .addon_ankihub_client import AddonAnkiHubClient as AnkiHubClient
 from .ankihub_client import AnkiHubRequestError, Field, NoteInfo, SuggestionType
-<<<<<<< HEAD
 from .db import ankihub_db
-from .settings import ANKI_MINOR, config
-=======
-from .db import AnkiHubDB
 from .settings import ANKI_MINOR, ANKIHUB_DATETIME_FORMAT_STR, config
->>>>>>> 2c825534
 from .utils import (
     create_backup,
     create_deck_with_id,
