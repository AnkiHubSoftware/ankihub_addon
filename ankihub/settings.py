--- conflicted
+++ resolved
@@ -510,7 +510,6 @@
         decks = self._private_config.decks
         return next((key for key in decks.keys() if decks[key].name == name), None)
 
-<<<<<<< HEAD
     def get_fsrs_parameters_from_backup(self, conf_id: int) -> Tuple[int, List[float]]:
         backup_entry = (
             self._get_fsrs_parameteters_backup_dict()
@@ -550,7 +549,7 @@
         self, fsrs_parameters_backup_dict: Dict[str, Any]
     ) -> None:
         aqt.mw.col.set_config(FSRS_PARAMETERS_BACKUP_KEY, fsrs_parameters_backup_dict)
-=======
+
     def get_days_since_last_fsrs_optimize_reminder(self) -> Optional[int]:
         """Get the number of days since the last FSRS optimization reminder."""
         last_optimization_reminder_date_str = aqt.mw.col.get_config(
@@ -580,7 +579,6 @@
                 FSRS_LAST_OPTIMIZATION_REMINDER_DATE_KEY,
                 date_.isoformat(),
             )
->>>>>>> 17740645
 
 
 config = _Config()
