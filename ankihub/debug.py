--- conflicted
+++ resolved
@@ -1,6 +1,7 @@
 """Log or report extra information to sentry in certain situations to help debug issues."""
 import traceback
 
+from anki.dbproxy import DBProxy
 from anki.hooks import wrap
 from aqt.main import AnkiQt
 
@@ -24,7 +25,6 @@
         AnkiQt._sync_collection_and_media,
         lambda *args, **kwargs: _log_stack("mw._sync_collection_and_media"),
         "before",
-<<<<<<< HEAD
     )
 
 
@@ -37,7 +37,4 @@
             DBProxy.begin,  # type: ignore
             lambda *args, **kwargs: _log_stack("db.begin"),
             "before",
-        )
-=======
-    )
->>>>>>> 1c86c0a8
+        )