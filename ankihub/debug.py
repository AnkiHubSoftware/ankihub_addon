--- conflicted
+++ resolved
@@ -6,11 +6,7 @@
 from aqt.main import AnkiQt
 
 from . import LOGGER
-<<<<<<< HEAD
-from .settings import ANKI_INT_VERSION
-=======
-from .settings import ANKI_MINOR, ANKI_VERSION_23_10_00
->>>>>>> cd3ad1de
+from .settings import ANKI_INT_VERSION, ANKI_VERSION_23_10_00
 
 
 def setup():
@@ -36,11 +32,7 @@
 def _setup_logging_for_db_begin():
     # Log stack trace when db.begin is called to debug the
     # "Cannot start transaction within transaction" error.
-<<<<<<< HEAD
-    if ANKI_INT_VERSION < 231000:
-=======
-    if ANKI_MINOR < ANKI_VERSION_23_10_00:
->>>>>>> cd3ad1de
+    if ANKI_INT_VERSION < ANKI_VERSION_23_10_00:
         # db.begin was removed in Ani 23.10
         DBProxy.begin = wrap(  # type: ignore
             DBProxy.begin,  # type: ignore
