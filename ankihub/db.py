import sqlite3
import uuid
from contextlib import contextmanager
from pathlib import Path
from typing import Any, Iterable, List, Optional, Sequence, Tuple

import aqt
from anki.models import NotetypeId
from anki.notes import NoteId
from anki.utils import ids2str, join_fields, split_fields

from . import LOGGER
from .ankihub_client import Field, NoteInfo, suggestion_type_from_str
from .db_utils import DBConnection
from .settings import ankihub_db_path


def attach_ankihub_db_to_anki_db_connection() -> None:
    if AnkiHubDB.database_name not in [
        name for _, name, _ in aqt.mw.col.db.all("PRAGMA database_list")
    ]:
        aqt.mw.col.db.execute(
            f"ATTACH DATABASE ? AS {AnkiHubDB.database_name}",
            str(AnkiHubDB.database_path),
        )
        LOGGER.info("Attached AnkiHub DB to Anki DB connection")


def detach_ankihub_db_from_anki_db_connection() -> None:
    if AnkiHubDB.database_name in [
        name for _, name, _ in aqt.mw.col.db.all("PRAGMA database_list")
    ]:
        # Liberal use of try/except to ensure we always try to detach and begin a new
        # transaction.
        try:
            # close the current transaction to avoid a "database is locked" error
            aqt.mw.col.save(trx=False)
        except Exception:
            LOGGER.info("Failed to close transaction.")

        try:
            aqt.mw.col.db.execute(f"DETACH DATABASE {AnkiHubDB.database_name}")
            LOGGER.info("Detached AnkiHub DB from Anki DB connection")
        except Exception:
            LOGGER.info("Failed to detach AnkiHub database.")

        # begin a new transaction because Anki expects one to be open
        aqt.mw.col.db.begin()

        LOGGER.info("Began new transaction.")


@contextmanager
def attached_ankihub_db():
    attach_ankihub_db_to_anki_db_connection()
    try:
        yield
    finally:
        detach_ankihub_db_from_anki_db_connection()


class AnkiHubDB:

    # name of the database when attached to the Anki DB connection
    database_name = "ankihub_db"
    database_path: Optional[Path] = None

    def execute(self, *args, **kwargs) -> List:
        return self.connection().execute(*args, **kwargs)

    def list(self, *args, **kwargs) -> List:
        return self.connection().list(*args, **kwargs)

    def scalar(self, *args, **kwargs) -> Any:
        return self.connection().scalar(*args, **kwargs)

    def first(self, *args, **kwargs) -> Optional[Tuple]:
        return self.connection().first(*args, **kwargs)

    def setup_and_migrate(self) -> None:
        AnkiHubDB.database_path = ankihub_db_path()

        notes_table_exists = self.scalar(
            """
            SELECT name FROM sqlite_master WHERE type='table' AND name='notes';
            """
        )

        if not notes_table_exists:
            LOGGER.info("Creating AnkiHub DB")
<<<<<<< HEAD
            self.execute(
                """
                CREATE TABLE notes (
                    ankihub_note_id STRING PRIMARY KEY,
                    ankihub_deck_id STRING,
                    anki_note_id INTEGER UNIQUE,
                    anki_note_type_id INTEGER,
                    mod INTEGER,
                    guid TEXT,
                    fields TEXT,
                    tags TEXT,
                    last_update_type TEXT
                );
                """
            )
            self.execute("CREATE INDEX ankihub_deck_id_idx ON notes (ankihub_deck_id);")
            self.execute(
                "CREATE INDEX anki_note_type_id_idx ON notes (anki_note_type_id);"
            )
            self.execute("PRAGMA user_version = 6")
=======
            with self.connection() as conn:
                conn.execute(
                    """
                    CREATE TABLE notes (
                        ankihub_note_id STRING PRIMARY KEY,
                        ankihub_deck_id STRING,
                        anki_note_id INTEGER,
                        anki_note_type_id INTEGER,
                        mod INTEGER,
                        guid TEXT,
                        fields TEXT,
                        tags TEXT,
                        last_update_type TEXT
                    );
                    """
                )
                conn.execute(
                    "CREATE INDEX ankihub_deck_id_idx ON notes (ankihub_deck_id);"
                )
                conn.execute("CREATE INDEX anki_note_id_idx ON notes (anki_note_id);")
                conn.execute(
                    "CREATE INDEX anki_note_type_id ON notes (anki_note_type_id);"
                )
                conn.execute("PRAGMA user_version = 5")
>>>>>>> df663038
            LOGGER.info("Created AnkiHub DB")
        else:
            from .db_migrations import migrate_ankihub_db

            migrate_ankihub_db()

    def schema_version(self) -> int:
        result = self.scalar("PRAGMA user_version;")
        return result

    def connection(self) -> DBConnection:
        return DBConnection(conn=sqlite3.connect(AnkiHubDB.database_path))

    def upsert_notes_data(
        self, ankihub_did: uuid.UUID, notes_data: List[NoteInfo]
    ) -> Tuple[Tuple[NoteInfo, ...], Tuple[NoteInfo, ...]]:
        """Upsert notes data to the AnkiHub DB.
        If a note with the same Anki nid already exists in the AnkiHub DB then the note will not be inserted
        Returns a tuple of (NoteInfo objects that were insert / updated, NoteInfo objects that were skipped)
        """
        upserted_notes: List[NoteInfo] = []
        skipped_notes: List[NoteInfo] = []
        with self.connection() as conn:
            for note_data in notes_data:
                conflicting_ah_nid = conn.first(
                    """
                    SELECT ankihub_note_id FROM notes
                    WHERE anki_note_id = ?
                    AND ankihub_note_id != ?
                    """,
                    note_data.anki_nid,
                    str(note_data.ankihub_note_uuid),
                )
                if conflicting_ah_nid:
                    skipped_notes.append(note_data)
                    continue

                fields = join_fields(
                    [
                        field.value
                        for field in sorted(
                            note_data.fields, key=lambda field: field.order
                        )
                    ]
                )
                conn.execute(
                    """
                    INSERT OR REPLACE INTO notes (
                        ankihub_note_id,
                        ankihub_deck_id,
                        anki_note_id,
                        anki_note_type_id,
                        fields,
                        tags,
                        guid,
                        last_update_type
                    ) VALUES (?, ?, ?, ?, ?, ?, ?, ?)
                    """,
                    str(note_data.ankihub_note_uuid),
                    str(ankihub_did),
                    note_data.anki_nid,
                    note_data.mid,
                    fields,
                    aqt.mw.col.tags.join(note_data.tags),
                    note_data.guid,
                    note_data.last_update_type.value[0]
                    if note_data.last_update_type is not None
                    else None,
                )
                upserted_notes.append(note_data)

        return (tuple(upserted_notes), tuple(skipped_notes))

    def transfer_mod_values_from_anki_db(self, notes_data: Sequence[NoteInfo]):
        """Takes mod values for the notes from the Anki DB and saves them to the AnkiHub DB.

        Should always be called after importing notes or exporting notes after
        the mod values in the Anki DB have been updated.
        (The mod values are used to determine if a note has been modified in Anki since it was last imported/exported.)
        """
        with self.connection() as conn:
            for note_data in notes_data:
                mod = aqt.mw.col.db.scalar(
                    "SELECT mod FROM notes WHERE id = ?", note_data.anki_nid
                )

                conn.execute(
                    "UPDATE notes SET mod = ? WHERE ankihub_note_id = ?",
                    mod,
                    str(note_data.ankihub_note_uuid),
                )

    def reset_mod_values_in_anki_db(self, anki_nids: List[NoteId]) -> None:
        # resets the mod values of the notes in the Anki DB to the
        # mod values stored in the AnkiHub DB
        nid_mod_tuples = self.execute(
            f"""
            SELECT anki_note_id, mod from notes
            WHERE anki_note_id IN {ids2str(anki_nids)}
            """
        )

        for nid, mod in nid_mod_tuples:
            aqt.mw.col.db.execute(
                "UPDATE notes SET mod = ? WHERE id = ?",
                mod,
                nid,
            )

    def ankihub_nid_exists(self, ankihub_nid: uuid.UUID) -> bool:
        # It's possible that an AnkiHub nid does not exists after calling insert_or_update_notes_data
        # with a NoteInfo that has the AnkkiHub nid if a note with the same Anki nid already exists
        # in the AnkiHub DB but in different deck.
        result = self.scalar(
            """
            SELECT 1 FROM notes WHERE ankihub_note_id = ? LIMIT 1
            """,
            str(ankihub_nid),
        )
        return bool(result)

    def note_data(self, anki_note_id: NoteId) -> Optional[NoteInfo]:
        # The AnkiHub note type of the note has to exist in the Anki DB, otherwise this will fail.
        result = self.first(
            f"""
            SELECT
                ankihub_note_id,
                anki_note_id,
                anki_note_type_id,
                tags,
                fields,
                guid,
                last_update_type
            FROM notes
            WHERE anki_note_id = {anki_note_id}
            """,
        )
        if result is None:
            return None

        ah_nid, anki_nid, mid, tags, flds, guid, last_update_type = result
        field_names = [
            field["name"] for field in aqt.mw.col.models.get(NotetypeId(mid))["flds"]
        ]
        return NoteInfo(
            ankihub_note_uuid=uuid.UUID(ah_nid),
            anki_nid=anki_nid,
            mid=mid,
            tags=aqt.mw.col.tags.split(tags),
            fields=[
                Field(
                    name=field_names[i],
                    value=value,
                    order=i,
                )
                for i, value in enumerate(split_fields(flds))
            ],
            guid=guid,
            last_update_type=suggestion_type_from_str(last_update_type)
            if last_update_type
            else None,
        )

    def anki_nids_for_ankihub_deck(self, ankihub_did: uuid.UUID) -> List[NoteId]:
        result = self.list(
            """
            SELECT anki_note_id FROM notes
            WHERE ankihub_deck_id = ?
            """,
            str(ankihub_did),
        )
        return result

    def ankihub_dids(self) -> List[uuid.UUID]:
        result = [
            uuid.UUID(did)
            for did in self.list("SELECT DISTINCT ankihub_deck_id FROM notes")
        ]
        return result

    def ankihub_did_for_note_type(
        self, anki_note_type_id: NotetypeId
    ) -> Optional[uuid.UUID]:
        did_str = self.scalar(
            """
            SELECT ankihub_deck_id FROM notes WHERE anki_note_type_id = ?
            """,
            anki_note_type_id,
        )
        if did_str is None:
            return None

        result = uuid.UUID(did_str)
        return result

    def ankihub_did_for_anki_nid(self, anki_nid: NoteId) -> Optional[uuid.UUID]:
        did_str = self.scalar(
            f"""
            SELECT ankihub_deck_id FROM notes
            WHERE anki_note_id = {anki_nid}
            """
        )
        result = uuid.UUID(did_str)
        return result

    def ankihub_dids_for_anki_nids(
        self, anki_nids: Iterable[NoteId]
    ) -> List[uuid.UUID]:
        did_strs = self.list(
            f"""
            SELECT DISTINCT ankihub_deck_id FROM notes
            WHERE anki_note_id IN {ids2str(anki_nids)}
            """
        )
        result = [uuid.UUID(did) for did in did_strs]
        return result

    def are_ankihub_notes(self, anki_nids: List[NoteId]) -> bool:
        notes_count = self.scalar(
            f"""
            SELECT COUNT(*) FROM notes WHERE anki_note_id IN {ids2str(anki_nids)}
            """
        )
        return notes_count == len(set(anki_nids))

    def ankihub_nid_for_anki_nid(self, anki_note_id: NoteId) -> Optional[uuid.UUID]:
        nid_str = self.scalar(
            """
            SELECT ankihub_note_id FROM notes
            WHERE anki_note_id = ?
            """,
            anki_note_id,
        )
        if nid_str is None:
            return None

        result = uuid.UUID(nid_str)
        return result

    def anki_nid_for_ankihub_nid(self, ankihub_id: uuid.UUID) -> Optional[NoteId]:
        note_id_str = self.scalar(
            """
            SELECT anki_note_id FROM notes WHERE ankihub_note_id = ?
            """,
            str(ankihub_id),
        )
        if note_id_str is None:
            return None

        result = NoteId(note_id_str)
        return result

    def ankihub_note_type_ids(self) -> List[NotetypeId]:
        result = self.list("SELECT DISTINCT anki_note_type_id FROM notes")
        return result

    def is_ankihub_note_type(self, anki_note_type_id: NotetypeId) -> bool:
        result = self.scalar(
            """
            SELECT EXISTS(SELECT 1 FROM notes WHERE anki_note_type_id = ?)
            """,
            anki_note_type_id,
        )
        return result

    def note_types_for_ankihub_deck(self, ankihub_did: uuid.UUID) -> List[NotetypeId]:
        result = self.list(
            """
            SELECT DISTINCT anki_note_type_id FROM notes WHERE ankihub_deck_id = ?
            """,
            str(ankihub_did),
        )
        return result

    def remove_deck(self, ankihub_did: uuid.UUID):
        self.execute(
            """
            DELETE FROM notes WHERE ankihub_deck_id = ?
            """,
            str(ankihub_did),
        )

    def ankihub_deck_ids(self) -> List[uuid.UUID]:
        result = [
            uuid.UUID(did)
            for did in self.list("SELECT DISTINCT ankihub_deck_id FROM notes")
        ]
        return result

    def last_sync(self, ankihub_note_id: uuid.UUID) -> Optional[int]:
        result = self.scalar(
            "SELECT mod FROM notes WHERE ankihub_note_id = ?",
            str(ankihub_note_id),
        )
        return result

    def ankihub_dids_of_decks_with_missing_values(self) -> List[uuid.UUID]:
        # currently only checks the guid, fields and tags columns
        did_strs = self.list(
            "SELECT DISTINCT ankihub_deck_id FROM notes WHERE "
            "guid IS NULL OR "
            "fields IS NULL OR "
            "tags IS NULL"
        )
        result = [uuid.UUID(did) for did in did_strs]
        return result


ankihub_db = AnkiHubDB()<|MERGE_RESOLUTION|>--- conflicted
+++ resolved
@@ -88,35 +88,13 @@
 
         if not notes_table_exists:
             LOGGER.info("Creating AnkiHub DB")
-<<<<<<< HEAD
-            self.execute(
-                """
-                CREATE TABLE notes (
-                    ankihub_note_id STRING PRIMARY KEY,
-                    ankihub_deck_id STRING,
-                    anki_note_id INTEGER UNIQUE,
-                    anki_note_type_id INTEGER,
-                    mod INTEGER,
-                    guid TEXT,
-                    fields TEXT,
-                    tags TEXT,
-                    last_update_type TEXT
-                );
-                """
-            )
-            self.execute("CREATE INDEX ankihub_deck_id_idx ON notes (ankihub_deck_id);")
-            self.execute(
-                "CREATE INDEX anki_note_type_id_idx ON notes (anki_note_type_id);"
-            )
-            self.execute("PRAGMA user_version = 6")
-=======
             with self.connection() as conn:
                 conn.execute(
                     """
                     CREATE TABLE notes (
                         ankihub_note_id STRING PRIMARY KEY,
                         ankihub_deck_id STRING,
-                        anki_note_id INTEGER,
+                        anki_note_id INTEGER UNIQUE,
                         anki_note_type_id INTEGER,
                         mod INTEGER,
                         guid TEXT,
@@ -133,8 +111,7 @@
                 conn.execute(
                     "CREATE INDEX anki_note_type_id ON notes (anki_note_type_id);"
                 )
-                conn.execute("PRAGMA user_version = 5")
->>>>>>> df663038
+                conn.execute("PRAGMA user_version = 6")
             LOGGER.info("Created AnkiHub DB")
         else:
             from .db_migrations import migrate_ankihub_db
