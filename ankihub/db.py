import sqlite3
import uuid
from contextlib import contextmanager
from pathlib import Path
from typing import Any, Iterable, List, Optional, Tuple

from anki.models import NotetypeId
from anki.notes import NoteId
from anki.utils import ids2str, join_fields, split_fields
from aqt import mw

from . import LOGGER
<<<<<<< HEAD
from .ankihub_client import Field, NoteInfo
from .settings import ankihub_db_path
=======
from .ankihub_client import Field, NoteInfo, suggestion_type_from_str
from .settings import DB_PATH
>>>>>>> 0c4e76dd


def attach_ankihub_db_to_anki_db_connection() -> None:
    if AnkiHubDB.database_name not in [
        name for _, name, _ in mw.col.db.all("PRAGMA database_list")
    ]:
        mw.col.db.execute(
            f"ATTACH DATABASE ? AS {AnkiHubDB.database_name}",
            str(AnkiHubDB.database_path),
        )
        LOGGER.debug("Attached AnkiHub DB to Anki DB connection")


def detach_ankihub_db_from_anki_db_connection() -> None:
    if AnkiHubDB.database_name in [
        name for _, name, _ in mw.col.db.all("PRAGMA database_list")
    ]:
        # Liberal use of try/except to ensure we always try to detach and begin a new
        # transaction.
        try:
            # close the current transaction to avoid a "database is locked" error
            mw.col.save(trx=False)
        except Exception:
            LOGGER.debug("Failed to close transaction.")

        try:
            mw.col.db.execute(f"DETACH DATABASE {AnkiHubDB.database_name}")
            LOGGER.debug("Detached AnkiHub DB from Anki DB connection")
        except Exception:
            LOGGER.debug("Failed to detach AnkiHub database.")

        # begin a new transaction because Anki expects one to be open
        mw.col.db.begin()

        LOGGER.debug("Began new transaction.")


@contextmanager
def attached_ankihub_db():
    attach_ankihub_db_to_anki_db_connection()
    try:
        yield
    finally:
        detach_ankihub_db_from_anki_db_connection()


@contextmanager
def db_transaction():
    with sqlite3.connect(AnkiHubDB.database_path) as conn:
        yield conn
    conn.close()


class AnkiHubDB:

    # name of the database when attached to the Anki DB connection
    database_name = "ankihub_db"
    database_path: Optional[Path] = None

    def setup_and_migrate(self) -> None:
        AnkiHubDB.database_path = ankihub_db_path()

        self.execute(
            """
            CREATE TABLE IF NOT EXISTS notes (
                ankihub_note_id STRING PRIMARY KEY,
                ankihub_deck_id STRING,
                anki_note_id INTEGER,
                anki_note_type_id INTEGER
            )
            """
        )

        LOGGER.debug(f"AnkiHub DB schema version: {self.schema_version()}")

        if self.schema_version() == 0:
            self.execute(
                """
                ALTER TABLE notes ADD COLUMN mod INTEGER
                """
            )
            self.execute("PRAGMA user_version = 1;")
            LOGGER.debug(
                f"AnkiHub DB migrated to schema version {self.schema_version()}"
            )

        if self.schema_version() <= 1:
            self.execute("CREATE INDEX ankihub_deck_id_idx ON notes (ankihub_deck_id)")
            self.execute("CREATE INDEX anki_note_id_idx ON notes (anki_note_id)")
            self.execute("PRAGMA user_version = 2;")
            LOGGER.debug(
                f"AnkiHub DB migrated to schema version {self.schema_version()}"
            )

        if self.schema_version() <= 2:
            self.execute("ALTER TABLE notes ADD COLUMN guid TEXT")
            self.execute("ALTER TABLE notes ADD COLUMN fields TEXT")
            self.execute("ALTER TABLE notes ADD COLUMN tags TEXT")
            self.execute("PRAGMA user_version = 3;")
            LOGGER.debug(
                f"AnkiHub DB migrated to schema version {self.schema_version()}"
            )

<<<<<<< HEAD
    def execute(self, sql: str, *args, first_row_only=False) -> List:
        conn = sqlite3.connect(self.database_path)
        c = conn.cursor()
        c.execute(sql, args)
        if first_row_only:
            result = c.fetchone()
        else:
            result = c.fetchall()
        c.close()
        conn.commit()
        conn.close()
        return result

    def scalar(self, sql: str, *args) -> Any:
        rows = self.execute(sql, *args, first_row_only=True)
        if rows:
            return rows[0]
        else:
            return None

    def list(self, sql: str, *args) -> List:
        return [x[0] for x in self.execute(sql, *args, first_row_only=False)]

    def first(self, sql: str, *args) -> Optional[Tuple]:
        rows = self.execute(sql, *args, first_row_only=True)
        if rows:
            return tuple(rows)
        else:
            return None
=======
        if self.schema_version() <= 3:
            self.execute("ALTER TABLE notes ADD COLUMN last_update_type TEXT")
            self.execute("PRAGMA user_version = 4;")
            LOGGER.debug(
                f"AnkiHub DB migrated to schema version {self.schema_version()}"
            )
>>>>>>> 0c4e76dd

    def schema_version(self) -> int:
        result = self.scalar("PRAGMA user_version;")
        return result

    def save_notes_data_and_mod_values(
        self, ankihub_did: uuid.UUID, notes_data: List[NoteInfo]
    ):
        """Save notes data in the AnkiHub DB.
        It also takes mod values for the notes from the Anki DB and saves them to the AnkiHub DB.
        This is why it should be be called after importing or exporting a deck.
        (The mod values are used to determine if a note has been modified in Anki since it was last imported/exported.)
        """
        with db_transaction() as conn:
            for note_data in notes_data:
                mod = mw.col.db.scalar(
                    f"SELECT mod FROM notes WHERE id = {note_data.anki_nid}",
                )
                fields = join_fields(
                    [
                        field.value
                        for field in sorted(
                            note_data.fields, key=lambda field: field.order
                        )
                    ]
                )
                conn.execute(
                    """
                    INSERT OR REPLACE INTO notes (
                        ankihub_note_id,
                        ankihub_deck_id,
                        anki_note_id,
                        anki_note_type_id,
                        mod,
                        fields,
                        tags,
                        guid,
                        last_update_type
                    ) VALUES (?, ?, ?, ?, ?, ?, ?, ?, ?)
                    """,
                    (
                        str(note_data.ankihub_note_uuid),
                        str(ankihub_did),
                        note_data.anki_nid,
                        note_data.mid,
                        mod,
                        fields,
                        mw.col.tags.join(note_data.tags),
                        note_data.guid,
                        note_data.last_update_type.value[0]
                        if note_data.last_update_type is not None
                        else None,
                    ),
                )

    def reset_mod_values_in_anki_db(self, anki_nids: List[NoteId]) -> None:
        # resets the mod values of the notes in the Anki DB to the
        # mod values stored in the AnkiHub DB
        nid_mod_tuples = self.execute(
            f"""
            SELECT anki_note_id, mod from notes WHERE anki_note_id IN {ids2str(anki_nids)}
            """
        )
        for nid, mod in nid_mod_tuples:
            mw.col.db.execute(
                "UPDATE notes SET mod = ? WHERE id = ?",
                mod,
                nid,
            )

    def note_data(self, anki_note_id: NoteId) -> Optional[NoteInfo]:
        # The AnkiHub note type of the note has to exist in the Anki DB, otherwise this will fail.
        result = self.first(
            f"""
            SELECT
                ankihub_note_id,
                anki_note_id,
                anki_note_type_id,
                tags,
                fields,
                guid,
                last_update_type
            FROM notes
            WHERE anki_note_id = {anki_note_id}
            """,
        )
        if result is None:
            return None

        ah_nid, anki_nid, mid, tags, flds, guid, last_update_type = result
        field_names = [
            field["name"] for field in mw.col.models.get(NotetypeId(mid))["flds"]
        ]
        return NoteInfo(
            ankihub_note_uuid=uuid.UUID(ah_nid),
            anki_nid=anki_nid,
            mid=mid,
            tags=mw.col.tags.split(tags),
            fields=[
                Field(
                    name=field_names[i],
                    value=value,
                    order=i,
                )
                for i, value in enumerate(split_fields(flds))
            ],
            guid=guid,
            last_update_type=suggestion_type_from_str(last_update_type)
            if last_update_type
            else None,
        )

    def anki_nids_for_ankihub_deck(self, ankihub_did: uuid.UUID) -> List[NoteId]:
        result = self.list(
            """
            SELECT anki_note_id FROM notes WHERE ankihub_deck_id = ?
            """,
            str(ankihub_did),
        )
        return result

    def ankihub_dids(self) -> List[uuid.UUID]:
        result = [
            uuid.UUID(did)
            for did in self.list("SELECT DISTINCT ankihub_deck_id FROM notes")
        ]
        return result

    def ankihub_did_for_note_type(
        self, anki_note_type_id: NotetypeId
    ) -> Optional[uuid.UUID]:
        did_str = self.scalar(
            """
            SELECT ankihub_deck_id FROM notes WHERE anki_note_type_id = ?
            """,
            anki_note_type_id,
        )
        if did_str is None:
            return None

        result = uuid.UUID(did_str)
        return result

    def ankihub_dids_for_anki_nids(
        self, anki_nids: Iterable[NoteId]
    ) -> List[uuid.UUID]:
        did_strs = self.list(
            f"""
            SELECT DISTINCT ankihub_deck_id FROM notes WHERE anki_note_id IN {ids2str(anki_nids)}
            """
        )
        result = [uuid.UUID(did) for did in did_strs]
        return result

    def are_ankihub_notes(self, anki_nids: List[NoteId]) -> bool:
        notes_count = self.scalar(
            f"""
            SELECT COUNT(*) FROM notes WHERE anki_note_id IN {ids2str(anki_nids)}
            """
        )
        return notes_count == len(set(anki_nids))

    def ankihub_id_for_note(self, anki_note_id: NoteId) -> Optional[uuid.UUID]:
        nid_str = self.scalar(
            """
            SELECT ankihub_note_id FROM notes WHERE anki_note_id = ?
            """,
            anki_note_id,
        )
        if nid_str is None:
            return None

        result = uuid.UUID(nid_str)
        return result

    def is_ankihub_note_type(self, anki_note_type_id: NotetypeId) -> bool:
        result = self.scalar(
            """
            SELECT EXISTS(SELECT 1 FROM notes WHERE anki_note_type_id = ?)
            """,
            anki_note_type_id,
        )
        return result

    def note_types_for_ankihub_deck(self, ankihub_did: uuid.UUID) -> List[NotetypeId]:
        result = self.list(
            """
            SELECT DISTINCT anki_note_type_id FROM notes WHERE ankihub_deck_id = ?
            """,
            str(ankihub_did),
        )
        return result

    def remove_deck(self, ankihub_did: uuid.UUID):
        self.execute(
            """
            DELETE FROM notes WHERE ankihub_deck_id = ?
            """,
            str(ankihub_did),
        )

    def ankihub_deck_ids(self) -> List[uuid.UUID]:
        result = [
            uuid.UUID(did)
            for did in self.list("SELECT DISTINCT ankihub_deck_id FROM notes")
        ]
        return result

    def last_sync(self, ankihub_note_id: uuid.UUID) -> Optional[int]:
        result = self.scalar(
            "SELECT mod FROM notes WHERE ankihub_note_id = ?",
            str(ankihub_note_id),
        )
        return result

    def ankihub_dids_of_decks_with_missing_values(self) -> List[uuid.UUID]:
        # currently only checks the guid, fields and tags columns
        did_strs = self.list(
            "SELECT DISTINCT ankihub_deck_id FROM notes WHERE "
            "guid IS NULL OR "
            "fields IS NULL OR "
            "tags IS NULL"
        )
        result = [uuid.UUID(did) for did in did_strs]
        return result


ankihub_db = AnkiHubDB()<|MERGE_RESOLUTION|>--- conflicted
+++ resolved
@@ -10,13 +10,8 @@
 from aqt import mw
 
 from . import LOGGER
-<<<<<<< HEAD
-from .ankihub_client import Field, NoteInfo
+from .ankihub_client import Field, NoteInfo, suggestion_type_from_str
 from .settings import ankihub_db_path
-=======
-from .ankihub_client import Field, NoteInfo, suggestion_type_from_str
-from .settings import DB_PATH
->>>>>>> 0c4e76dd
 
 
 def attach_ankihub_db_to_anki_db_connection() -> None:
@@ -120,7 +115,13 @@
                 f"AnkiHub DB migrated to schema version {self.schema_version()}"
             )
 
-<<<<<<< HEAD
+        if self.schema_version() <= 3:
+            self.execute("ALTER TABLE notes ADD COLUMN last_update_type TEXT")
+            self.execute("PRAGMA user_version = 4;")
+            LOGGER.debug(
+                f"AnkiHub DB migrated to schema version {self.schema_version()}"
+            )
+
     def execute(self, sql: str, *args, first_row_only=False) -> List:
         conn = sqlite3.connect(self.database_path)
         c = conn.cursor()
@@ -150,14 +151,6 @@
             return tuple(rows)
         else:
             return None
-=======
-        if self.schema_version() <= 3:
-            self.execute("ALTER TABLE notes ADD COLUMN last_update_type TEXT")
-            self.execute("PRAGMA user_version = 4;")
-            LOGGER.debug(
-                f"AnkiHub DB migrated to schema version {self.schema_version()}"
-            )
->>>>>>> 0c4e76dd
 
     def schema_version(self) -> int:
         result = self.scalar("PRAGMA user_version;")
