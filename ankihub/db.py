import sqlite3
import uuid
from contextlib import contextmanager
from pathlib import Path
from typing import Any, Iterable, List, Optional, Sequence, Tuple

import aqt
from anki.models import NotetypeId
from anki.notes import NoteId
from anki.utils import ids2str, join_fields, split_fields

from . import LOGGER
from .ankihub_client import Field, NoteInfo, suggestion_type_from_str
from .db_utils import DBConnection
from .settings import ankihub_db_path


def attach_ankihub_db_to_anki_db_connection() -> None:
<<<<<<< HEAD
    if not is_ankihub_db_attached_to_anki_db():
=======
    if ankihub_db.database_name not in [
        name for _, name, _ in aqt.mw.col.db.all("PRAGMA database_list")
    ]:
>>>>>>> ce617782
        aqt.mw.col.db.execute(
            f"ATTACH DATABASE ? AS {ankihub_db.database_name}",
            str(ankihub_db.database_path),
        )
        LOGGER.info("Attached AnkiHub DB to Anki DB connection")


def detach_ankihub_db_from_anki_db_connection() -> None:
    if aqt.mw.col is None:
        LOGGER.info("The collection is not open. Not detaching AnkiHub DB.")
        return

<<<<<<< HEAD
    if is_ankihub_db_attached_to_anki_db():
=======
    if ankihub_db.database_name in [
        name for _, name, _ in aqt.mw.col.db.all("PRAGMA database_list")
    ]:
>>>>>>> ce617782
        # Liberal use of try/except to ensure we always try to detach and begin a new
        # transaction.
        try:
            # close the current transaction to avoid a "database is locked" error
            aqt.mw.col.save(trx=False)
        except Exception:
            LOGGER.info("Failed to close transaction.")

        try:
            aqt.mw.col.db.execute(f"DETACH DATABASE {ankihub_db.database_name}")
            LOGGER.info("Detached AnkiHub DB from Anki DB connection")
        except Exception:
            LOGGER.info("Failed to detach AnkiHub database.")

        # begin a new transaction because Anki expects one to be open
        aqt.mw.col.db.begin()

        LOGGER.info("Began new transaction.")


def is_ankihub_db_attached_to_anki_db() -> bool:
    return AnkiHubDB.database_name in [
        name for _, name, _ in aqt.mw.col.db.all("PRAGMA database_list")
    ]


@contextmanager
def attached_ankihub_db():
    attach_ankihub_db_to_anki_db_connection()
    try:
        yield
    finally:
        detach_ankihub_db_from_anki_db_connection()


class _AnkiHubDB:

    # name of the database when attached to the Anki DB connection
    database_name = "ankihub_db"
    database_path: Optional[Path] = None

    def execute(self, *args, **kwargs) -> List:
        return self.connection().execute(*args, **kwargs)

    def list(self, *args, **kwargs) -> List:
        return self.connection().list(*args, **kwargs)

    def scalar(self, *args, **kwargs) -> Any:
        return self.connection().scalar(*args, **kwargs)

    def first(self, *args, **kwargs) -> Optional[Tuple]:
        return self.connection().first(*args, **kwargs)

    def setup_and_migrate(self) -> None:
        self.database_path = ankihub_db_path()

        notes_table_exists = self.scalar(
            """
            SELECT name FROM sqlite_master WHERE type='table' AND name='notes';
            """
        )

        if not notes_table_exists:
            LOGGER.info("Creating AnkiHub DB")
            with self.connection() as conn:
                conn.execute(
                    """
                    CREATE TABLE notes (
                        ankihub_note_id STRING PRIMARY KEY,
                        ankihub_deck_id STRING,
                        anki_note_id INTEGER UNIQUE,
                        anki_note_type_id INTEGER,
                        mod INTEGER,
                        guid TEXT,
                        fields TEXT,
                        tags TEXT,
                        last_update_type TEXT
                    );
                    """
                )
                conn.execute(
                    "CREATE INDEX ankihub_deck_id_idx ON notes (ankihub_deck_id);"
                )
                conn.execute("CREATE INDEX anki_note_id_idx ON notes (anki_note_id);")
                conn.execute(
                    "CREATE INDEX anki_note_type_id ON notes (anki_note_type_id);"
                )
                conn.execute("PRAGMA user_version = 6")
            LOGGER.info("Created AnkiHub DB")
        else:
            from .db_migrations import migrate_ankihub_db

            migrate_ankihub_db()

    def schema_version(self) -> int:
        result = self.scalar("PRAGMA user_version;")
        return result

    def connection(self) -> DBConnection:
        return DBConnection(conn=sqlite3.connect(ankihub_db.database_path))

    def upsert_notes_data(
        self, ankihub_did: uuid.UUID, notes_data: List[NoteInfo]
    ) -> Tuple[Tuple[NoteInfo, ...], Tuple[NoteInfo, ...]]:
        """Upsert notes data to the AnkiHub DB.
        If a note with the same Anki nid already exists in the AnkiHub DB then the note will not be inserted
        Returns a tuple of (NoteInfo objects that were insert / updated, NoteInfo objects that were skipped)
        """
        upserted_notes: List[NoteInfo] = []
        skipped_notes: List[NoteInfo] = []
        with self.connection() as conn:
            for note_data in notes_data:
                conflicting_ah_nid = conn.first(
                    """
                    SELECT ankihub_note_id FROM notes
                    WHERE anki_note_id = ?
                    AND ankihub_note_id != ?
                    """,
                    note_data.anki_nid,
                    str(note_data.ankihub_note_uuid),
                )
                if conflicting_ah_nid:
                    skipped_notes.append(note_data)
                    continue

                fields = join_fields(
                    [
                        field.value
                        for field in sorted(
                            note_data.fields, key=lambda field: field.order
                        )
                    ]
                )
                conn.execute(
                    """
                    INSERT OR REPLACE INTO notes (
                        ankihub_note_id,
                        ankihub_deck_id,
                        anki_note_id,
                        anki_note_type_id,
                        fields,
                        tags,
                        guid,
                        last_update_type
                    ) VALUES (?, ?, ?, ?, ?, ?, ?, ?)
                    """,
                    str(note_data.ankihub_note_uuid),
                    str(ankihub_did),
                    note_data.anki_nid,
                    note_data.mid,
                    fields,
                    aqt.mw.col.tags.join(note_data.tags),
                    note_data.guid,
                    note_data.last_update_type.value[0]
                    if note_data.last_update_type is not None
                    else None,
                )
                upserted_notes.append(note_data)

        return (tuple(upserted_notes), tuple(skipped_notes))

    def transfer_mod_values_from_anki_db(self, notes_data: Sequence[NoteInfo]):
        """Takes mod values for the notes from the Anki DB and saves them to the AnkiHub DB.

        Should always be called after importing notes or exporting notes after
        the mod values in the Anki DB have been updated.
        (The mod values are used to determine if a note has been modified in Anki since it was last imported/exported.)
        """
        with self.connection() as conn:
            for note_data in notes_data:
                mod = aqt.mw.col.db.scalar(
                    "SELECT mod FROM notes WHERE id = ?", note_data.anki_nid
                )

                conn.execute(
                    "UPDATE notes SET mod = ? WHERE ankihub_note_id = ?",
                    mod,
                    str(note_data.ankihub_note_uuid),
                )

    def reset_mod_values_in_anki_db(self, anki_nids: List[NoteId]) -> None:
        # resets the mod values of the notes in the Anki DB to the
        # mod values stored in the AnkiHub DB
        nid_mod_tuples = self.execute(
            f"""
            SELECT anki_note_id, mod from notes
            WHERE anki_note_id IN {ids2str(anki_nids)}
            """
        )

        for nid, mod in nid_mod_tuples:
            aqt.mw.col.db.execute(
                "UPDATE notes SET mod = ? WHERE id = ?",
                mod,
                nid,
            )

    def ankihub_nid_exists(self, ankihub_nid: uuid.UUID) -> bool:
        # It's possible that an AnkiHub nid does not exists after calling insert_or_update_notes_data
        # with a NoteInfo that has the AnkkiHub nid if a note with the same Anki nid already exists
        # in the AnkiHub DB but in different deck.
        result = self.scalar(
            """
            SELECT 1 FROM notes WHERE ankihub_note_id = ? LIMIT 1
            """,
            str(ankihub_nid),
        )
        return bool(result)

    def note_data(self, anki_note_id: NoteId) -> Optional[NoteInfo]:
        # The AnkiHub note type of the note has to exist in the Anki DB, otherwise this will fail.
        result = self.first(
            f"""
            SELECT
                ankihub_note_id,
                anki_note_id,
                anki_note_type_id,
                tags,
                fields,
                guid,
                last_update_type
            FROM notes
            WHERE anki_note_id = {anki_note_id}
            """,
        )
        if result is None:
            return None

        ah_nid, anki_nid, mid, tags, flds, guid, last_update_type = result
        field_names = [
            field["name"] for field in aqt.mw.col.models.get(NotetypeId(mid))["flds"]
        ]
        return NoteInfo(
            ankihub_note_uuid=uuid.UUID(ah_nid),
            anki_nid=anki_nid,
            mid=mid,
            tags=aqt.mw.col.tags.split(tags),
            fields=[
                Field(
                    name=field_names[i],
                    value=value,
                    order=i,
                )
                for i, value in enumerate(split_fields(flds))
            ],
            guid=guid,
            last_update_type=suggestion_type_from_str(last_update_type)
            if last_update_type
            else None,
        )

    def anki_nids_for_ankihub_deck(self, ankihub_did: uuid.UUID) -> List[NoteId]:
        result = self.list(
            """
            SELECT anki_note_id FROM notes
            WHERE ankihub_deck_id = ?
            """,
            str(ankihub_did),
        )
        return result

    def ankihub_dids(self) -> List[uuid.UUID]:
        result = [
            uuid.UUID(did)
            for did in self.list("SELECT DISTINCT ankihub_deck_id FROM notes")
        ]
        return result

    def ankihub_did_for_note_type(
        self, anki_note_type_id: NotetypeId
    ) -> Optional[uuid.UUID]:
        did_str = self.scalar(
            """
            SELECT ankihub_deck_id FROM notes WHERE anki_note_type_id = ?
            """,
            anki_note_type_id,
        )
        if did_str is None:
            return None

        result = uuid.UUID(did_str)
        return result

    def ankihub_did_for_anki_nid(self, anki_nid: NoteId) -> Optional[uuid.UUID]:
        did_str = self.scalar(
            f"""
            SELECT ankihub_deck_id FROM notes
            WHERE anki_note_id = {anki_nid}
            """
        )
        result = uuid.UUID(did_str)
        return result

    def ankihub_dids_for_anki_nids(
        self, anki_nids: Iterable[NoteId]
    ) -> List[uuid.UUID]:
        did_strs = self.list(
            f"""
            SELECT DISTINCT ankihub_deck_id FROM notes
            WHERE anki_note_id IN {ids2str(anki_nids)}
            """
        )
        result = [uuid.UUID(did) for did in did_strs]
        return result

    def are_ankihub_notes(self, anki_nids: List[NoteId]) -> bool:
        notes_count = self.scalar(
            f"""
            SELECT COUNT(*) FROM notes WHERE anki_note_id IN {ids2str(anki_nids)}
            """
        )
        return notes_count == len(set(anki_nids))

    def ankihub_nid_for_anki_nid(self, anki_note_id: NoteId) -> Optional[uuid.UUID]:
        nid_str = self.scalar(
            """
            SELECT ankihub_note_id FROM notes
            WHERE anki_note_id = ?
            """,
            anki_note_id,
        )
        if nid_str is None:
            return None

        result = uuid.UUID(nid_str)
        return result

    def anki_nid_for_ankihub_nid(self, ankihub_id: uuid.UUID) -> Optional[NoteId]:
        note_id_str = self.scalar(
            """
            SELECT anki_note_id FROM notes WHERE ankihub_note_id = ?
            """,
            str(ankihub_id),
        )
        if note_id_str is None:
            return None

        result = NoteId(note_id_str)
        return result

    def ankihub_note_type_ids(self) -> List[NotetypeId]:
        result = self.list("SELECT DISTINCT anki_note_type_id FROM notes")
        return result

    def is_ankihub_note_type(self, anki_note_type_id: NotetypeId) -> bool:
        result = self.scalar(
            """
            SELECT EXISTS(SELECT 1 FROM notes WHERE anki_note_type_id = ?)
            """,
            anki_note_type_id,
        )
        return result

    def note_types_for_ankihub_deck(self, ankihub_did: uuid.UUID) -> List[NotetypeId]:
        result = self.list(
            """
            SELECT DISTINCT anki_note_type_id FROM notes WHERE ankihub_deck_id = ?
            """,
            str(ankihub_did),
        )
        return result

    def remove_deck(self, ankihub_did: uuid.UUID):
        self.execute(
            """
            DELETE FROM notes WHERE ankihub_deck_id = ?
            """,
            str(ankihub_did),
        )

    def ankihub_deck_ids(self) -> List[uuid.UUID]:
        result = [
            uuid.UUID(did)
            for did in self.list("SELECT DISTINCT ankihub_deck_id FROM notes")
        ]
        return result

    def last_sync(self, ankihub_note_id: uuid.UUID) -> Optional[int]:
        result = self.scalar(
            "SELECT mod FROM notes WHERE ankihub_note_id = ?",
            str(ankihub_note_id),
        )
        return result

    def ankihub_dids_of_decks_with_missing_values(self) -> List[uuid.UUID]:
        # currently only checks the guid, fields and tags columns
        did_strs = self.list(
            "SELECT DISTINCT ankihub_deck_id FROM notes WHERE "
            "guid IS NULL OR "
            "fields IS NULL OR "
            "tags IS NULL"
        )
        result = [uuid.UUID(did) for did in did_strs]
        return result


ankihub_db = _AnkiHubDB()<|MERGE_RESOLUTION|>--- conflicted
+++ resolved
@@ -16,13 +16,7 @@
 
 
 def attach_ankihub_db_to_anki_db_connection() -> None:
-<<<<<<< HEAD
     if not is_ankihub_db_attached_to_anki_db():
-=======
-    if ankihub_db.database_name not in [
-        name for _, name, _ in aqt.mw.col.db.all("PRAGMA database_list")
-    ]:
->>>>>>> ce617782
         aqt.mw.col.db.execute(
             f"ATTACH DATABASE ? AS {ankihub_db.database_name}",
             str(ankihub_db.database_path),
@@ -35,13 +29,7 @@
         LOGGER.info("The collection is not open. Not detaching AnkiHub DB.")
         return
 
-<<<<<<< HEAD
     if is_ankihub_db_attached_to_anki_db():
-=======
-    if ankihub_db.database_name in [
-        name for _, name, _ in aqt.mw.col.db.all("PRAGMA database_list")
-    ]:
->>>>>>> ce617782
         # Liberal use of try/except to ensure we always try to detach and begin a new
         # transaction.
         try:
@@ -63,7 +51,7 @@
 
 
 def is_ankihub_db_attached_to_anki_db() -> bool:
-    return AnkiHubDB.database_name in [
+    return _AnkiHubDB.database_name in [
         name for _, name, _ in aqt.mw.col.db.all("PRAGMA database_list")
     ]
 
