--- conflicted
+++ resolved
@@ -9,12 +9,7 @@
 
 def run():
     """Call this function in __init__.py when Anki starts."""
-<<<<<<< HEAD
     setup_sync_on_startup()
-=======
-    gui_hooks.profile_did_open.append(sync_on_profile_open)
-
->>>>>>> bbdc6f98
     setup_ankihub_menu()
     LOGGER.debug("Set up AnkiHub menu.")
 
