--- conflicted
+++ resolved
@@ -25,12 +25,7 @@
     NEW_CARD_TO_ADD = "new_card_to_add", "New card to add"
     NEW_TAGS = "new_tags", "New Tags"
     UPDATED_TAGS = "updated_tags", "Updated Tags"
-<<<<<<< HEAD
     DELETE = "delete", "Delete"
-=======
-    DELETE = "delete", "Deleted"
->>>>>>> 4a1461e2
-    OTHER = "other", "Other"
 
 
 def suggestion_type_from_str(s: str) -> Optional[SuggestionType]:
