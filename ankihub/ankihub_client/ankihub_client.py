import base64
import csv
import gzip
import hashlib
import json
import logging
import os
import re
import shutil
import socket
import urllib.parse
import uuid
from concurrent.futures import Future, ThreadPoolExecutor, as_completed
from datetime import datetime
from enum import Enum
from io import BufferedReader
from pathlib import Path
from typing import (
    Any,
    Callable,
    Dict,
    Iterator,
    List,
    Optional,
    Sequence,
    Set,
    TypedDict,
    Union,
    cast,
)
from zipfile import ZipFile

import requests
from requests import PreparedRequest, Request, Response, Session
from tenacity import (
    RetryError,
    retry,
    retry_if_exception_type,
    retry_if_result,
    stop_after_attempt,
    wait_exponential,
)

from .models import (
    ANKIHUB_DATETIME_FORMAT_STR,
    ChangeNoteSuggestion,
    Deck,
    DeckExtension,
    DeckExtensionUpdateChunk,
    DeckMediaUpdateChunk,
    DeckUpdateChunk,
    NewNoteSuggestion,
    NoteInfo,
    NoteSuggestion,
    OptionalTagSuggestion,
    TagGroupValidationResponse,
    note_info_for_upload,
)

LOGGER = logging.getLogger(__name__)

DEFAULT_APP_URL = "https://app.ankihub.net"
DEFAULT_API_URL = f"{DEFAULT_APP_URL}/api"
DEFAULT_S3_BUCKET_URL = "https://ankihub.s3.amazonaws.com"

STAGING_APP_URL = "https://staging.ankihub.net"
STAGING_API_URL = f"{STAGING_APP_URL}/api"
STAGING_S3_BUCKET_URL = "https://ankihub-staging.s3.amazonaws.com"

API_VERSION = 13.0

DECK_UPDATE_PAGE_SIZE = 2000  # seems to work well in terms of speed
DECK_EXTENSION_UPDATE_PAGE_SIZE = 2000
DECK_MEDIA_UPDATE_PAGE_SIZE = 2000

CSV_DELIMITER = ";"

CHUNK_BYTES_THRESHOLD = 67108864  # 60 megabytes

# Exceptions for which we should retry the request.
REQUEST_RETRY_EXCEPTION_TYPES = (
    requests.exceptions.JSONDecodeError,
    requests.exceptions.SSLError,
    requests.exceptions.ConnectionError,
    requests.exceptions.Timeout,
    requests.exceptions.ChunkedEncodingError,
    ConnectionError,
    socket.gaierror,
    socket.timeout,
)

# Status codes for which we should retry the request.
RETRY_STATUS_CODES = {429}


def _should_retry_for_response(response: Response) -> bool:
    """Return True if the request should be retried for the given Response, False otherwise."""
    result = response.status_code in RETRY_STATUS_CODES or (
        500 <= response.status_code < 600
    )
    return result


RETRY_CONDITION = retry_if_result(_should_retry_for_response) | retry_if_exception_type(
    REQUEST_RETRY_EXCEPTION_TYPES
)


class AnkiHubHTTPError(Exception):
    """An unexpected HTTP code was returned in response to a request by the AnkiHub client."""

    def __init__(self, response: Response):
        self.response = response

    def __str__(self):
        return (
            f"AnkiHub request error: {self.response.status_code} {self.response.reason}"
        )


class AnkiHubRequestException(Exception):
    """An exception occurred while the AnkiHub client was making a request."""

    def __init__(self, original_exception):
        self.original_exception = original_exception
        self.__cause__ = original_exception

    def __str__(self):
        return f"AnkiHub request exception: {self.original_exception}"


class API(Enum):
    ANKIHUB = "ankihub"
    S3 = "s3"


class AnkiHubClient:
    """Client for interacting with the AnkiHub API."""

    def __init__(
        self,
        response_hooks=None,
        token: Optional[str] = None,
        get_token: Callable[[], str] = lambda: None,
        api_url: str = DEFAULT_API_URL,
        s3_bucket_url: str = DEFAULT_S3_BUCKET_URL,
        local_media_dir_path: Optional[Path] = None,
    ):
        """Create a new AnkiHubClient.
        The token can be set with the token parameter or with the get_token parameter.
        The get_token parameter is a function that returns the token. It has priority over the token parameter.
        If both are set, the token parameter is ignored.
        If local_media_dir_path is None, then calling some methods related to media will fail.
        """
        self.api_url = api_url
        self.s3_bucket_url = s3_bucket_url
        self.local_media_dir_path = local_media_dir_path
        self.token = token
        self.get_token = get_token
        self.response_hooks = response_hooks
        self.should_stop_background_threads = False

    def _send_request(
        self,
        method: str,
        api: API,
        url_suffix: str,
        json=None,
        data=None,
        files=None,
        params=None,
        stream=False,
    ) -> Response:
        """Send a request to an API. This method should be used for all requests.
        Logs the request and response.
        Retries the request if necessary.
        Uses appropriate headers for the given API.
        (The url_suffix is the part of the url after the base url.)
        """
        if api == API.ANKIHUB:
            url = f"{self.api_url}{url_suffix}"
        elif api == API.S3:
            url = f"{self.s3_bucket_url}{url_suffix}"
        else:
            raise ValueError(f"Unknown API: {api}")

        headers = {}
        if api == API.ANKIHUB:
            headers["Content-Type"] = "application/json"
            headers["Accept"] = f"application/json; version={API_VERSION}"

            # The value returned by self.get_token has priority over self.token
            token = self.token
            if self.get_token():
                token = self.get_token()

            if token:
                headers["Authorization"] = f"Token {token}"

        request = Request(
            method=method,
            url=url,
            json=json,
            data=data,
            files=files,
            params=params,
            headers=headers,
            hooks={"response": self.response_hooks} if self.response_hooks else None,
        )
        prepped = request.prepare()
        response = self._send_request_with_retry(prepped, stream=stream)

        return response

    def _send_request_with_retry(
        self, request: PreparedRequest, stream=False
    ) -> Response:
        """
        This method is only used in the _send_request method.
        Send a request, retrying if necessary.
        If the request fails after all retries, the last attempt's response is returned.
        If the last request failed because of an exception, that exception is raised.
        """
        try:
            response = self._send_request_with_retry_inner(request, stream=stream)
        except RetryError as e:
            # Catch RetryErrors to make the usage of tenacity transparent to the caller.
            last_attempt = cast(Future, e.last_attempt)
            # If the last attempt failed because of an exception, this will raise that exception.
            try:
                response = last_attempt.result()
            except Exception as e:
                raise AnkiHubRequestException(e) from e
        return response

    @retry(
        stop=stop_after_attempt(3),
        wait=wait_exponential(multiplier=1, max=10),
        retry=RETRY_CONDITION,
    )
    def _send_request_with_retry_inner(
        self, request: PreparedRequest, stream=False
    ) -> Response:
        session = Session()
        try:
            response = session.send(request, stream=stream)
        finally:
            session.close()
        return response

    def login(self, credentials: dict) -> str:
        response = self._send_request("POST", API.ANKIHUB, "/login/", json=credentials)
        if response.status_code != 200:
            raise AnkiHubHTTPError(response)

        token = response.json().get("token") if response else ""
        if token:
            self.token = token

        return token

    def signout(self) -> None:
        self.token = None
        response = self._send_request("POST", API.ANKIHUB, "/logout/")
        if response.status_code not in [204, 401]:
            raise AnkiHubHTTPError(response)

    def upload_deck(
        self,
        deck_name: str,
        notes_data: List[NoteInfo],
        note_types_data: List[Dict],
        anki_deck_id: int,
        private: bool,
    ) -> uuid.UUID:
        deck_name_normalized = re.sub('[\\\\/?<>:*|"^]', "_", deck_name)
        deck_file_name = f"{deck_name_normalized}-{uuid.uuid4()}.json.gz"

        s3_url_suffix = self._get_presigned_url_suffix(
            key=deck_file_name, action="upload"
        )

        notes_data_transformed = [
            note_info_for_upload(note_data).to_dict() for note_data in notes_data
        ]
        data = self._gzip_compress_string(
            json.dumps(
                {
                    "notes": notes_data_transformed,
                    "note_types": note_types_data,
                }
            ),
        )

        self._upload_to_s3(s3_url_suffix, data)

        response = self._send_request(
            "POST",
            API.ANKIHUB,
            "/decks/",
            json={
                "key": deck_file_name,
                "name": deck_name,
                "anki_id": anki_deck_id,
                "is_private": private,
            },
        )
        if response.status_code != 201:
            raise AnkiHubHTTPError(response)

        response_data = response.json()
        ankihub_did = uuid.UUID(response_data["deck_id"])
        return ankihub_did

    def _gzip_compress_string(self, string: str) -> bytes:
        result = gzip.compress(
            bytes(
                string,
                encoding="utf-8",
            )
        )
        return result

    def _gzip_decompress_string(self, string: bytes) -> str:
        result = gzip.decompress(string).decode("utf-8")
        return result

    def _upload_to_s3(
        self, s3_url_suffix: str, data: Union[bytes, BufferedReader]
    ) -> None:
        s3_response = self._send_request(
            "PUT",
            API.S3,
            s3_url_suffix,
            data=data,
        )
        if s3_response.status_code != 200:
            raise AnkiHubHTTPError(s3_response)

    def generate_media_files_with_hashed_names(
        self, media_file_paths: Sequence[Path]
    ) -> Dict[str, str]:
        """Generates a filename for each file in the list of paths by hashing the file.
        The file is copied to the new name. If the file already exists, it is skipped,
        but the mapping still will be made with the existing filename.
        Returns a map of the old filename to the new filename.
        """
        result: Dict[str, str] = {}
        for for_old_media_path in media_file_paths:
            # First we check if the media file exists locally.
            # If no, we skip this iteration.
            if not for_old_media_path.is_file():
                continue

            # Generate a hash from the file's content
            with for_old_media_path.open("rb") as media_file:
                file_content_hash = hashlib.md5(media_file.read())

            # Store the new filename under the old filename key in the dict
            # that will be returned
            new_media_path = for_old_media_path.parent / (
                file_content_hash.hexdigest() + for_old_media_path.suffix
            )

            # If the file with the hashed name does not exist already, we
            # try to create it.
            if not new_media_path.is_file():
                try:
                    # Copy the file with the new name at the same location of the
                    # original file
                    shutil.copyfile(for_old_media_path, new_media_path)
                except shutil.SameFileError:
                    continue

            result[for_old_media_path.name] = new_media_path.name

        return result

    def upload_media(self, media_paths: Set[Path], ah_did: uuid.UUID) -> None:
        # Create chunks of media paths to zip and upload each chunk individually.
        # Each chunk is divided based on the size of all media files in that chunk to
        # create chunks of similar size.
        media_path_chunks: List[List[Path]] = []
        chunk: List[Path] = []
        current_chunk_size_bytes = 0
        for media_path in media_paths:
            if media_path.is_file():
                current_chunk_size_bytes += media_path.stat().st_size
                chunk.append(media_path)

            if current_chunk_size_bytes > CHUNK_BYTES_THRESHOLD:
                media_path_chunks.append(chunk)
                current_chunk_size_bytes = 0
                chunk = []
            else:
                # We need this so we don't lose chunks of smaller size
                # that didn't reach the threshold (usually the "tail"
                # of the list, but it can also happen if we have just
                # a few media files and all of them sum up to less than the threshold
                # right on the first chunk)
                if media_path == list(media_paths)[-1]:
                    # Check if we're leaving the loop (last iteration) - if yes,
                    # just close this small chunk before leaving.
                    media_path_chunks.append(chunk)

        # Get a S3 presigned URL that allows uploading multiple files with a given prefix
        s3_presigned_info = self._get_presigned_url_for_multiple_uploads(
            prefix=f"deck_assets/{ah_did}"
        )

        # Use ThreadPoolExecutor to zip & upload media files
        with ThreadPoolExecutor() as executor:
            futures: List[Future] = []
            for chunk_number, chunk in enumerate(media_path_chunks):
                futures.append(
                    executor.submit(
                        self._zip_and_upload_media_chunk,
                        chunk,
                        chunk_number,
                        ah_did,
                        s3_presigned_info,
                    )
                )

            for future in as_completed(futures):
                future.result()

                if self.should_stop_background_threads:
                    for future in futures:
                        future.cancel()
                    return

    def _zip_and_upload_media_chunk(
        self,
        chunk: List[Path],
        chunk_number: int,
        ah_did: uuid.UUID,
        s3_presigned_info: dict,
    ) -> None:
        # Zip the media files found locally
        zip_filepath = Path(
            self.local_media_dir_path / f"{ah_did}_{chunk_number}_deck_assets_part.zip"
        )
        LOGGER.info(f"Creating zipped media file [{zip_filepath.name}]")
        with ZipFile(zip_filepath, "w") as media_zip:
            for media_path in chunk:
                if media_path.is_file():
                    media_zip.write(media_path, arcname=media_path.name)

        # Upload to S3
        LOGGER.info(f"Uploading file [{zip_filepath.name}] to S3")
        self._upload_file_to_s3_with_reusable_presigned_url(
            s3_presigned_info=s3_presigned_info, filepath=zip_filepath
        )
        LOGGER.info(f"Successfully uploaded [{zip_filepath.name}]")

        # Remove the zip file from the local machine after the upload
        LOGGER.info(f"Removing file [{zip_filepath.name}] from local files")
        try:
            os.remove(zip_filepath)
        except FileNotFoundError:
            LOGGER.warning(
                f"Could not remove file [{zip_filepath.name}] from local files."
            )

    def _upload_file_to_s3_with_reusable_presigned_url(
        self, s3_presigned_info: dict, filepath: Path
    ) -> None:
        """Opens and uploads the file data to S3 using a reusable presigned URL. Useful when uploading
        multiple media files to the same path while keeping the original filename.
        :param s3_presigned_info: dict with the reusable presigned URL info.
                                  Obtained as the return of 'get_presigned_url_for_multiple_uploads'
        :param filepath: the Path object with the location of the file in the system
        -"""
        with open(filepath, "rb") as data:
            url: str = s3_presigned_info["url"]
            url_suffix = url.split(self.s3_bucket_url)[1]
            s3_response = self._send_request(
                "POST",
                API.S3,
                url_suffix=url_suffix,
                data=s3_presigned_info["fields"],
                files={"file": (filepath.name, data)},
            )

        if s3_response.status_code != 204:
            raise AnkiHubHTTPError(s3_response)

    def download_media(self, media_names: List[str], deck_id: uuid.UUID) -> None:
        deck_media_remote_dir = f"/deck_assets/{deck_id}/"
        with ThreadPoolExecutor() as executor:
            futures: List[Future] = []
            for media_name in media_names:
                media_path = self.local_media_dir_path / media_name
                media_remote_path = deck_media_remote_dir + urllib.parse.quote_plus(
                    media_name
                )

                # First we check if the media file already exists.
                # If yes, we skip this iteration.
                if os.path.isfile(media_path):
                    continue

                futures.append(
                    executor.submit(self._download_media, media_path, media_remote_path)
                )

            for future in as_completed(futures):
                if self.should_stop_background_threads:
                    for future in futures:
                        future.cancel()
                    return

                future.result()

            LOGGER.info("Downloaded media from AnkiHub.")

    def _download_media(self, media_file_path: Path, media_remote_path: str):
        response = self._send_request("GET", API.S3, media_remote_path, stream=True)
        # Log and skip this iteration if the response is not 200 OK
        if response.ok:
            # If we get a valid response, open the file and write the content
            with open(media_file_path, "wb") as file:
                for block in response.iter_content(1024):
                    if not block:
                        break

                    file.write(block)

                    if self.should_stop_background_threads:
                        # Remove incomplete file if the download was interrupted
                        file.close()
                        media_file_path.unlink()
                        return
        else:
            LOGGER.info(
                f"Unable to download media file [{media_remote_path}]. Response status code: {response.status_code}"
            )

    def stop_background_threads(self) -> None:
        """Can be called to stop all background threads started by this client."""
        self.should_stop_background_threads = True

    def get_deck_subscriptions(self) -> List[Deck]:
        response = self._send_request("GET", API.ANKIHUB, "/decks/subscriptions/")
        if response.status_code != 200:
            raise AnkiHubHTTPError(response)

        return [Deck.from_dict(deck["deck"]) for deck in response.json()]

    def get_decks_with_user_relation(self) -> List[Deck]:
        response = self._send_request("GET", API.ANKIHUB, "/users/decks/")
        if response.status_code != 200:
            raise AnkiHubHTTPError(response)

        return [Deck.from_dict(deck) for deck in response.json()]

    def subscribe_to_deck(self, deck_id: uuid.UUID) -> None:
        response = self._send_request(
            "POST", API.ANKIHUB, "/decks/subscriptions/", json={"deck": str(deck_id)}
        )
        if response.status_code != 201:
            raise AnkiHubHTTPError(response)

    def unsubscribe_from_deck(self, deck_id: uuid.UUID) -> None:
        response = self._send_request(
            "DELETE", API.ANKIHUB, f"/decks/{deck_id}/subscriptions/"
        )
        if response.status_code not in (204, 404):
            raise AnkiHubHTTPError(response)

    def download_deck(
        self,
        ah_did: uuid.UUID,
        download_progress_cb: Optional[Callable[[int], None]] = None,
    ) -> List[NoteInfo]:
        deck_info = self.get_deck_by_id(ah_did)

        s3_url_suffix = self._get_presigned_url_suffix(
            key=deck_info.csv_notes_filename, action="download"
        )

        if download_progress_cb:
            s3_response_content = self._download_with_progress_cb(
                s3_url_suffix, download_progress_cb
            )
        else:
            s3_response = self._send_request("GET", API.S3, s3_url_suffix)
            if s3_response.status_code != 200:
                raise AnkiHubHTTPError(s3_response)
            s3_response_content = s3_response.content

        if deck_info.csv_notes_filename.endswith(".gz"):
            deck_csv_content = gzip.decompress(s3_response_content).decode("utf-8")
        else:
            deck_csv_content = s3_response_content.decode("utf-8")

        reader = csv.DictReader(
            deck_csv_content.splitlines(), delimiter=CSV_DELIMITER, quotechar="'"
        )
        # TODO Validate .csv
        notes_data_raw = [row for row in reader]
        notes_data_raw = _transform_notes_data(notes_data_raw)
        notes_data = [NoteInfo.from_dict(row) for row in notes_data_raw]

        return notes_data

    def _download_with_progress_cb(
        self, s3_url_suffix: str, progress_cb: Callable[[int], None]
    ) -> bytes:
        with self._send_request("GET", API.S3, s3_url_suffix, stream=True) as response:
            if response.status_code != 200:
                raise AnkiHubHTTPError(response)

            total_size = int(response.headers.get("content-length"))
            if total_size == 0:
                return response.content

            content = b""
            chunk_size = int(min(total_size * 0.05, 10**6))
            for i, chunk in enumerate(
                response.iter_content(chunk_size=chunk_size), start=1
            ):
                if chunk:
                    percent = int(i * chunk_size / total_size * 100)
                    progress_cb(percent)
                    content += chunk
        return content

    def get_deck_updates(
        self,
        ah_did: uuid.UUID,
        since: datetime,
        download_progress_cb: Optional[Callable[[int], None]] = None,
    ) -> Iterator[DeckUpdateChunk]:
        # download_progress_cb gets passed the number of notes downloaded until now

        class Params(TypedDict, total=False):
            since: str
            size: int

        params: Params = {
            "since": since.strftime(ANKIHUB_DATETIME_FORMAT_STR) if since else None,
            "size": DECK_UPDATE_PAGE_SIZE,
        }
        url_suffix = f"/decks/{ah_did}/updates"
        notes_count = 0
        first_request = True
        while url_suffix is not None:
            response = self._send_request(
                "GET",
                API.ANKIHUB,
                url_suffix,
                params=params if first_request else None,
            )
            if response.status_code != 200:
                raise AnkiHubHTTPError(response)

            data = response.json()
            url_suffix = (
                data["next"].split("/api", maxsplit=1)[1] if data["next"] else None
            )

            # decompress and transform notes data
            notes_data_base85 = data["notes"]
            notes_data_gzipped = base64.b85decode(notes_data_base85)
            notes_data = json.loads(self._gzip_decompress_string(notes_data_gzipped))
            data["notes"] = _transform_notes_data(notes_data)

            note_updates = DeckUpdateChunk.from_dict(data)
            yield note_updates

            notes_count += len(note_updates.notes)

            if download_progress_cb:
                download_progress_cb(notes_count)

            first_request = False

    def get_deck_media_updates(
        self,
        ah_did: uuid.UUID,
        since: datetime,
    ) -> Iterator[DeckMediaUpdateChunk]:
        class Params(TypedDict, total=False):
            since: str
            size: int

        params: Params = {
            "since": since.strftime(ANKIHUB_DATETIME_FORMAT_STR) if since else None,
            "size": DECK_MEDIA_UPDATE_PAGE_SIZE,
        }
        url_suffix = f"/decks/{ah_did}/media/list/"
        first_request = True
        while url_suffix is not None:
            response = self._send_request(
                "GET",
                API.ANKIHUB,
                url_suffix,
                params=params if first_request else None,
            )
            if response.status_code != 200:
                raise AnkiHubHTTPError(response)

            data = response.json()
            url_suffix = (
                data["next"].split("/api", maxsplit=1)[1] if data["next"] else None
            )

            media_updates = DeckMediaUpdateChunk.from_dict(data)
            yield media_updates

            first_request = False

    def get_deck_by_id(self, ah_did: uuid.UUID) -> Deck:
        response = self._send_request(
            "GET",
            API.ANKIHUB,
            f"/decks/{ah_did}/",
        )
        if response.status_code != 200:
            raise AnkiHubHTTPError(response)

        data = response.json()
        result = Deck.from_dict(data)
        return result

    def get_note_by_id(self, ah_nid: uuid.UUID) -> NoteInfo:
        response = self._send_request(
            "GET",
            API.ANKIHUB,
            f"/notes/{ah_nid}",
        )
        if response.status_code != 200:
            raise AnkiHubHTTPError(response)

        data = response.json()
        result = NoteInfo.from_dict(data)
        return result

    def create_change_note_suggestion(
        self,
        change_note_suggestion: ChangeNoteSuggestion,
        auto_accept: bool = False,
    ) -> None:
        response = self._send_request(
            "POST",
            API.ANKIHUB,
            f"/notes/{change_note_suggestion.ah_nid}/suggestion/",
            json={**change_note_suggestion.to_dict(), "auto_accept": auto_accept},
        )
        if response.status_code != 201:
            raise AnkiHubHTTPError(response)

    def create_new_note_suggestion(
        self,
        new_note_suggestion: NewNoteSuggestion,
        auto_accept: bool = False,
    ):
        response = self._send_request(
            "POST",
            API.ANKIHUB,
            f"/decks/{new_note_suggestion.ah_did}/note-suggestion/",
            json={**new_note_suggestion.to_dict(), "auto_accept": auto_accept},
        )
        if response.status_code != 201:
            raise AnkiHubHTTPError(response)

    def create_suggestions_in_bulk(
        self,
        new_note_suggestions: Sequence[NewNoteSuggestion] = [],
        change_note_suggestions: Sequence[ChangeNoteSuggestion] = [],
        auto_accept: bool = False,
    ) -> Dict[int, Dict[str, List[str]]]:
        # returns a dict of errors by anki_nid

        errors_for_change_suggestions = self._create_suggestion_in_bulk_inner(
            suggestions=change_note_suggestions,
            url="/notes/bulk-change-suggestions/",
            auto_accept=auto_accept,
        )

        errors_for_new_note_suggestions = self._create_suggestion_in_bulk_inner(
            suggestions=new_note_suggestions,
            url="/notes/bulk-new-note-suggestions/",
            auto_accept=auto_accept,
        )

        return {
            **errors_for_change_suggestions,
            **errors_for_new_note_suggestions,
        }

    def _create_suggestion_in_bulk_inner(
        self, suggestions: Sequence[NoteSuggestion], url: str, auto_accept: bool
    ) -> Dict[int, Dict[str, List[str]]]:
        if not suggestions:
            return {}

        response = self._send_request(
            "POST",
            API.ANKIHUB,
            url_suffix=url,
            json={
                "suggestions": [d.to_dict() for d in suggestions],
                "auto_accept": auto_accept,
            },
        )
        if response.status_code != 200:
            raise AnkiHubHTTPError(response)

        data = response.json()
        errors_by_anki_nid = {
            suggestion.anki_nid: d["validation_errors"]
            for d, suggestion in zip(data, suggestions)
            if d.get("validation_errors")
        }
        return errors_by_anki_nid

    def _get_presigned_url_suffix(self, key: str, action: str) -> str:
        """
        Get presigned URL suffix for S3 to upload a single file.
        The suffix is the part of the URL after the base url.
        :param key: s3 key
        :param action: upload or download
        :return: the presigned url suffix
        """
        response = self._send_request(
            "GET",
            API.ANKIHUB,
            "/decks/generate-presigned-url",
            params={"key": key, "type": action, "many": "false"},
        )
        if response.status_code != 200:
            raise AnkiHubHTTPError(response)

        url = response.json()["pre_signed_url"]
        result = url.split(self.s3_bucket_url)[1]
        return result

    def _get_presigned_url_for_multiple_uploads(self, prefix: str) -> dict:
        """
        Get presigned URL for S3 to upload multiple files. Useful when uploading
        multiple media files to the same path while keeping the original filename.
        :param prefix: the path in S3 where the files will be uploaded
        :return: a dict with the required data to build the upload request
        """
        response = self._send_request(
            "GET",
            API.ANKIHUB,
            "/decks/generate-presigned-url",
            params={"key": prefix, "type": "upload", "many": "true"},
        )
        if response.status_code != 200:
            raise AnkiHubHTTPError(response)

        result = response.json()["pre_signed_url"]
        return result

    def get_note_type(self, anki_note_type_id: int) -> Dict[str, Any]:
        response = self._send_request(
            "GET", API.ANKIHUB, f"/note-types/{anki_note_type_id}/"
        )
        if response.status_code != 200:
            raise AnkiHubHTTPError(response)

        data = response.json()
        result = _to_anki_note_type(data)
        return result

    def get_protected_fields(self, ah_did: uuid.UUID) -> Dict[int, List[str]]:
        response = self._send_request(
            "GET",
            API.ANKIHUB,
            f"/decks/{ah_did}/protected-fields/",
        )
        if response.status_code == 404:
            return {}
        elif response.status_code != 200:
            raise AnkiHubHTTPError(response)

        protected_fields_raw = response.json()["fields"]
        result = {
            int(field_id): field_names
            for field_id, field_names in protected_fields_raw.items()
        }
        return result

    def get_protected_tags(self, ah_did: uuid.UUID) -> List[str]:
        response = self._send_request(
            "GET",
            API.ANKIHUB,
            f"/decks/{ah_did}/protected-tags/",
        )
        if response.status_code == 404:
            return []
        elif response.status_code != 200:
            raise AnkiHubHTTPError(response)

        result = response.json()["tags"]
        result = [x for x in result if x.strip()]
        return result

    def get_media_disabled_fields(self, ah_did: uuid.UUID) -> Dict[int, List[str]]:
        response = self._send_request(
            "GET",
            API.ANKIHUB,
            f"/decks/{ah_did}/media-disabled-fields/",
        )
        if response.status_code == 404:
            return {}
        elif response.status_code != 200:
            raise AnkiHubHTTPError(response)

        protected_fields_raw = response.json()["fields"]
        result = {
            int(field_id): field_names
            for field_id, field_names in protected_fields_raw.items()
        }
        return result

    def get_deck_extensions_by_deck_id(self, deck_id: uuid.UUID) -> List[DeckExtension]:
        response = self._send_request(
            "GET", API.ANKIHUB, "/users/deck_extensions", params={"deck_id": deck_id}
        )
        if response.status_code != 200:
            raise AnkiHubHTTPError(response)

        data = response.json()
        extension_dicts = data.get("deck_extensions", [])
        result = [DeckExtension.from_dict(d) for d in extension_dicts]
        return result

    def get_deck_extension_updates(
        self,
        deck_extension_id: int,
        since: datetime,
        download_progress_cb: Optional[Callable[[int], None]] = None,
    ) -> Iterator[DeckExtensionUpdateChunk]:
        # download_progress_cb gets passed the number of note customizations downloaded until now

        class Params(TypedDict, total=False):
            since: str
            size: int

        params: Params = {
            "since": since.strftime(ANKIHUB_DATETIME_FORMAT_STR) if since else None,
            "size": DECK_EXTENSION_UPDATE_PAGE_SIZE,
        }
        url = f"/deck_extensions/{deck_extension_id}/note_customizations/"

        i = 0
        customizations_count = 0
        while url is not None:
            response = self._send_request(
                "GET",
                API.ANKIHUB,
                url,
                params=params if i == 0 else None,
            )
            if response.status_code != 200:
                raise AnkiHubHTTPError(response)

            data = response.json()
            url = data["next"].split("/api", maxsplit=1)[1] if data["next"] else None

            note_updates = DeckExtensionUpdateChunk.from_dict(data)
            yield note_updates

            i += 1
            customizations_count += len(note_updates.note_customizations)

            if download_progress_cb:
                download_progress_cb(customizations_count)

    def prevalidate_tag_groups(
        self, ah_did: uuid.UUID, tag_group_names: List[str]
    ) -> List[TagGroupValidationResponse]:
        suggestions = [
            {"tag_group_name": tag_group_name} for tag_group_name in tag_group_names
        ]
        response = self._send_request(
            "POST",
            API.ANKIHUB,
            "/deck_extensions/suggestions/prevalidate",
            json={"deck_id": str(ah_did), "suggestions": suggestions},
        )
        if response.status_code != 200:
            raise AnkiHubHTTPError(response)

        data = response.json()
        suggestions = data["suggestions"]
        tag_group_validation_objects = [
            TagGroupValidationResponse.from_dict(suggestion)
            for suggestion in suggestions
        ]
        return tag_group_validation_objects

    def suggest_optional_tags(
        self,
        suggestions: List[OptionalTagSuggestion],
        auto_accept: bool = False,
    ) -> None:
        deck_extension_ids = set(
            suggestion.deck_extension_id for suggestion in suggestions
        )
        for deck_extension_id in deck_extension_ids:
            suggestions_for_deck_extension = [
                suggestion
                for suggestion in suggestions
                if suggestion.deck_extension_id == deck_extension_id
            ]
            self._suggest_optional_tags_for_deck_extension(
                deck_extension_id=deck_extension_id,
                suggestions=suggestions_for_deck_extension,
                auto_accept=auto_accept,
            )

    def _suggest_optional_tags_for_deck_extension(
        self,
        deck_extension_id: int,
        suggestions: List[OptionalTagSuggestion],
        auto_accept: bool = False,
    ) -> None:
        response = self._send_request(
            "POST",
            API.ANKIHUB,
            f"/deck_extensions/{deck_extension_id}/suggestions/",
            json={
                "auto_accept": auto_accept,
                "suggestions": [suggestion.to_dict() for suggestion in suggestions],
            },
        )

        if response.status_code != 201:
            raise AnkiHubHTTPError(response)

        data = response.json()
        message = data["message"]
        LOGGER.debug(f"suggest_optional_tags response message: {message}")

    def get_feature_flags(self) -> Dict[str, bool]:
        """Returns a dict of feature flags to their status (enabled or disabled)."""
        response = self._send_request(
            "GET",
            API.ANKIHUB,
            "/feature-flags",
        )
        if response.status_code != 200:
            raise AnkiHubHTTPError(response)

        data = response.json()
        result = {
<<<<<<< HEAD
            flag_name: flag_data["is_active"] for flag_name, flag_data in data["flags"]
=======
            flag_name: flag_data["is_active"]
            for flag_name, flag_data in data["flags"].items()
>>>>>>> a01802fc
        }
        return result

    def is_media_upload_finished(self, ah_did: uuid.UUID) -> bool:
        deck_info = self.get_deck_by_id(ah_did)
        return deck_info.media_upload_finished

    def media_upload_finished(self, ah_did: uuid.UUID) -> None:
        response = self._send_request(
            "PATCH",
            API.ANKIHUB,
            f"/decks/{ah_did}/media-upload-finished",
        )
        if response.status_code != 204:
            raise AnkiHubHTTPError(response)

    def owned_deck_ids(self) -> List[uuid.UUID]:
        response = self._send_request("GET", API.ANKIHUB, "/users/me")
        if response.status_code != 200:
            raise AnkiHubHTTPError(response)

        data = response.json()
        result = [uuid.UUID(deck["id"]) for deck in data["created_decks"]]
        return result


def _transform_notes_data(notes_data: List[Dict]) -> List[Dict]:
    # TODO Fix differences between csv (used when installing for the first time) vs.
    # json in responses (used when getting updates).
    # For example for one a field is named "note_id" and for the other "id"
    result = [
        {
            **note_data,
            "fields": json.loads(note_data["fields"])
            if isinstance(note_data["fields"], str)
            else note_data["fields"],
            "anki_id": int((note_data["anki_id"])),
            "note_id": note_data.get(
                "note_id", note_data.get("ankihub_id", note_data.get("id"))
            ),
            "note_type_id": int(note_data["note_type_id"]),
            "tags": json.loads(note_data["tags"])
            if isinstance(note_data["tags"], str)
            else note_data["tags"],
        }
        for note_data in notes_data
    ]
    return result


def _to_anki_note_type(note_type_data: Dict) -> Dict[str, Any]:
    """Turn JSON response from AnkiHubClient.get_note_type into NotetypeDict."""
    note_type_data["id"] = note_type_data.pop("anki_id")
    note_type_data["tmpls"] = note_type_data.pop("templates")
    note_type_data["flds"] = note_type_data.pop("fields")
    return note_type_data<|MERGE_RESOLUTION|>--- conflicted
+++ resolved
@@ -1051,12 +1051,8 @@
 
         data = response.json()
         result = {
-<<<<<<< HEAD
-            flag_name: flag_data["is_active"] for flag_name, flag_data in data["flags"]
-=======
             flag_name: flag_data["is_active"]
             for flag_name, flag_data in data["flags"].items()
->>>>>>> a01802fc
         }
         return result
 
