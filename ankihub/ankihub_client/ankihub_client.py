import base64
import csv
import gzip
import hashlib
import json
import os
import re
import shutil
import socket
import threading
import urllib.parse
import uuid
from concurrent.futures import Future, ThreadPoolExecutor, as_completed
from datetime import datetime
from enum import Enum
from io import BufferedReader
from pathlib import Path
from typing import (
    Any,
    Callable,
    Dict,
    Iterator,
    List,
    Optional,
    Sequence,
    Set,
    TypedDict,
    Union,
    cast,
)
from zipfile import ZipFile

import requests
import structlog
from requests import PreparedRequest, Request, Response, Session
from tenacity import (
    RetryError,
    retry,
    retry_if_exception_type,
    retry_if_result,
    stop_after_attempt,
    wait_exponential,
)

from .models import (
    ANKIHUB_DATETIME_FORMAT_STR,
    CardReviewData,
    ChangeNoteSuggestion,
    DailyCardReviewSummary,
    Deck,
    DeckExtension,
    DeckExtensionUpdateChunk,
    DeckMediaUpdateChunk,
    DeckUpdates,
    DeckUpdatesChunk,
    NewNoteSuggestion,
    NoteInfo,
    NotesAction,
    NoteSuggestion,
    OptionalTagSuggestion,
    SuggestionType,
    TagGroupValidationResponse,
    UserDeckRelation,
    note_info_for_upload,
)

LOGGER = structlog.stdlib.get_logger("ankihub")

DEFAULT_APP_URL = "https://app.ankihub.net"
DEFAULT_API_URL = f"{DEFAULT_APP_URL}/api"
DEFAULT_S3_BUCKET_URL = "https://ankihub.s3.amazonaws.com"

STAGING_APP_URL = "https://staging.ankihub.net"
STAGING_API_URL = f"{STAGING_APP_URL}/api"
STAGING_S3_BUCKET_URL = "https://ankihub-staging.s3.amazonaws.com"

API_VERSION = 21.0

DECK_UPDATE_PAGE_SIZE = 2000  # seems to work well in terms of speed
DECK_EXTENSION_UPDATE_PAGE_SIZE = 2000
DECK_MEDIA_UPDATE_PAGE_SIZE = 2000

CSV_DELIMITER = ";"

CHUNK_BYTES_THRESHOLD = 67108864  # 60 megabytes

# Exceptions for which we should retry the request.
REQUEST_RETRY_EXCEPTION_TYPES = (
    requests.exceptions.JSONDecodeError,
    requests.exceptions.SSLError,
    requests.exceptions.ConnectionError,
    requests.exceptions.Timeout,
    requests.exceptions.ChunkedEncodingError,
    ConnectionError,
    socket.gaierror,
    socket.timeout,
)

# Status codes for which we should retry the request.
RETRY_STATUS_CODES = {429}

IMAGE_FILE_EXTENSIONS = [
    ".png",
    ".jpeg",
    ".jpg",
    ".gif",
    ".bmp",
    ".tif",
    ".tiff",
    ".svg",
    ".webp",
]

TIMEOUT_SECONDS = 20


# Adapted from the default max_workers calculation in ThreadPoolExecutor.
# By default, it uses min(32, os.cpu_count() + 4), but we want to use a lower number,
# to avoid using too many resources.
THREAD_POOL_MAX_WORKERS = min(32, (os.cpu_count() or 1) + 1)


def _should_retry_for_response(response: Response) -> bool:
    """Return True if the request should be retried for the given Response, False otherwise."""
    result = response.status_code in RETRY_STATUS_CODES or (
        500 <= response.status_code < 600
    )
    return result


RETRY_CONDITION = retry_if_result(_should_retry_for_response) | retry_if_exception_type(
    REQUEST_RETRY_EXCEPTION_TYPES
)


class AnkiHubHTTPError(Exception):
    """An unexpected HTTP code was returned in response to a request by the AnkiHub client."""

    def __init__(self, response: Response):
        self.response = response

    def __str__(self):
        return (
            f"AnkiHub request error: {self.response.status_code} {self.response.reason}"
        )


class AnkiHubRequestException(Exception):
    """An exception occurred while the AnkiHub client was making a request."""

    def __init__(self, original_exception):
        self.original_exception = original_exception
        self.__cause__ = original_exception

    def __str__(self):
        return f"AnkiHub request exception: {self.original_exception}"


class API(Enum):
    ANKIHUB = "ankihub"
    S3 = "s3"


class AnkiHubClient:
    """Client for interacting with the AnkiHub API."""

    def __init__(
        self,
        local_media_dir_path_cb: Callable[[], Path],
        response_hooks=None,
        token: Optional[str] = None,
        get_token: Callable[[], str] = lambda: None,
        api_url: str = DEFAULT_API_URL,
        s3_bucket_url: str = DEFAULT_S3_BUCKET_URL,
    ):
        """Create a new AnkiHubClient.
        The token can be set with the token parameter or with the get_token parameter.
        The get_token parameter is a function that returns the token. It has priority over the token parameter.
        If both are set, the token parameter is ignored.
        """
        self.api_url = api_url
        self.s3_bucket_url = s3_bucket_url
        self.local_media_dir_path_cb = local_media_dir_path_cb
        self.token = token
        self.get_token = get_token
        self.response_hooks = response_hooks
        self.should_stop_background_threads = False
        self.thread_local_session = ThreadLocalSession()

    def _send_request(
        self,
        method: str,
        api: API,
        url_suffix: str,
        json=None,
        data=None,
        files=None,
        params=None,
        stream=False,
    ) -> Response:
        """Send a request to an API. This method should be used for all requests.
        Logs the request and response.
        Retries the request if necessary.
        Uses appropriate headers for the given API.
        (The url_suffix is the part of the url after the base url.)
        """
        if api == API.ANKIHUB:
            url = f"{self.api_url}{url_suffix}"
        elif api == API.S3:
            url = f"{self.s3_bucket_url}{url_suffix}"
        else:
            raise ValueError(f"Unknown API: {api}")

        headers = {}
        if api == API.ANKIHUB:
            headers["Content-Type"] = "application/json"
            headers["Accept"] = f"application/json; version={API_VERSION}"

            # The value returned by self.get_token has priority over self.token
            token = self.token
            if self.get_token():
                token = self.get_token()

            if token:
                headers["Authorization"] = f"Token {token}"

        request = Request(
            method=method,
            url=url,
            json=json,
            data=data,
            files=files,
            params=params,
            headers=headers,
            hooks={"response": self.response_hooks} if self.response_hooks else None,
        )
        prepped = request.prepare()
        response = self._send_request_with_retry(
            prepped,
            stream=stream,
            timeout=TIMEOUT_SECONDS if api == API.ANKIHUB else None,
        )

        return response

    def _send_request_with_retry(
        self, request: PreparedRequest, stream=False, timeout: Optional[int] = None
    ) -> Response:
        """
        This method is only used in the _send_request method.
        Send a request, retrying if necessary.
        If the request fails after all retries, the last attempt's response is returned.
        If the last request failed because of an exception, that exception is raised.
        """
        try:
            response = self._send_request_with_retry_inner(
                request, stream=stream, timeout=timeout
            )
        except RetryError as e:
            # Catch RetryErrors to make the usage of tenacity transparent to the caller.
            last_attempt = cast(Future, e.last_attempt)
            # If the last attempt failed because of an exception, this will raise that exception.
            try:
                response = last_attempt.result()
            except Exception as e:
                raise AnkiHubRequestException(e) from e
        return response

    @retry(
        stop=stop_after_attempt(3),
        wait=wait_exponential(multiplier=1, max=10),
        retry=RETRY_CONDITION,
    )
    def _send_request_with_retry_inner(
        self, request: PreparedRequest, stream=False, timeout: Optional[int] = None
    ) -> Response:
        return self.thread_local_session.get().send(
            request, stream=stream, timeout=timeout
        )

    def login(self, credentials: dict) -> str:
        response = self._send_request("POST", API.ANKIHUB, "/login/", json=credentials)
        if response.status_code != 200:
            raise AnkiHubHTTPError(response)

        token = response.json().get("token") if response else ""
        if token:
            self.token = token

        return token

    def signout(self) -> None:
        response = self._send_request("POST", API.ANKIHUB, "/logout/")
        if response.status_code not in [204, 401]:
            raise AnkiHubHTTPError(response)
        self.token = None

    def upload_deck(
        self,
        deck_name: str,
        notes_data: List[NoteInfo],
        note_types_data: List[Dict],
        anki_deck_id: int,
        private: bool,
    ) -> uuid.UUID:
        deck_name_normalized = re.sub('[\\\\/?<>:*|"^]', "_", deck_name)
        deck_file_name = f"{deck_name_normalized}-{uuid.uuid4()}.json.gz"

        s3_url_suffix = self._presigned_url_suffix_from_key(
            key=deck_file_name, action="upload"
        )

        notes_data_transformed = [
            note_info_for_upload(note_data).to_dict() for note_data in notes_data
        ]
        data = self._gzip_compress_string(
            json.dumps(
                {
                    "notes": notes_data_transformed,
                    "note_types": note_types_data,
                }
            ),
        )

        self._upload_to_s3(s3_url_suffix, data)

        response = self._send_request(
            "POST",
            API.ANKIHUB,
            "/decks/",
            json={
                "key": deck_file_name,
                "name": deck_name,
                "anki_id": anki_deck_id,
                "is_private": private,
            },
        )
        if response.status_code != 201:
            raise AnkiHubHTTPError(response)

        response_data = response.json()
        ankihub_did = uuid.UUID(response_data["deck_id"])
        return ankihub_did

    def _gzip_compress_string(self, string: str) -> bytes:
        result = gzip.compress(
            bytes(
                string,
                encoding="utf-8",
            )
        )
        return result

    def _gzip_decompress_string(self, string: bytes) -> str:
        result = gzip.decompress(string).decode("utf-8")
        return result

    def _upload_to_s3(
        self, s3_url_suffix: str, data: Union[bytes, BufferedReader]
    ) -> None:
        s3_response = self._send_request(
            "PUT",
            API.S3,
            s3_url_suffix,
            data=data,
        )
        if s3_response.status_code != 200:
            raise AnkiHubHTTPError(s3_response)

    def generate_media_files_with_hashed_names(
        self, media_file_paths: Sequence[Path]
    ) -> Dict[str, str]:
        """Generates a filename for each file in the list of paths by hashing the file.
        The file is copied to the new name. If the file already exists, it is skipped,
        but the mapping still will be made with the existing filename.
        Returns a map of the old filename to the new filename.
        """
        result: Dict[str, str] = {}
        for for_old_media_path in media_file_paths:
            # First we check if the media file exists locally.
            # If no, we skip this iteration.
            if not for_old_media_path.is_file():
                continue

            # Generate a hash from the file's content
            with for_old_media_path.open("rb") as media_file:
                file_content_hash = hashlib.md5(media_file.read())

            # Store the new filename under the old filename key in the dict
            # that will be returned
            new_media_path = for_old_media_path.parent / (
                file_content_hash.hexdigest() + for_old_media_path.suffix
            )

            if self._media_file_should_be_converted_to_webp(for_old_media_path):
                # The lambda will convert images to the webp format if they are uploaded with a .webp extension and
                # are not already webp images.
                new_media_path = new_media_path.with_suffix(".webp")

            # If the file with the hashed name does not exist already, we
            # try to create it.
            if not new_media_path.is_file():
                try:
                    # Copy the file with the new name at the same location of the
                    # original file
                    shutil.copyfile(for_old_media_path, new_media_path)
                except shutil.SameFileError:
                    continue

            result[for_old_media_path.name] = new_media_path.name

        return result

    def _media_file_should_be_converted_to_webp(self, media_path: Path) -> bool:
        """Whether the media file should be converted to webp once its uploaded to s3."""
        # We don't want to convert svgs, because they don't benefit from the conversion in most cases.
        result = (
            media_path.suffix.lower() in IMAGE_FILE_EXTENSIONS
            and media_path.suffix.lower() not in [".svg", ".webp"]
        )
        return result

    def upload_media(self, media_paths: Set[Path], ah_did: uuid.UUID) -> None:
        # Create chunks of media paths to zip and upload each chunk individually.
        # Each chunk is divided based on the size of all media files in that chunk to
        # create chunks of similar size.
        media_path_chunks: List[List[Path]] = []
        chunk: List[Path] = []
        current_chunk_size_bytes = 0
        for media_path in media_paths:
            if media_path.is_file():
                current_chunk_size_bytes += media_path.stat().st_size
                chunk.append(media_path)

            if current_chunk_size_bytes > CHUNK_BYTES_THRESHOLD:
                media_path_chunks.append(chunk)
                current_chunk_size_bytes = 0
                chunk = []
            else:
                # We need this so we don't lose chunks of smaller size
                # that didn't reach the threshold (usually the "tail"
                # of the list, but it can also happen if we have just
                # a few media files and all of them sum up to less than the threshold
                # right on the first chunk)
                if media_path == list(media_paths)[-1]:
                    # Check if we're leaving the loop (last iteration) - if yes,
                    # just close this small chunk before leaving.
                    media_path_chunks.append(chunk)

        # Get a S3 presigned URL that allows uploading multiple files with a given prefix
        s3_presigned_info = self._get_presigned_url_for_multiple_uploads(
            prefix=f"deck_assets/{ah_did}"
        )

        # Use ThreadPoolExecutor to zip & upload media files
        with ThreadPoolExecutor(max_workers=THREAD_POOL_MAX_WORKERS) as executor:
            futures: List[Future] = []
            for chunk_number, chunk in enumerate(media_path_chunks):
                futures.append(
                    executor.submit(
                        self._zip_and_upload_media_chunk,
                        chunk,
                        chunk_number,
                        ah_did,
                        s3_presigned_info,
                    )
                )

            for future in as_completed(futures):
                future.result()

                if self.should_stop_background_threads:
                    for future in futures:
                        future.cancel()
                    return

        LOGGER.info(
            "Uploaded media to AnkiHub.",
            ah_did=ah_did,
            uploaded=len(media_paths),
        )

    def _zip_and_upload_media_chunk(
        self,
        chunk: List[Path],
        chunk_number: int,
        ah_did: uuid.UUID,
        s3_presigned_info: dict,
    ) -> None:
        # Zip the media files found locally
        zip_filepath = Path(
            self.local_media_dir_path_cb()
            / f"{ah_did}_{chunk_number}_deck_assets_part.zip"
        )
        LOGGER.debug("Creating zipped media file", zip_filepath=zip_filepath)
        with ZipFile(zip_filepath, "w") as media_zip:
            for media_path in chunk:
                if media_path.is_file():
                    media_zip.write(media_path, arcname=media_path.name)

        # Upload to S3
        LOGGER.debug("Uploading file to S3", zip_filepath=zip_filepath.name)
        self._upload_file_to_s3_with_reusable_presigned_url(
            s3_presigned_info=s3_presigned_info, filepath=zip_filepath
        )
        LOGGER.debug("Successfully uploaded file to S3", zip_filepath=zip_filepath.name)

        # Remove the zip file from the local machine after the upload
        LOGGER.debug("Removing file from local files", zip_filepath=zip_filepath.name)
        try:
            os.remove(zip_filepath)
        except FileNotFoundError:
            LOGGER.warning(
                "Could not remove file from local files.",
                zip_filepath=zip_filepath.name,
            )

    def _upload_file_to_s3_with_reusable_presigned_url(
        self, s3_presigned_info: dict, filepath: Path
    ) -> None:
        """Opens and uploads the file data to S3 using a reusable presigned URL. Useful when uploading
        multiple media files to the same path while keeping the original filename.
        :param s3_presigned_info: dict with the reusable presigned URL info.
                                  Obtained as the return of 'get_presigned_url_for_multiple_uploads'
        :param filepath: the Path object with the location of the file in the system
        -"""
        with open(filepath, "rb") as data:
            url: str = s3_presigned_info["url"]
            url_suffix = url.split(self.s3_bucket_url)[1]
            s3_response = self._send_request(
                "POST",
                API.S3,
                url_suffix=url_suffix,
                data=s3_presigned_info["fields"],
                files={"file": (filepath.name, data)},
            )

        if s3_response.status_code != 204:
            raise AnkiHubHTTPError(s3_response)

    def download_media(self, media_names: List[str], deck_id: uuid.UUID) -> None:
        deck_media_remote_dir = f"/deck_assets/{deck_id}/"
        with ThreadPoolExecutor(max_workers=THREAD_POOL_MAX_WORKERS) as executor:
            media_dir_path = self.local_media_dir_path_cb()
            futures: List[Future] = []
            for media_name in media_names:
                media_path = media_dir_path / media_name
                media_remote_path = deck_media_remote_dir + urllib.parse.quote_plus(
                    media_name
                )

                # First we check if the media file already exists.
                # If yes, we skip this iteration.
                if os.path.isfile(media_path):
                    continue

                futures.append(
                    executor.submit(self._download_media, media_path, media_remote_path)
                )

            downloaded_media_count = 0
            for future in as_completed(futures):
                if self.should_stop_background_threads:
                    for future in futures:
                        future.cancel()
                    return

                if future.result():
                    downloaded_media_count += 1

        LOGGER.info(
            "Downloaded media from AnkiHub.",
            ah_did=deck_id,
            attempted_count=len(media_names),
            downloaded_count=downloaded_media_count,
        )

    def _download_media(self, media_file_path: Path, media_remote_path: str) -> bool:
        response = self._send_request("GET", API.S3, media_remote_path, stream=True)
        # Log and skip this iteration if the response is not 200 OK
        if response.ok:
            # If we get a valid response, open the file and write the content
            with open(media_file_path, "wb") as file:
                for block in response.iter_content(1024):
                    if not block:
                        break

                    file.write(block)

                    if self.should_stop_background_threads:
                        # Remove incomplete file if the download was interrupted
                        file.close()
                        media_file_path.unlink()

                return True
        else:
            LOGGER.warning(
                "Unable to download media file.",
                media_remote_path=media_remote_path,
                status_code=response.status_code,
            )
            return False

    def stop_background_threads(self) -> None:
        """Can be called to stop all background threads started by this client."""
        self.should_stop_background_threads = True

    def allow_background_threads(self) -> None:
        """Can be called to allow background threads to run after they were stopped previously."""
        self.should_stop_background_threads = False

    def get_deck_subscriptions(self) -> List[Deck]:
        response = self._send_request("GET", API.ANKIHUB, "/decks/subscriptions/")
        if response.status_code != 200:
            raise AnkiHubHTTPError(response)

        return [Deck.from_dict(deck["deck"]) for deck in response.json()]

    def get_decks_with_user_relation(self) -> List[Deck]:
        response = self._send_request("GET", API.ANKIHUB, "/users/decks/")
        if response.status_code != 200:
            raise AnkiHubHTTPError(response)

        return [Deck.from_dict(deck) for deck in response.json()]

    def get_owned_decks(self) -> List[Deck]:
        decks = self.get_decks_with_user_relation()
        result = [
            deck for deck in decks if deck.user_relation == UserDeckRelation.OWNER
        ]
        return result

    def subscribe_to_deck(self, deck_id: uuid.UUID) -> None:
        response = self._send_request(
            "POST", API.ANKIHUB, "/decks/subscriptions/", json={"deck": str(deck_id)}
        )
        if response.status_code != 201:
            raise AnkiHubHTTPError(response)

    def unsubscribe_from_deck(self, deck_id: uuid.UUID) -> None:
        response = self._send_request(
            "DELETE", API.ANKIHUB, f"/decks/{deck_id}/subscriptions/"
        )
        if response.status_code not in (204, 404):
            raise AnkiHubHTTPError(response)

    def download_deck(
        self,
        ah_did: uuid.UUID,
        download_progress_cb: Optional[Callable[[int], None]] = None,
        s3_presigned_url: Optional[str] = None,
    ) -> List[NoteInfo]:
        if not s3_presigned_url:
            deck_info = self.get_deck_by_id(ah_did)
            s3_url_suffix = self._presigned_url_suffix_from_key(
                key=deck_info.csv_notes_filename, action="download"
            )
        else:
            s3_url_suffix = self._presigned_url_suffix_from_url(s3_presigned_url)

        if download_progress_cb:
            s3_response_content = self._download_with_progress_cb(
                s3_url_suffix, download_progress_cb
            )
        else:
            s3_response = self._send_request("GET", API.S3, s3_url_suffix)
            if s3_response.status_code != 200:
                raise AnkiHubHTTPError(s3_response)
            s3_response_content = s3_response.content

        csv_filename = s3_url_suffix[1:].split("?", maxsplit=1)[0]
        if csv_filename.endswith(".gz"):
            deck_csv_content = gzip.decompress(s3_response_content).decode("utf-8")
        else:
            deck_csv_content = s3_response_content.decode("utf-8")

        reader = csv.DictReader(
            deck_csv_content.splitlines(), delimiter=CSV_DELIMITER, quotechar="'"
        )
        # TODO Validate .csv
        notes_data_raw = [row for row in reader]
        notes_data_raw = _transform_notes_data(notes_data_raw)
        notes_data = [NoteInfo.from_dict(row) for row in notes_data_raw]

        return notes_data

    def _download_with_progress_cb(
        self, s3_url_suffix: str, progress_cb: Callable[[int], None]
    ) -> bytes:
        with self._send_request("GET", API.S3, s3_url_suffix, stream=True) as response:
            if response.status_code != 200:
                raise AnkiHubHTTPError(response)

            total_size = int(response.headers.get("content-length"))
            if total_size == 0:
                return response.content

            content = b""
            chunk_size = int(min(total_size * 0.05, 10**6))
            for i, chunk in enumerate(
                response.iter_content(chunk_size=chunk_size), start=1
            ):
                if chunk:
                    percent = int(i * chunk_size / total_size * 100)
                    progress_cb(percent)
                    content += chunk
        return content

    def get_deck_updates(
        self,
        ah_did: uuid.UUID,
        since: datetime,
        updates_download_progress_cb: Optional[Callable[[int], None]] = None,
        deck_download_progress_cb: Optional[Callable[[int], None]] = None,
        should_cancel: Optional[Callable[[], bool]] = None,
    ) -> Optional[DeckUpdates]:
        """
        Fetches updates for a specific deck from the AnkiHub server.

        Args:
            ah_did: The UUID of the deck to fetch updates for.
            since: The time from which to fetch updates.
            updates_download_progress_cb: An optional callback function to report the progress of the updates download.
                The function should take one argument: the number of notes downloaded.
            deck_download_progress_cb: An optional callback function to report the progress of the deck download.
                The function should take one argument: the percentage of the deck download progress.
            should_cancel: An optional callback function that should return True if the operation should be cancelled.

        Returns:
            A DeckUpdates object containing the fetched updates and the latest update timestamp,
            or None if the operation was cancelled.
        """
        notes_data_from_csv = []
        notes_data_from_json = []
        latest_update = None
        for chunk in self._get_deck_updates_inner(
            ah_did,
            since,
            updates_download_progress_cb,
            deck_download_progress_cb,
        ):
            if should_cancel and should_cancel():
                return None

            if not chunk.notes:
                continue

            if chunk.from_csv:
                # The CSV contains all notes, so we assign instead of extending
                notes_data_from_csv = chunk.notes
            else:
                notes_data_from_json.extend(chunk.notes)

            # Each chunk contains the latest update timestamp of the notes in it, we need the latest one
            latest_update = max(
                chunk.latest_update, latest_update or chunk.latest_update
            )

        # When a note is both in the CSV and JSON, the JSON version is the more recent one and
        # the CSV version should be discarded.
        ah_nids_from_json = {note.ah_nid for note in notes_data_from_json}
        filtered_notes_data_from_csv = [
            note for note in notes_data_from_csv if note.ah_nid not in ah_nids_from_json
        ]
        notes_data = notes_data_from_json + filtered_notes_data_from_csv

        return DeckUpdates(
            notes=notes_data,
            latest_update=latest_update,
            protected_fields=chunk.protected_fields,
            protected_tags=chunk.protected_tags,
        )

    def _get_deck_updates_inner(
        self,
        ah_did: uuid.UUID,
        since: datetime,
        updates_download_progress_cb: Optional[Callable[[int], None]] = None,
        deck_download_progress_cb: Optional[Callable[[int], None]] = None,
    ) -> Iterator[DeckUpdatesChunk]:
        # updates_download_progress_cb gets passed the number of notes downloaded until now
        # deck_download_progress_cb gets passed the percentage of the download progress

        class Params(TypedDict, total=False):
            since: str
            size: int

        params: Params = {
            "since": since.strftime(ANKIHUB_DATETIME_FORMAT_STR) if since else None,
            "size": DECK_UPDATE_PAGE_SIZE,
        }
        url_suffix = f"/decks/{ah_did}/updates"
        notes_count = 0
        first_request = True
        while url_suffix is not None:
            response = self._send_request(
                "GET",
                API.ANKIHUB,
                url_suffix,
                params=params if first_request else None,
            )
            if response.status_code != 200:
                raise AnkiHubHTTPError(response)

            data = response.json()
            url_suffix = (
                data["next"].split("/api", maxsplit=1)[1] if data["next"] else None
            )

            if data["external_notes_url"]:
                notes_data_deck = self.download_deck(
                    ah_did,
                    deck_download_progress_cb,
                    s3_presigned_url=data["external_notes_url"],
                )
                chunk = DeckUpdatesChunk.from_dict({**data, "from_csv": True})
                chunk.notes = notes_data_deck
                yield chunk

                # Get the rest of the updates, because the CSV is most likely not completely up to date
                yield from self._get_deck_updates_inner(
                    ah_did=ah_did,
                    since=chunk.latest_update,
                    updates_download_progress_cb=updates_download_progress_cb,
                    deck_download_progress_cb=deck_download_progress_cb,
                )
                return
            elif data["notes"] is None:
                raise ValueError("No notes in the response")  # pragma: no cover

            # decompress and transform notes data
            notes_data_base85 = data["notes"]
            notes_data_gzipped = base64.b85decode(notes_data_base85)
            notes_data = json.loads(self._gzip_decompress_string(notes_data_gzipped))
            data["notes"] = _transform_notes_data(notes_data)

            note_updates = DeckUpdatesChunk.from_dict({**data, "from_csv": False})
            yield note_updates

            notes_count += len(note_updates.notes)

            if updates_download_progress_cb:
                updates_download_progress_cb(notes_count)

            first_request = False

    def get_deck_media_updates(
        self,
        ah_did: uuid.UUID,
        since: datetime,
    ) -> Iterator[DeckMediaUpdateChunk]:
        class Params(TypedDict, total=False):
            since: str
            size: int

        params: Params = {
            "since": since.strftime(ANKIHUB_DATETIME_FORMAT_STR) if since else None,
            "size": DECK_MEDIA_UPDATE_PAGE_SIZE,
        }
        url_suffix = f"/decks/{ah_did}/media/list/"
        first_request = True
        while url_suffix is not None:
            response = self._send_request(
                "GET",
                API.ANKIHUB,
                url_suffix,
                params=params if first_request else None,
            )
            if response.status_code != 200:
                raise AnkiHubHTTPError(response)

            data = response.json()
            url_suffix = (
                data["next"].split("/api", maxsplit=1)[1] if data["next"] else None
            )

            media_updates = DeckMediaUpdateChunk.from_dict(data)
            yield media_updates

            first_request = False

    def get_pending_notes_actions_for_deck(
        self, ah_did: uuid.UUID
    ) -> List[NotesAction]:
        response = self._send_request(
            "GET", API.ANKIHUB, f"/decks/{ah_did}/notes-actions/"
        )
        if response.status_code != 200:
            raise AnkiHubHTTPError(response)

        return [NotesAction.from_dict(action) for action in response.json()]

    def get_deck_by_id(self, ah_did: uuid.UUID) -> Deck:
        response = self._send_request(
            "GET",
            API.ANKIHUB,
            f"/decks/{ah_did}/",
        )
        if response.status_code != 200:
            raise AnkiHubHTTPError(response)

        data = response.json()
        result = Deck.from_dict(data)
        return result

    def get_note_by_id(self, ah_nid: uuid.UUID) -> NoteInfo:
        response = self._send_request(
            "GET",
            API.ANKIHUB,
            f"/notes/{ah_nid}",
        )
        if response.status_code != 200:
            raise AnkiHubHTTPError(response)

        data = response.json()
        result = NoteInfo.from_dict(data)
        return result

    def create_change_note_suggestion(
        self,
        change_note_suggestion: ChangeNoteSuggestion,
        auto_accept: bool = False,
    ) -> None:
        response = self._send_request(
            "POST",
            API.ANKIHUB,
            f"/notes/{change_note_suggestion.ah_nid}/suggestion/",
            json={**change_note_suggestion.to_dict(), "auto_accept": auto_accept},
        )
        if response.status_code != 201:
            raise AnkiHubHTTPError(response)

    def create_new_note_suggestion(
        self,
        new_note_suggestion: NewNoteSuggestion,
        auto_accept: bool = False,
    ):
        response = self._send_request(
            "POST",
            API.ANKIHUB,
            f"/decks/{new_note_suggestion.ah_did}/note-suggestion/",
            json={**new_note_suggestion.to_dict(), "auto_accept": auto_accept},
        )
        if response.status_code != 201:
            raise AnkiHubHTTPError(response)

    def create_suggestions_in_bulk(
        self,
        new_note_suggestions: Sequence[NewNoteSuggestion] = [],
        change_note_suggestions: Sequence[ChangeNoteSuggestion] = [],
        auto_accept: bool = False,
    ) -> Dict[int, Dict[str, List[str]]]:
        # returns a dict of errors by anki_nid

        errors_for_change_suggestions = self._create_suggestion_in_bulk_inner(
            suggestions=change_note_suggestions,
            url="/notes/bulk-change-suggestions/",
            auto_accept=auto_accept,
        )

        errors_for_new_note_suggestions = self._create_suggestion_in_bulk_inner(
            suggestions=new_note_suggestions,
            url="/notes/bulk-new-note-suggestions/",
            auto_accept=auto_accept,
        )

        return {
            **errors_for_change_suggestions,
            **errors_for_new_note_suggestions,
        }

    def _create_suggestion_in_bulk_inner(
        self, suggestions: Sequence[NoteSuggestion], url: str, auto_accept: bool
    ) -> Dict[int, Dict[str, List[str]]]:
        if not suggestions:
            return {}

        response = self._send_request(
            "POST",
            API.ANKIHUB,
            url_suffix=url,
            json={
                "suggestions": [d.to_dict() for d in suggestions],
                "auto_accept": auto_accept,
            },
        )
        if response.status_code != 200:
            raise AnkiHubHTTPError(response)

        data = response.json()
        errors_by_anki_nid = {
            suggestion.anki_nid: d["validation_errors"]
            for d, suggestion in zip(data, suggestions)
            if d.get("validation_errors")
        }
        return errors_by_anki_nid

    def _presigned_url_suffix_from_key(self, key: str, action: str) -> str:
        """
        Get presigned URL suffix for S3 to upload a single file.
        The suffix is the part of the URL after the base url.
        :param key: s3 key
        :param action: upload or download
        :return: the presigned url suffix
        """
        response = self._send_request(
            "GET",
            API.ANKIHUB,
            "/decks/generate-presigned-url",
            params={"key": key, "type": action, "many": "false"},
        )
        if response.status_code != 200:
            raise AnkiHubHTTPError(response)

        url = response.json()["pre_signed_url"]
        return self._presigned_url_suffix_from_url(url)

    def _presigned_url_suffix_from_url(self, url: str) -> str:
        return url.split(self.s3_bucket_url)[1]

    def _get_presigned_url_for_multiple_uploads(self, prefix: str) -> dict:
        """
        Get presigned URL for S3 to upload multiple files. Useful when uploading
        multiple media files to the same path while keeping the original filename.
        :param prefix: the path in S3 where the files will be uploaded
        :return: a dict with the required data to build the upload request
        """
        response = self._send_request(
            "GET",
            API.ANKIHUB,
            "/decks/generate-presigned-url",
            params={"key": prefix, "type": "upload", "many": "true"},
        )
        if response.status_code != 200:
            raise AnkiHubHTTPError(response)

        result = response.json()["pre_signed_url"]
        return result

    def get_note_type(self, anki_note_type_id: int) -> Dict[str, Any]:
        response = self._send_request(
            "GET", API.ANKIHUB, f"/note-types/{anki_note_type_id}/"
        )
        if response.status_code != 200:
            raise AnkiHubHTTPError(response)

        data = response.json()
        result = _to_anki_note_type(data)
        return result

<<<<<<< HEAD
    def create_note_type(
        self, ah_did: uuid.UUID, note_type: Dict[str, Any]
    ) -> Dict[str, Any]:
        note_type = _to_ankihub_note_type(note_type.copy())
        response = self._send_request(
            "POST", API.ANKIHUB, f"/decks/{ah_did}/create-note-type/", json=note_type
        )
        if response.status_code != 200:
            raise AnkiHubHTTPError(response)
        data = response.json()
        result = _to_anki_note_type(data)
        return result
=======
    def get_note_types_dict_for_deck(
        self, ah_did: uuid.UUID
    ) -> Dict[int, Dict[str, Any]]:
        response = self._send_request(
            "GET", API.ANKIHUB, f"/decks/{ah_did}/note-types/"
        )
        if response.status_code != 200:
            raise AnkiHubHTTPError(response)

        data = response.json()
        return {
            note_type_data["anki_id"]: _to_anki_note_type(note_type_data)
            for note_type_data in data
        }
>>>>>>> e39a3611

    def get_protected_fields(self, ah_did: uuid.UUID) -> Dict[int, List[str]]:
        response = self._send_request(
            "GET",
            API.ANKIHUB,
            f"/decks/{ah_did}/protected-fields/",
        )
        if response.status_code == 404:
            return {}
        elif response.status_code != 200:
            raise AnkiHubHTTPError(response)

        protected_fields_raw = response.json()["fields"]
        result = {
            int(field_id): field_names
            for field_id, field_names in protected_fields_raw.items()
        }
        return result

    def get_protected_tags(self, ah_did: uuid.UUID) -> List[str]:
        response = self._send_request(
            "GET",
            API.ANKIHUB,
            f"/decks/{ah_did}/protected-tags/",
        )
        if response.status_code == 404:
            return []
        elif response.status_code != 200:
            raise AnkiHubHTTPError(response)

        result = response.json()["tags"]
        result = [x for x in result if x.strip()]
        return result

    def get_media_disabled_fields(self, ah_did: uuid.UUID) -> Dict[int, List[str]]:
        response = self._send_request(
            "GET",
            API.ANKIHUB,
            f"/decks/{ah_did}/media-disabled-fields/",
        )
        if response.status_code == 404:
            return {}
        elif response.status_code != 200:
            raise AnkiHubHTTPError(response)

        protected_fields_raw = response.json()["fields"]
        result = {
            int(field_id): field_names
            for field_id, field_names in protected_fields_raw.items()
        }
        return result

    def get_deck_extensions(self) -> List[DeckExtension]:
        response = self._send_request("GET", API.ANKIHUB, "/users/deck_extensions")
        if response.status_code != 200:
            raise AnkiHubHTTPError(response)

        data = response.json()
        extension_dicts = data.get("deck_extensions", [])
        result = [DeckExtension.from_dict(d) for d in extension_dicts]
        return result

    def get_deck_extensions_by_deck_id(self, deck_id: uuid.UUID) -> List[DeckExtension]:
        response = self._send_request(
            "GET", API.ANKIHUB, "/users/deck_extensions", params={"deck_id": deck_id}
        )
        if response.status_code != 200:
            raise AnkiHubHTTPError(response)

        data = response.json()
        extension_dicts = data.get("deck_extensions", [])
        result = [DeckExtension.from_dict(d) for d in extension_dicts]
        return result

    def get_deck_extension_updates(
        self,
        deck_extension_id: int,
        since: datetime,
        download_progress_cb: Optional[Callable[[int], None]] = None,
    ) -> Iterator[DeckExtensionUpdateChunk]:
        # download_progress_cb gets passed the number of note customizations downloaded until now

        class Params(TypedDict, total=False):
            since: str
            size: int

        params: Params = {
            "since": since.strftime(ANKIHUB_DATETIME_FORMAT_STR) if since else None,
            "size": DECK_EXTENSION_UPDATE_PAGE_SIZE,
        }
        url = f"/deck_extensions/{deck_extension_id}/note_customizations/"

        i = 0
        customizations_count = 0
        while url is not None:
            response = self._send_request(
                "GET",
                API.ANKIHUB,
                url,
                params=params if i == 0 else None,
            )
            if response.status_code != 200:
                raise AnkiHubHTTPError(response)

            data = response.json()
            url = data["next"].split("/api", maxsplit=1)[1] if data["next"] else None

            note_updates = DeckExtensionUpdateChunk.from_dict(data)
            yield note_updates

            i += 1
            customizations_count += len(note_updates.note_customizations)

            if download_progress_cb:
                download_progress_cb(customizations_count)

    def prevalidate_tag_groups(
        self, ah_did: uuid.UUID, tag_group_names: List[str]
    ) -> List[TagGroupValidationResponse]:
        suggestions = [
            {"tag_group_name": tag_group_name} for tag_group_name in tag_group_names
        ]
        response = self._send_request(
            "POST",
            API.ANKIHUB,
            "/deck_extensions/suggestions/prevalidate",
            json={"deck_id": str(ah_did), "suggestions": suggestions},
        )
        if response.status_code != 200:
            raise AnkiHubHTTPError(response)

        data = response.json()
        suggestions = data["suggestions"]
        tag_group_validation_objects = [
            TagGroupValidationResponse.from_dict(suggestion)
            for suggestion in suggestions
        ]
        return tag_group_validation_objects

    def suggest_optional_tags(
        self,
        suggestions: List[OptionalTagSuggestion],
        auto_accept: bool = False,
    ) -> None:
        deck_extension_ids = set(
            suggestion.deck_extension_id for suggestion in suggestions
        )
        for deck_extension_id in deck_extension_ids:
            suggestions_for_deck_extension = [
                suggestion
                for suggestion in suggestions
                if suggestion.deck_extension_id == deck_extension_id
            ]
            self._suggest_optional_tags_for_deck_extension(
                deck_extension_id=deck_extension_id,
                suggestions=suggestions_for_deck_extension,
                auto_accept=auto_accept,
            )

    def _suggest_optional_tags_for_deck_extension(
        self,
        deck_extension_id: int,
        suggestions: List[OptionalTagSuggestion],
        auto_accept: bool = False,
    ) -> None:
        response = self._send_request(
            "POST",
            API.ANKIHUB,
            f"/deck_extensions/{deck_extension_id}/suggestions/",
            json={
                "auto_accept": auto_accept,
                "suggestions": [suggestion.to_dict() for suggestion in suggestions],
            },
        )

        if response.status_code != 201:
            raise AnkiHubHTTPError(response)

        data = response.json()
        message = data["message"]
        LOGGER.debug("suggest_optional_tags response message", message=message)

    def get_feature_flags(self) -> Dict[str, bool]:
        """Returns a dict of feature flags to their status (enabled or disabled)."""
        response = self._send_request(
            "GET",
            API.ANKIHUB,
            "/feature-flags",
        )
        if response.status_code != 200:
            raise AnkiHubHTTPError(response)

        data = response.json()
        result = {
            flag_name: flag_data["is_active"]
            for flag_name, flag_data in data["flags"].items()
        }
        return result

    def is_media_upload_finished(self, ah_did: uuid.UUID) -> bool:
        deck_info = self.get_deck_by_id(ah_did)
        return deck_info.media_upload_finished

    def media_upload_finished(self, ah_did: uuid.UUID) -> None:
        response = self._send_request(
            "PATCH",
            API.ANKIHUB,
            f"/decks/{ah_did}/media-upload-finished",
        )
        if response.status_code != 204:
            raise AnkiHubHTTPError(response)

    def get_user_details(self) -> Dict[str, Any]:
        response = self._send_request("GET", API.ANKIHUB, "/users/me")
        if response.status_code != 200:
            raise AnkiHubHTTPError(response)

        return response.json()

    def owned_deck_ids(self) -> List[uuid.UUID]:
        data = self.get_user_details()
        result = [uuid.UUID(deck["id"]) for deck in data["created_decks"]]
        return result

    def send_card_review_data(self, card_review_data: List[CardReviewData]) -> None:
        response = self._send_request(
            "POST",
            API.ANKIHUB,
            "/users/card-review-data/",
            json=[review.to_dict() for review in card_review_data],
        )
        if response.status_code != 200:
            raise AnkiHubHTTPError(response)

    def send_daily_card_review_summaries(
        self, daily_card_review_summaries: List[DailyCardReviewSummary]
    ) -> None:
        response = self._send_request(
            "POST",
            API.ANKIHUB,
            "/users/daily-card-review-summary/",
            json=[summary.to_dict() for summary in daily_card_review_summaries],
        )
        if response.status_code != 201:
            raise AnkiHubHTTPError(response)

    def is_premium_or_trialing(self) -> bool:
        data = self.get_user_details()
        return data["is_premium"] or data["is_trialing"]


class ThreadLocalSession:
    def __init__(self):
        self.local = threading.local()

    def get(self) -> Session:
        if not hasattr(self.local, "session"):
            self.local.session = Session()
        return self.local.session


def _transform_notes_data(notes_data: List[Dict]) -> List[Dict]:
    # TODO Fix differences between csv (used when installing for the first time) vs.
    # json in responses (used when getting updates).
    # For example for one a field is named "note_id" and for the other "id"
    result = [
        {
            **note_data,
            "fields": (
                json.loads(note_data["fields"])
                if isinstance(note_data["fields"], str)
                else note_data["fields"]
            ),
            "anki_id": int((note_data["anki_id"])),
            "note_id": note_data.get(
                "note_id", note_data.get("ankihub_id", note_data.get("id"))
            ),
            "note_type_id": int(note_data["note_type_id"]),
            "tags": (
                json.loads(note_data["tags"])
                if isinstance(note_data["tags"], str)
                else note_data["tags"]
            ),
            "last_update_type": (
                SuggestionType.DELETE.value[0] if note_data.get("deleted") else None
            ),
        }
        for note_data in notes_data
    ]
    return result


def _to_anki_note_type(note_type_data: Dict) -> Dict[str, Any]:
    """Turn JSON response from AnkiHubClient.get_note_type into NotetypeDict."""
    note_type_data["id"] = note_type_data.pop("anki_id")
    note_type_data["tmpls"] = note_type_data.pop("templates")
    note_type_data["flds"] = note_type_data.pop("fields")
    return note_type_data


def _to_ankihub_note_type(note_type: Dict[str, Any]) -> Dict[str, Any]:
    """Turn NotetypeDict into the format used by AnkiHub."""
    note_type["anki_id"] = note_type.pop("id")
    note_type["templates"] = note_type.pop("tmpls")
    note_type["fields"] = note_type.pop("flds")
    return note_type<|MERGE_RESOLUTION|>--- conflicted
+++ resolved
@@ -1048,7 +1048,6 @@
         result = _to_anki_note_type(data)
         return result
 
-<<<<<<< HEAD
     def create_note_type(
         self, ah_did: uuid.UUID, note_type: Dict[str, Any]
     ) -> Dict[str, Any]:
@@ -1061,7 +1060,7 @@
         data = response.json()
         result = _to_anki_note_type(data)
         return result
-=======
+
     def get_note_types_dict_for_deck(
         self, ah_did: uuid.UUID
     ) -> Dict[int, Dict[str, Any]]:
@@ -1076,7 +1075,6 @@
             note_type_data["anki_id"]: _to_anki_note_type(note_type_data)
             for note_type_data in data
         }
->>>>>>> e39a3611
 
     def get_protected_fields(self, ah_did: uuid.UUID) -> Dict[int, List[str]]:
         response = self._send_request(
