{
    "ankihub_url": "https://app.ankihub.net",
    "hotkey": "Alt+u",
    "report_errors": true,
    "sync_on_startup": true,
<<<<<<< HEAD
    "sync_hotkey": "Ctrl+Shift+h",
    "sync_on_ankiweb_sync": true,
    "suspend_new_cards_of_existing_notes": "if_siblings_are_suspended"
=======
    "suspend_new_cards_of_existing_notes": "if_siblings_are_suspended",
    "debug_level_logs": false,
    "sync_hotkey": "Ctrl+Shift+h"
>>>>>>> 2a3a1ae9
}<|MERGE_RESOLUTION|>--- conflicted
+++ resolved
@@ -3,13 +3,8 @@
     "hotkey": "Alt+u",
     "report_errors": true,
     "sync_on_startup": true,
-<<<<<<< HEAD
     "sync_hotkey": "Ctrl+Shift+h",
     "sync_on_ankiweb_sync": true,
-    "suspend_new_cards_of_existing_notes": "if_siblings_are_suspended"
-=======
     "suspend_new_cards_of_existing_notes": "if_siblings_are_suspended",
-    "debug_level_logs": false,
-    "sync_hotkey": "Ctrl+Shift+h"
->>>>>>> 2a3a1ae9
+    "debug_level_logs": false
 }