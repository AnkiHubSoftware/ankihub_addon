{
    "ankihub_url": "https://app.ankihub.net",
    "hotkey": "Alt+u",
    "report_errors": true,
    "sync_on_startup": true,
<<<<<<< HEAD
    "suspend_new_cards_of_existing_notes": "if_siblings_are_suspended",
    "debug_level_logs": false
=======
    "sync_hotkey": "Ctrl+Shift+h",
    "suspend_new_cards_of_existing_notes": "if_siblings_are_suspended"
>>>>>>> 91f74d1a
}<|MERGE_RESOLUTION|>--- conflicted
+++ resolved
@@ -3,11 +3,7 @@
     "hotkey": "Alt+u",
     "report_errors": true,
     "sync_on_startup": true,
-<<<<<<< HEAD
     "suspend_new_cards_of_existing_notes": "if_siblings_are_suspended",
-    "debug_level_logs": false
-=======
-    "sync_hotkey": "Ctrl+Shift+h",
-    "suspend_new_cards_of_existing_notes": "if_siblings_are_suspended"
->>>>>>> 91f74d1a
+    "debug_level_logs": false,
+    "sync_hotkey": "Ctrl+Shift+h"
 }