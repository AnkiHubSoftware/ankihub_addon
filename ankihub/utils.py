import re
import time
from pprint import pformat
from typing import Dict, Iterable, List, Optional, Set, Tuple

from anki.decks import DeckId
from anki.errors import NotFoundError
from anki.models import ChangeNotetypeRequest, NoteType, NotetypeDict, NotetypeId
from anki.notes import Note, NoteId
from anki.utils import checksum, ids2str
from aqt import mw
from aqt.utils import tr

<<<<<<< HEAD
from . import LOGGER, constants
=======
from . import LOGGER, constants, report_exception
from .addon_ankihub_client import AddonAnkiHubClient as AnkiHubClient
from .config import config
>>>>>>> 0f7fb7c2
from .constants import (
    ANKIHUB_NOTE_TYPE_FIELD_NAME,
    ANKIHUB_NOTE_TYPE_MODIFICATION_STRING,
    URL_VIEW_NOTE,
)


# decks
def create_deck_with_id(deck_name: str, deck_id: DeckId) -> None:

    source_did = mw.col.decks.add_normal_deck_with_name(
        get_unique_deck_name(deck_name)
    ).id
    mw.col.db.execute(f"UPDATE decks SET id={deck_id} WHERE id={source_did};")
    mw.col.db.execute(f"UPDATE cards SET did={deck_id} WHERE did={source_did};")

    LOGGER.debug(f"Created deck {deck_name=} {deck_id=}")


def all_dids() -> Set[DeckId]:
    return {DeckId(x.id) for x in mw.col.decks.all_names_and_ids()}


def lowest_level_common_ancestor_did(dids: Iterable[DeckId]) -> Optional[DeckId]:
    return mw.col.decks.id_for_name(
        lowest_level_common_ancestor_deck_name([mw.col.decks.name(did) for did in dids])
    )


def lowest_level_common_ancestor_deck_name(deck_names: Iterable[str]) -> Optional[str]:
    lowest_level_deck_name = max(deck_names, key=lambda name: name.count("::"))
    parts = lowest_level_deck_name.split("::")
    result = lowest_level_deck_name
    for i in range(1, len(parts) + 1):
        cur_deck_name = "::".join(parts[:i])
        if any(not name.startswith(cur_deck_name) for name in deck_names):
            result = "::".join(parts[: i - 1])
            break

    if result == "":
        return None
    else:
        return result


def get_unique_deck_name(deck_name: str) -> str:
    if not mw.col.decks.by_name(deck_name):
        return deck_name

    suffix = " (AnkiHub)"
    if suffix not in deck_name:
        deck_name += suffix
    else:
        deck_name += f" {checksum(str(time.time()))[:5]}"
    return deck_name


def highest_level_did(dids: Iterable[DeckId]) -> DeckId:
    return min(dids, key=lambda did: mw.col.decks.name(did).count("::"))


# notes
def create_note_with_id(note: Note, anki_id: NoteId, anki_did: DeckId) -> Note:
    """Create a new note, add it to the appropriate deck and override the note id with
    the note id of the original note creator."""
    LOGGER.debug(f"Trying to create note: {anki_id=}")

    mw.col.add_note(note, DeckId(anki_did))

    # Swap out the note id that Anki assigns to the new note with our own id.
    mw.col.db.execute(f"UPDATE notes SET id={anki_id} WHERE id={note.id};")
    mw.col.db.execute(f"UPDATE cards SET nid={anki_id} WHERE nid={note.id};")

    note = mw.col.get_note(anki_id)
    return note


<<<<<<< HEAD
# note types
def create_note_type_with_id(note_type: NotetypeDict, mid: NotetypeId) -> None:
    note_type["id"] = 0
    changes = mw.col.models.add_dict(note_type)
=======
def prepare_note(
    note: Note, ankihub_id: str, fields: List[Dict], tags: List[str]
) -> None:
    note[constants.ANKIHUB_NOTE_TYPE_FIELD_NAME] = str(ankihub_id)
    note.tags = [str(tag) for tag in tags]
    # TODO Make sure we don't update protected fields.
    for field in fields:
        note[field["name"]] = field["value"]


def update_or_create_note(
    anki_id: NoteId,
    ankihub_id: str,
    fields: List[Dict],
    tags: List[str],
    note_type_id: NotetypeId,
    anki_did: DeckId,  # only relevant for newly created notes
) -> Note:
    try:
        note = mw.col.get_note(id=anki_id)
        fields.append(
            {
                "name": constants.ANKIHUB_NOTE_TYPE_FIELD_NAME,
                # Put the AnkiHub field last
                "order": len(fields),
                "value": ankihub_id,
            }
        )
        prepare_note(note, ankihub_id, fields, tags)
        mw.col.update_note(note)
        LOGGER.debug(f"Updated note: {anki_id=}")
    except NotFoundError:
        note_type = mw.col.models.get(NotetypeId(note_type_id))
        note = mw.col.new_note(note_type)
        prepare_note(note, ankihub_id, fields, tags)
        note = create_note_with_id(note, anki_id, anki_did)
        LOGGER.debug(f"Created note: {anki_id=}")
    return note


def sync_with_ankihub() -> None:
    LOGGER.debug("Trying to sync with AnkiHub.")

    create_backup_with_progress()

    client = AnkiHubClient()
    decks = config.private_config.decks
    for ankihub_did, deck in decks.items():
        notes_data = []
        for response in client.get_deck_updates(
            ankihub_did, since=deck["latest_update"]
        ):
            if response.status_code != 200:
                return

            data = response.json()
            notes = data["notes"]
            if notes:
                notes_data += notes

        if notes_data:
            import_ankihub_deck(
                notes_data=notes_data,
                deck_name=deck["name"],
                local_did=deck["anki_id"],
            )
            config.save_latest_update(ankihub_did, data["latest_update"])
        else:
            LOGGER.debug(f"No new updates to sync for {ankihub_did=}")


def sync_on_profile_open() -> None:
    def on_done(future: Future):

        # Don't raise exception when automatically attempting to sync with AnkiHub
        # with no Internet connection.
        if exc := future.exception():
            LOGGER.debug(f"Unable to sync on profile open:\n{exc}")
            if not isinstance(exc, (ConnectionError, HTTPError)):
                report_exception()
                raise exc

        mw.reset()

    if config.private_config.token:
        mw.taskman.with_progress(
            sync_with_ankihub,
            label="Synchronizing with AnkiHub",
            on_done=on_done,
            parent=mw,
        )


def adjust_note_types_based_on_notes_data(notes_data: List[Dict]) -> None:
    remote_mids = set(
        NotetypeId(int(note_dict["note_type_id"])) for note_dict in notes_data
    )
    remote_note_types = fetch_remote_note_types(remote_mids)
    adjust_note_types(remote_note_types)


def adjust_note_types(remote_note_types: Dict[NotetypeId, NotetypeDict]) -> None:
    # can be called when installing a deck for the first time and when synchronizing with AnkiHub

    LOGGER.debug("Beginning adjusting note types...")

    create_missing_note_types(remote_note_types)
    rename_note_types(remote_note_types)
    ensure_local_and_remote_fields_are_same(remote_note_types)
    modify_note_type_templates(remote_note_types.keys())

    LOGGER.debug("Adjusted note types.")
>>>>>>> 0f7fb7c2

    # Swap out the note type id that Anki assigns to the new note type with our own id.
    # TODO check if seperate statements are necessary
    mw.col.db.execute(f"UPDATE notetypes SET id={mid} WHERE id={changes.id};")
    mw.col.db.execute(f"UPDATE templates SET ntid={mid} WHERE ntid={changes.id};")
    mw.col.db.execute(f"UPDATE fields SET ntid={mid} WHERE ntid={changes.id};")
    mw.col.models._clear_cache()  # TODO check if this is necessary

    LOGGER.debug(f"Created note type: {mid}")
    LOGGER.debug(f"Note type:\n {pformat(note_type)}")


def note_type_contains_field(
    note_type: NoteType, field=constants.ANKIHUB_NOTE_TYPE_FIELD_NAME
) -> bool:
    """Check that a field is defined in the note type."""
    fields: List[Dict] = note_type["flds"]
    field_names = [field["name"] for field in fields]
    return field in field_names


def get_note_types_in_deck(did: DeckId) -> List[NotetypeId]:
    """Returns list of note model ids in the given deck."""
    dids = [did]
    dids += [child[1] for child in mw.col.decks.children(did)]
    dids_str = ids2str(dids)
    # odid is the original did for cards in filtered decks
    query = (
        "SELECT DISTINCT mid FROM cards "
        "INNER JOIN notes ON cards.nid = notes.id "
        f"WHERE did in {dids_str} or odid in {dids_str}"
    )
    return mw.col.db.list(query)


def reset_note_types_of_notes(nid_mid_pairs: List[Tuple[NoteId, NotetypeId]]) -> None:

    note_type_conflicts: Set[Tuple[NoteId, NotetypeId, NotetypeId]] = set()
    for nid, mid in nid_mid_pairs:
        try:
            note = mw.col.get_note(nid)
        except NotFoundError:
            # we don't care about missing notes here
            continue

        if note.mid != mid:
            note_type_conflicts.add((note.id, mid, note.mid))

    for anki_nid, target_note_type_id, _ in note_type_conflicts:
        LOGGER.debug(
            f"Note types differ: anki_nid: {anki_nid} target_note_type_id {target_note_type_id}",
        )
        change_note_type_of_note(anki_nid, target_note_type_id)
        LOGGER.debug(
            f"Changed note type: anki_nid {anki_nid} target_note_type_id {target_note_type_id}",
        )

    LOGGER.debug("Reset note types of notes.")


def change_note_type_of_note(nid: int, mid: int) -> None:

    current_schema: int = mw.col.db.scalar("select scm from col")
    note = mw.col.get_note(NoteId(nid))
    target_note_type = mw.col.models.get(NotetypeId(mid))
    request = ChangeNotetypeRequest(
        note_ids=[note.id],
        old_notetype_id=note.mid,
        new_notetype_id=NotetypeId(mid),
        current_schema=current_schema,
        new_fields=list(range(0, len(target_note_type["flds"]))),
    )
    mw.col.models.change_notetype_of_notes(request)


# ... note type modifications
def modify_note_types(note_type_ids: Iterable[NotetypeId]) -> None:
    for mid in note_type_ids:
        note_type = mw.col.models.get(mid)
        modify_note_type(note_type)
        mw.col.models.update_dict(note_type)


def modify_note_type(note_type: NotetypeDict) -> None:
    """Adds the AnkiHub Field to the Note Type and modifies the template to
    display the field.
    """
    "Adds ankihub field. Adds link to ankihub in card template."
    LOGGER.debug(f"Modifying note type {note_type['name']}")

    modify_fields(note_type)

    templates = note_type["tmpls"]
    for template in templates:
        modify_template(template)


def modify_note_type_templates(note_type_ids: Iterable[NotetypeId]) -> None:

    for mid in note_type_ids:
        note_type = mw.col.models.get(mid)
        for template in note_type["tmpls"]:
            modify_template(template)
        mw.col.models.update_dict(note_type)


def modify_fields(note_type: Dict) -> None:
    fields = note_type["flds"]
    field_names = [field["name"] for field in fields]
    if constants.ANKIHUB_NOTE_TYPE_FIELD_NAME in field_names:
        LOGGER.debug(f"{constants.ANKIHUB_NOTE_TYPE_FIELD_NAME} already exists.")
        return
    ankihub_field = mw.col.models.new_field(ANKIHUB_NOTE_TYPE_FIELD_NAME)
    # Put AnkiHub field last
    ankihub_field["ord"] = len(fields)
    note_type["flds"].append(ankihub_field)


def modify_template(template: Dict) -> None:
    ankihub_snippet = (
        f"<!-- BEGIN {ANKIHUB_NOTE_TYPE_MODIFICATION_STRING} -->"
        "<br><br>"
        f"\n{{{{#{ANKIHUB_NOTE_TYPE_FIELD_NAME}}}}}\n"
        "<a class='ankihub' "
        f"href='{URL_VIEW_NOTE}{{{{{ANKIHUB_NOTE_TYPE_FIELD_NAME}}}}}'>"
        "\nView Note on AnkiHub\n"
        "</a>"
        f"\n{{{{/{ANKIHUB_NOTE_TYPE_FIELD_NAME}}}}}\n"
        "<br>"
        f"<!-- END {ANKIHUB_NOTE_TYPE_MODIFICATION_STRING} -->"
    )

    snippet_pattern = (
        f"<!-- BEGIN {ANKIHUB_NOTE_TYPE_MODIFICATION_STRING} -->"
        r"[\w\W]*"
        f"<!-- END {ANKIHUB_NOTE_TYPE_MODIFICATION_STRING} -->"
    )

    if re.search(snippet_pattern, template["afmt"]):
        LOGGER.debug("Template modification was already present, updated it")
        template["afmt"] = re.sub(
            snippet_pattern,
            ankihub_snippet,
            template["afmt"],
        )
    else:
        template["afmt"] += "\n\n" + ankihub_snippet


# backup
def create_backup_with_progress() -> None:
    # has to be called from a background thread
    # if there is already a progress bar present this will not create a new one / modify the existing one

    LOGGER.debug("Starting backup...")
    try:
        label = tr.profiles_creating_backup()
    except:  # < 2.1.50
        label = "Creating Backup..."
    mw.progress.start(label=label)
    try:
        try:
            mw.col.create_backup(
                backup_folder=mw.pm.backupFolder(),
                force=True,
                wait_for_completion=True,
            )
        except AttributeError:  # < 2.1.50
            mw.col.close(downgrade=False)
            mw.backup()  # type: ignore
            mw.col.reopen(after_full_sync=False)
        LOGGER.debug("Backup successful.")
    except Exception as exc:
        LOGGER.debug("Backup failed.")
        report_exception()
        raise exc
    finally:
        mw.progress.finish()<|MERGE_RESOLUTION|>--- conflicted
+++ resolved
@@ -11,13 +11,7 @@
 from aqt import mw
 from aqt.utils import tr
 
-<<<<<<< HEAD
-from . import LOGGER, constants
-=======
 from . import LOGGER, constants, report_exception
-from .addon_ankihub_client import AddonAnkiHubClient as AnkiHubClient
-from .config import config
->>>>>>> 0f7fb7c2
 from .constants import (
     ANKIHUB_NOTE_TYPE_FIELD_NAME,
     ANKIHUB_NOTE_TYPE_MODIFICATION_STRING,
@@ -95,125 +89,10 @@
     return note
 
 
-<<<<<<< HEAD
 # note types
 def create_note_type_with_id(note_type: NotetypeDict, mid: NotetypeId) -> None:
     note_type["id"] = 0
     changes = mw.col.models.add_dict(note_type)
-=======
-def prepare_note(
-    note: Note, ankihub_id: str, fields: List[Dict], tags: List[str]
-) -> None:
-    note[constants.ANKIHUB_NOTE_TYPE_FIELD_NAME] = str(ankihub_id)
-    note.tags = [str(tag) for tag in tags]
-    # TODO Make sure we don't update protected fields.
-    for field in fields:
-        note[field["name"]] = field["value"]
-
-
-def update_or_create_note(
-    anki_id: NoteId,
-    ankihub_id: str,
-    fields: List[Dict],
-    tags: List[str],
-    note_type_id: NotetypeId,
-    anki_did: DeckId,  # only relevant for newly created notes
-) -> Note:
-    try:
-        note = mw.col.get_note(id=anki_id)
-        fields.append(
-            {
-                "name": constants.ANKIHUB_NOTE_TYPE_FIELD_NAME,
-                # Put the AnkiHub field last
-                "order": len(fields),
-                "value": ankihub_id,
-            }
-        )
-        prepare_note(note, ankihub_id, fields, tags)
-        mw.col.update_note(note)
-        LOGGER.debug(f"Updated note: {anki_id=}")
-    except NotFoundError:
-        note_type = mw.col.models.get(NotetypeId(note_type_id))
-        note = mw.col.new_note(note_type)
-        prepare_note(note, ankihub_id, fields, tags)
-        note = create_note_with_id(note, anki_id, anki_did)
-        LOGGER.debug(f"Created note: {anki_id=}")
-    return note
-
-
-def sync_with_ankihub() -> None:
-    LOGGER.debug("Trying to sync with AnkiHub.")
-
-    create_backup_with_progress()
-
-    client = AnkiHubClient()
-    decks = config.private_config.decks
-    for ankihub_did, deck in decks.items():
-        notes_data = []
-        for response in client.get_deck_updates(
-            ankihub_did, since=deck["latest_update"]
-        ):
-            if response.status_code != 200:
-                return
-
-            data = response.json()
-            notes = data["notes"]
-            if notes:
-                notes_data += notes
-
-        if notes_data:
-            import_ankihub_deck(
-                notes_data=notes_data,
-                deck_name=deck["name"],
-                local_did=deck["anki_id"],
-            )
-            config.save_latest_update(ankihub_did, data["latest_update"])
-        else:
-            LOGGER.debug(f"No new updates to sync for {ankihub_did=}")
-
-
-def sync_on_profile_open() -> None:
-    def on_done(future: Future):
-
-        # Don't raise exception when automatically attempting to sync with AnkiHub
-        # with no Internet connection.
-        if exc := future.exception():
-            LOGGER.debug(f"Unable to sync on profile open:\n{exc}")
-            if not isinstance(exc, (ConnectionError, HTTPError)):
-                report_exception()
-                raise exc
-
-        mw.reset()
-
-    if config.private_config.token:
-        mw.taskman.with_progress(
-            sync_with_ankihub,
-            label="Synchronizing with AnkiHub",
-            on_done=on_done,
-            parent=mw,
-        )
-
-
-def adjust_note_types_based_on_notes_data(notes_data: List[Dict]) -> None:
-    remote_mids = set(
-        NotetypeId(int(note_dict["note_type_id"])) for note_dict in notes_data
-    )
-    remote_note_types = fetch_remote_note_types(remote_mids)
-    adjust_note_types(remote_note_types)
-
-
-def adjust_note_types(remote_note_types: Dict[NotetypeId, NotetypeDict]) -> None:
-    # can be called when installing a deck for the first time and when synchronizing with AnkiHub
-
-    LOGGER.debug("Beginning adjusting note types...")
-
-    create_missing_note_types(remote_note_types)
-    rename_note_types(remote_note_types)
-    ensure_local_and_remote_fields_are_same(remote_note_types)
-    modify_note_type_templates(remote_note_types.keys())
-
-    LOGGER.debug("Adjusted note types.")
->>>>>>> 0f7fb7c2
 
     # Swap out the note type id that Anki assigns to the new note type with our own id.
     # TODO check if seperate statements are necessary
