import os
import re
import sys
import traceback
from types import TracebackType
from typing import Any, Optional, Type

import aqt
from anki.errors import BackendIOError, DBError
<<<<<<< HEAD
from aqt.utils import askUser, showText, showWarning, tooltip
=======
from aqt.utils import showText, showWarning, tooltip
>>>>>>> 8e7724b3
from requests.exceptions import ConnectionError

from . import LOGGER
from .addon_ankihub_client import AnkiHubRequestError
from .error_reporting import report_exception_and_upload_logs
from .gui.error_feedback import ErrorFeedbackDialog
from .gui.menu import AnkiHubLogin
from .gui.utils import check_and_prompt_for_updates_on_main_window
from .settings import ANKIWEB_ID, config
from .sync import NotLoggedInError


def handle_exception(
    exc_type: Type[BaseException], exc: BaseException, tb: TracebackType
) -> bool:
    # returns True if the exception was handled in such a way that it doesn't need to be handled further

    LOGGER.info(
        f"From handle_exception:\n{''.join(traceback.format_exception(exc_type, value=exc, tb=tb))}"
    )

    if not this_addon_is_involved(tb):
        LOGGER.info("This addon is not involved.")
        return False

    if isinstance(exc, AnkiHubRequestError):
        if maybe_handle_ankihub_request_error(exc):
            LOGGER.info("AnkiHubRequestError was handled.")
            return True

        try:
            response_data = exc.response.json()
            details = (
                response_data.get("detail")
                or response_data.get("details")
                or response_data.get("errors")
            )
        except:
            details = None

        if details:
            showText(f"Error while communicating with AnkiHub:\n{details}")

    if isinstance(exc, ConnectionError):
        tooltip(
            "Could not connect to AnkiHub (no internet or the site is down for maintenance)",
            parent=aqt.mw,
        )
        return True

    if (isinstance(exc, DBError) and "is full" in str(exc).lower()) or (
        isinstance(exc, BackendIOError) and "no space left" in str(exc).lower()
    ):
        showWarning(
            "Could not finish because your hard drive is full.", title="AnkiHub"
        )
        LOGGER.info("Showing full disk warning.")
        return True

    if isinstance(exc, NotLoggedInError):
        AnkiHubLogin.display_login()
        LOGGER.info("NotLoggedInError was handled.")
        return True

    if not should_report_error():
        LOGGER.info("Reporting errors is disabled.")
        return False

    sentry_id = report_exception_and_upload_logs(exception=exc)
    ErrorFeedbackDialog(exception=exc, event_id=sentry_id)
    return False


def this_addon_is_involved(tb) -> bool:
    tb_str = "".join(traceback.format_tb(tb))
    result = (
        ANKIWEB_ID is not None
        and re.search(rf"(/|\\)addons21(/|\\)(ankihub|{ANKIWEB_ID})(/|\\)", tb_str)
    ) or (ANKIWEB_ID is None and re.search(r"(/|\\)addons21(/|\\)ankihub", tb_str))
    return bool(result)


def should_report_error() -> bool:
    result = bool(
        config.public_config.get("report_errors")
        and not os.getenv("REPORT_ERRORS", None) == "0"
    )
    return result


def maybe_handle_ankihub_request_error(error: AnkiHubRequestError) -> bool:
    response = error.response
    if response.status_code == 401:
        config.save_token("")
        AnkiHubLogin.display_login()
        return True
    elif (
        response.status_code == 406
        and response.reason == "Outdated client, please update the AnkiHub add-on."
    ):
        if askUser(
            "The AnkiHub add-on needs to be updated to continue working.<br>"
            "Do you want to open the add-on update dialog now?"
        ):
            check_and_prompt_for_updates_on_main_window()
        return True
    return False


def setup_error_handler():
    def excepthook(
        etype: Type[BaseException], val: BaseException, tb: Optional[TracebackType]
    ) -> Any:
        handled = False
        try:
            handled = handle_exception(exc_type=etype, exc=val, tb=tb)
        except Exception:
            # catching all exceptions here prevents an potential exception loop
            LOGGER.exception("handle_exception threw an exception.")
        finally:
            if not handled:
                original_except_hook(etype, val, tb)

    original_except_hook = sys.excepthook
    sys.excepthook = excepthook<|MERGE_RESOLUTION|>--- conflicted
+++ resolved
@@ -7,11 +7,7 @@
 
 import aqt
 from anki.errors import BackendIOError, DBError
-<<<<<<< HEAD
 from aqt.utils import askUser, showText, showWarning, tooltip
-=======
-from aqt.utils import showText, showWarning, tooltip
->>>>>>> 8e7724b3
 from requests.exceptions import ConnectionError
 
 from . import LOGGER
