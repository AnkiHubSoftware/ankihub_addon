import copy
import hashlib
import re
import time
from concurrent.futures import Future
from pathlib import Path
from pprint import pformat
from textwrap import dedent
from typing import Any, Collection, Dict, Iterable, List, Optional, Sequence, Set, Tuple

import aqt
from anki.collection import EmptyCardsReport
from anki.decks import DeckId
from anki.errors import NotFoundError
from anki.models import ChangeNotetypeRequest, NoteType, NotetypeDict, NotetypeId
from anki.notes import Note, NoteId
from anki.utils import checksum, ids2str
from aqt.emptycards import EmptyCardsDialog

from .. import LOGGER, settings
from ..db import ankihub_db
from ..settings import (
    ANKI_INT_VERSION,
    ANKI_VERSION_23_10_00,
    ANKIHUB_NOTE_TYPE_FIELD_NAME,
    ANKIHUB_NOTE_TYPE_MODIFICATION_STRING,
    ANKIHUB_TEMPLATE_END_COMMENT,
    url_view_note,
)

if ANKI_INT_VERSION >= ANKI_VERSION_23_10_00:
    from anki.collection import AddNoteRequest

# decks


def create_deck_with_id(deck_name: str, deck_id: DeckId) -> None:
    source_did = aqt.mw.col.decks.add_normal_deck_with_name(
        get_unique_ankihub_deck_name(deck_name)
    ).id
    aqt.mw.col.db.execute(f"UPDATE decks SET id={deck_id} WHERE id={source_did};")
    aqt.mw.col.db.execute(f"UPDATE cards SET did={deck_id} WHERE did={source_did};")
    aqt.mw.col.save()

    LOGGER.info(f"Created deck {deck_name=} {deck_id=}")


def all_dids() -> Set[DeckId]:
    return {DeckId(x.id) for x in aqt.mw.col.decks.all_names_and_ids()}


def lowest_level_common_ancestor_did(dids: Iterable[DeckId]) -> Optional[DeckId]:
    return aqt.mw.col.decks.id_for_name(
        lowest_level_common_ancestor_deck_name(
            [aqt.mw.col.decks.name(did) for did in dids]
        )
    )


def lowest_level_common_ancestor_deck_name(deck_names: Iterable[str]) -> Optional[str]:
    lowest_level_deck_name = max(deck_names, key=lambda name: name.count("::"))
    parts = lowest_level_deck_name.split("::")
    result = lowest_level_deck_name
    for i in range(1, len(parts) + 1):
        cur_deck_name = "::".join(parts[:i])
        if any(not name.startswith(cur_deck_name) for name in deck_names):
            result = "::".join(parts[: i - 1])
            break

    if result == "":
        return None
    else:
        return result


def dids_of_notes(notes: List[Note]) -> Set[DeckId]:
    result: Set[DeckId] = set()
    for note in notes:
        dids_for_note = set(c.did for c in note.cards())
        result |= dids_for_note
    return result


def get_unique_ankihub_deck_name(deck_name: str) -> str:
    """Returns the passed deck_name if it is unique, otherwise returns a unique version of it
    by adding a suffix."""
    if not aqt.mw.col.decks.by_name(deck_name):
        return deck_name

    result = f"{deck_name} (AnkiHub)"
    if aqt.mw.col.decks.by_name(result) is not None:
        result += f" {checksum(str(time.time()))[:5]}"
    return result


def highest_level_did(dids: Iterable[DeckId]) -> DeckId:
    return min(dids, key=lambda did: aqt.mw.col.decks.name(did).count("::"))


def note_types_with_ankihub_id_field() -> List[NotetypeId]:
    return [
        mid
        for mid in aqt.mw.col.models.ids()
        if has_ankihub_id_field(aqt.mw.col.models.get(mid))
    ]


def has_ankihub_id_field(model: NotetypeDict) -> bool:
    return any(field["name"] == ANKIHUB_NOTE_TYPE_FIELD_NAME for field in model["flds"])


def nids_in_deck_but_not_in_subdeck(deck_name: str) -> Sequence[NoteId]:
    """Return note IDs of notes that are in the deck but not also in a subdeck of the deck.
    For example if a notes is in the deck "A" but not in "A::B" or "A::C" then it is returned.
    """
    return aqt.mw.col.find_notes(f'deck:"{deck_name}" -deck:"{deck_name}::*"')


# notes


def add_notes(notes: Collection[Note], deck_id: DeckId) -> None:
    """Add notes to the Anki database in an efficient way."""
    if ANKI_INT_VERSION >= ANKI_VERSION_23_10_00:
        add_note_requests = [AddNoteRequest(note, deck_id=deck_id) for note in notes]
        aqt.mw.col.add_notes(add_note_requests)
    else:
        # Anki versions before 23.10 don't have col.add_notes, so we have to add them one by one.
        # It's ok to this because adding them one by one is fast on Anki versions before 23.10.
        for note in notes:
            aqt.mw.col.add_note(note, deck_id=deck_id)
        aqt.mw.col.save()


# cards


<<<<<<< HEAD
def clear_empty_cards() -> None:
    """Delete empty cards from the database.
    Uses the EmptyCardsDialog to delete empty cards without showing the dialog."""

    def on_done(future: Future) -> None:
        # This uses the EmptyCardsDialog to delete empty cards without showing the dialog.
        report: EmptyCardsReport = future.result()
        if not report.notes:
            LOGGER.info("No empty cards found.")
            return
        dialog = EmptyCardsDialog(aqt.mw, report)
        deleted_amount = dialog._delete_cards(keep_notes=True)
        LOGGER.info(f"Deleted {deleted_amount} empty cards.")

    aqt.mw.taskman.run_in_background(aqt.mw.col.get_empty_cards, on_done=on_done)
=======
def move_notes_to_decks_while_respecting_odid(nid_to_did: Dict[NoteId, DeckId]) -> None:
    """Moves the cards of notes to the decks specified in nid_to_did.
    If a card is in a filtered deck it is not moved and only its original deck id value gets changed.
    """
    cards_to_update = []
    for nid, did in nid_to_did.items():
        # This is a bit faster than aqt.mw.col.get_note(nid).cards() to get the cards of a note.
        cids = aqt.mw.col.db.list(f"SELECT id FROM cards WHERE nid={nid}")
        cards = [aqt.mw.col.get_card(cid) for cid in cids]
        for card in cards:
            if card.odid == 0:
                card.did = did
            else:
                card.odid = did
            cards_to_update.append(card)
    aqt.mw.col.update_cards(cards_to_update)
>>>>>>> d0cebc14


# note types
def create_note_type_with_id(note_type: NotetypeDict, mid: NotetypeId) -> None:
    note_type_copy = copy.deepcopy(note_type)
    note_type_copy["id"] = 0
    changes = aqt.mw.col.models.add_dict(note_type_copy)

    # Swap out the note type id that Anki assigns to the new note type with our own id.
    # TODO check if seperate statements are necessary
    aqt.mw.col.db.execute(f"UPDATE notetypes SET id={mid} WHERE id={changes.id};")
    aqt.mw.col.db.execute(f"UPDATE templates SET ntid={mid} WHERE ntid={changes.id};")
    aqt.mw.col.db.execute(f"UPDATE fields SET ntid={mid} WHERE ntid={changes.id};")
    aqt.mw.col.models._clear_cache()  # TODO check if this is necessary
    aqt.mw.col.save()

    LOGGER.info(f"Created note type: {mid}")
    LOGGER.info(f"Note type:\n {pformat(note_type_copy)}")


def note_type_contains_field(
    note_type: NoteType, field=settings.ANKIHUB_NOTE_TYPE_FIELD_NAME
) -> bool:
    """Check that a field is defined in the note type."""
    fields: List[Dict] = note_type["flds"]
    field_names = [field["name"] for field in fields]
    return field in field_names


def get_note_types_in_deck(did: DeckId) -> List[NotetypeId]:
    """Returns list of note model ids in the given deck."""
    dids = [did]
    dids += [child[1] for child in aqt.mw.col.decks.children(did)]
    dids_str = ids2str(dids)
    # odid is the original did for cards in filtered decks
    query = (
        "SELECT DISTINCT mid FROM cards "
        "INNER JOIN notes ON cards.nid = notes.id "
        f"WHERE did in {dids_str} or odid in {dids_str}"
    )
    return aqt.mw.col.db.list(query)


def reset_note_types_of_notes(nid_mid_pairs: List[Tuple[NoteId, NotetypeId]]) -> None:
    note_type_conflicts: Set[Tuple[NoteId, NotetypeId, NotetypeId]] = set()
    for nid, mid in nid_mid_pairs:
        try:
            note = aqt.mw.col.get_note(nid)
        except NotFoundError:
            # we don't care about missing notes here
            continue

        if note.mid != mid:
            note_type_conflicts.add((note.id, mid, note.mid))

    for anki_nid, target_note_type_id, _ in note_type_conflicts:
        LOGGER.info(
            f"Note types differ: anki_nid: {anki_nid} target_note_type_id {target_note_type_id}",
        )
        change_note_type_of_note(anki_nid, target_note_type_id)
        LOGGER.info(
            f"Changed note type: anki_nid {anki_nid} target_note_type_id {target_note_type_id}",
        )

    LOGGER.info("Reset note types of notes.")


def change_note_type_of_note(nid: int, mid: int) -> None:
    current_schema: int = aqt.mw.col.db.scalar("select scm from col")
    note = aqt.mw.col.get_note(NoteId(nid))
    target_note_type = aqt.mw.col.models.get(NotetypeId(mid))
    request = ChangeNotetypeRequest(
        note_ids=[note.id],
        old_notetype_id=note.mid,
        new_notetype_id=NotetypeId(mid),
        current_schema=current_schema,
        new_fields=list(range(0, len(target_note_type["flds"]))),
    )
    aqt.mw.col.models.change_notetype_of_notes(request)


def mids_of_notes(nids: Sequence[NoteId]) -> Set[NotetypeId]:
    """Returns the note type ids of the given notes."""
    return set(
        aqt.mw.col.db.list(
            f"SELECT DISTINCT mid FROM notes WHERE id in {ids2str(nids)}"
        )
    )


def retain_nids_with_ah_note_type(nids: Collection[NoteId]) -> Collection[NoteId]:
    """Return nids that have an AnkiHub note type. Other nids are not included in the result."""
    nids_to_mids = get_anki_nid_to_mid_dict(nids)
    mid_to_is_ankihub_note_type = {
        mid: ankihub_db.is_ankihub_note_type(mid) for mid in set(nids_to_mids.values())
    }
    result = [
        nid for nid, mid in nids_to_mids.items() if mid_to_is_ankihub_note_type[mid]
    ]
    return result


def get_anki_nid_to_mid_dict(nids: Collection[NoteId]) -> Dict[NoteId, NotetypeId]:
    result = {
        id_: mid
        for id_, mid in aqt.mw.col.db.execute(
            f"select id, mid from notes where id in {ids2str(nids)}"
        )
    }
    return result


# ... note type modifications

ANKIHUB_TEMPLATE_SNIPPET_RE = (
    f"<!-- BEGIN {ANKIHUB_NOTE_TYPE_MODIFICATION_STRING} -->"
    r"[\w\W]*"
    f"<!-- END {ANKIHUB_NOTE_TYPE_MODIFICATION_STRING} -->"
)


def modify_note_type(note_type: NotetypeDict) -> None:
    """Adds the AnkiHub ID Field to the Note Type and modifies the card templates."""
    LOGGER.info(f"Modifying note type {note_type['name']}")

    modify_fields(note_type)

    templates = note_type["tmpls"]
    for template in templates:
        modify_template(template)


def modify_note_type_templates(note_type_ids: Iterable[NotetypeId]) -> None:
    for mid in note_type_ids:
        note_type = aqt.mw.col.models.get(mid)
        for template in note_type["tmpls"]:
            modify_template(template)
        aqt.mw.col.models.update_dict(note_type)


def modify_fields(note_type: Dict) -> None:
    fields = note_type["flds"]
    field_names = [field["name"] for field in fields]
    if settings.ANKIHUB_NOTE_TYPE_FIELD_NAME in field_names:
        LOGGER.info(f"{settings.ANKIHUB_NOTE_TYPE_FIELD_NAME} already exists.")
        return
    ankihub_field = aqt.mw.col.models.new_field(ANKIHUB_NOTE_TYPE_FIELD_NAME)
    # Put AnkiHub field last
    ankihub_field["ord"] = len(fields)
    note_type["flds"].append(ankihub_field)


def modify_template(template: Dict) -> None:
    # the order is important here, the end comment must be added last
    add_view_on_ankihub_snippet_to_template(template)
    add_ankihub_end_comment_to_template(template)


def add_view_on_ankihub_snippet_to_template(template: Dict) -> None:
    """Adds a View on AnkiHub button/link to the template."""
    snippet = dedent(
        f"""
        <!-- BEGIN {ANKIHUB_NOTE_TYPE_MODIFICATION_STRING} -->
        {{{{#{ANKIHUB_NOTE_TYPE_FIELD_NAME}}}}}
        <a class='ankihub-view-note'
            href='{url_view_note()}{{{{{ANKIHUB_NOTE_TYPE_FIELD_NAME}}}}}'>
            View Note on AnkiHub
        </a>

        <style>
        .ankihub-view-note {{
            display: none;
        }}

        .mobile .ankihub-view-note
          {{
            display: block;
            left: 50%;
            margin-right: -50%;
            padding: 8px;
            border-radius: 50px;
            background-color: #cde3f8;
            font-size: 12px;
            color: black;
            text-decoration: none;
        }}

        /* AnkiDroid (Android)
        The button is fixed to the bottom of the screen. */
        .android .ankihub-view-note {{
            position: fixed;
            bottom: 5px;
            transform: translate(-50%, -50%);
        }}

        /* AnkiMobile (IPhone)
        position: fixed doesn't work on AnkiMobile, so the button is just below the content instead. */
        .iphone .ankihub-view-note,
        .ipad .ankihub-view-note {{
            position: relative;
            transform: translate(-50%, 0);
            width: fit-content;
            margin-top: 20px;
        }}
        </style>

        <script>
            if(document.querySelector("html").classList.contains("android")) {{
                // Add a margin to the bottom of the card content so that the button doesn't
                // overlap the content.
                var container = document.querySelector('#qa');
                var button = document.querySelector('.ankihub-view-note');
                container.style.marginBottom = 2 * button.offsetHeight + "px";
            }}
        </script>

        {{{{/{ANKIHUB_NOTE_TYPE_FIELD_NAME}}}}}
        <!-- END {ANKIHUB_NOTE_TYPE_MODIFICATION_STRING} -->
        """
    ).strip("\n")

    snippet_pattern = (
        f"<!-- BEGIN {ANKIHUB_NOTE_TYPE_MODIFICATION_STRING} -->"
        r"[\w\W]*"
        f"<!-- END {ANKIHUB_NOTE_TYPE_MODIFICATION_STRING} -->"
    )

    if not re.search(snippet_pattern, template["afmt"]):
        template["afmt"] = template["afmt"].rstrip("\n ") + "\n\n" + snippet
    else:
        # update existing snippet to make sure it is up to date
        template["afmt"] = re.sub(
            snippet_pattern,
            snippet,
            template["afmt"],
        )


def add_ankihub_end_comment_to_template(template: Dict) -> None:
    for key in ["qfmt", "afmt"]:
        cur_side = template[key]
        if re.search(ANKIHUB_TEMPLATE_END_COMMENT, cur_side):
            continue

        template[key] = (
            template[key].rstrip("\n ") + "\n\n" + ANKIHUB_TEMPLATE_END_COMMENT + "\n\n"
        )
        LOGGER.info(
            f"Added ANKIHUB_TEMPLATE_END_COMMENT to template {template['name']} on side {key}"
        )


# ... undo modifications
def undo_note_type_modfications(note_type_ids: Iterable[NotetypeId]) -> None:
    for mid in note_type_ids:
        note_type = aqt.mw.col.models.get(mid)
        if note_type is None:
            continue

        undo_note_type_modification(note_type)
        aqt.mw.col.models.update_dict(note_type)


def undo_note_type_modification(note_type: Dict) -> None:
    """Removes the AnkiHub Field from the Note Type and modifies the template to
    remove the field.
    """
    LOGGER.info(f"Undoing modification of note type {note_type['name']}")

    undo_fields_modification(note_type)

    templates = note_type["tmpls"]
    for template in templates:
        undo_template_modification(template)


def undo_fields_modification(note_type: Dict) -> None:
    fields = note_type["flds"]
    field_names = [field["name"] for field in fields]
    if settings.ANKIHUB_NOTE_TYPE_FIELD_NAME not in field_names:
        return
    fields.pop(field_names.index(settings.ANKIHUB_NOTE_TYPE_FIELD_NAME))


def undo_template_modification(template: Dict) -> None:
    template["afmt"] = re.sub(
        r"\n{0,2}" + ANKIHUB_TEMPLATE_SNIPPET_RE,
        "",
        template["afmt"],
    )


# backup
def create_backup() -> None:
    # has to be called from a background thread
    LOGGER.info("Starting backup...")
    try:
        created: Optional[bool] = None
        if ANKI_INT_VERSION >= 50:
            # if there were no changes since the last backup, no backup is created
            created = _create_backup_with_retry_anki_50()
            LOGGER.info(f"Backup successful. {created=}")
        else:
            aqt.mw.col.close(downgrade=False)
            aqt.mw.backup()  # type: ignore
            aqt.mw.col.reopen(after_full_sync=False)
            # here we don't know if the backup was created
            LOGGER.info("Backup successful.")
    except Exception as exc:
        LOGGER.info("Backup failed")
        raise exc


def _create_backup_with_retry_anki_50() -> bool:
    """Create a backup and retry once if it raises an exception."""
    # The backup can fail with DBError("Cannot start transaction within a transaction")
    # when aqt.mw.autosave() is called while the backup is running.
    # This can happen for example when an aqt.operations.CollectionOp is executed in another thread. After the
    # CollectionOp is finished, autosave is called, which calls mw.db.begin().
    # When the backup is finished, it also calls mw.db.begin() which raises an exception
    # if begin() was already called and no mw.db.commit() or mw.db.rollback() was called in between.
    # See https://ankihub.sentry.io/issues/3801328076/?project=6546414.
    # There are other ways to handle this problem, but this seems like a safe one in the sense that it doesn't
    # rely on the implementation of the backup function staying the same.
    try:
        created = _create_backup_anki_50()
    except Exception as exc:
        LOGGER.info(f"Backup failed on the first attempt. {exc=}")

        # retry once
        LOGGER.info("Retrying backup...")
        try:
            created = _create_backup_anki_50()
        except Exception as exc:
            LOGGER.info("Backup failed second time")
            raise exc

    return created


def _create_backup_anki_50() -> bool:
    """Create a backup and return whether it was created or not.
    Works for Anki 2.1.50 and newer."""
    created = aqt.mw.col.create_backup(
        backup_folder=aqt.mw.pm.backupFolder(),
        force=True,
        wait_for_completion=True,
    )
    return created


def truncated_list(values: List[Any], limit: int) -> List[Any]:
    assert limit > 0
    return values[:limit] + ["..."] if len(values) > limit else values


def md5_file_hash(media_path: Path) -> str:
    """Return the md5 hash of the file content of the given media file."""
    with media_path.open("rb") as media_file:
        file_content_hash = hashlib.md5(media_file.read())
    result = file_content_hash.hexdigest()
    return result


def truncate_string(string: str, limit: int) -> str:
    assert limit > 0
    return string[:limit] + "..." if len(string) > limit else string<|MERGE_RESOLUTION|>--- conflicted
+++ resolved
@@ -132,26 +132,6 @@
         aqt.mw.col.save()
 
 
-# cards
-
-
-<<<<<<< HEAD
-def clear_empty_cards() -> None:
-    """Delete empty cards from the database.
-    Uses the EmptyCardsDialog to delete empty cards without showing the dialog."""
-
-    def on_done(future: Future) -> None:
-        # This uses the EmptyCardsDialog to delete empty cards without showing the dialog.
-        report: EmptyCardsReport = future.result()
-        if not report.notes:
-            LOGGER.info("No empty cards found.")
-            return
-        dialog = EmptyCardsDialog(aqt.mw, report)
-        deleted_amount = dialog._delete_cards(keep_notes=True)
-        LOGGER.info(f"Deleted {deleted_amount} empty cards.")
-
-    aqt.mw.taskman.run_in_background(aqt.mw.col.get_empty_cards, on_done=on_done)
-=======
 def move_notes_to_decks_while_respecting_odid(nid_to_did: Dict[NoteId, DeckId]) -> None:
     """Moves the cards of notes to the decks specified in nid_to_did.
     If a card is in a filtered deck it is not moved and only its original deck id value gets changed.
@@ -168,7 +148,26 @@
                 card.odid = did
             cards_to_update.append(card)
     aqt.mw.col.update_cards(cards_to_update)
->>>>>>> d0cebc14
+
+
+# cards
+
+
+def clear_empty_cards() -> None:
+    """Delete empty cards from the database.
+    Uses the EmptyCardsDialog to delete empty cards without showing the dialog."""
+
+    def on_done(future: Future) -> None:
+        # This uses the EmptyCardsDialog to delete empty cards without showing the dialog.
+        report: EmptyCardsReport = future.result()
+        if not report.notes:
+            LOGGER.info("No empty cards found.")
+            return
+        dialog = EmptyCardsDialog(aqt.mw, report)
+        deleted_amount = dialog._delete_cards(keep_notes=True)
+        LOGGER.info(f"Deleted {deleted_amount} empty cards.")
+
+    aqt.mw.taskman.run_in_background(aqt.mw.col.get_empty_cards, on_done=on_done)
 
 
 # note types
