--- conflicted
+++ resolved
@@ -1,10 +1,5 @@
-<<<<<<< HEAD
 """Import NoteInfo objects and note types into Anki and the AnkiHub database,
-create/update decks in the Anki collection if necessary"""
-=======
-"""Import NoteInfo objects into Anki and the AnkiHub database,
 create/update decks and note types in the Anki collection if necessary"""
->>>>>>> d2f52968
 import textwrap
 import uuid
 from dataclasses import dataclass
@@ -83,17 +78,10 @@
         subdecks_for_new_notes_only: bool = False,
     ) -> AnkiHubImportResult:
         """
-<<<<<<< HEAD
         Used for importing an AnkiHub deck for the first time or for updating it.
         note_types are added to the AnkiHub db and used to create or update note types in the Anki collection if
         necessary. Note types won't be updated to exactly match the provided note types,
         but they will be updated to e.g. have the same fields and field order as the provided note types.
-=======
-        Used for importing an AnkiHub deck for the first time or when updating it.
-        note_types are used to create or update note types in the Anki collection if necessary. Note types
-        won't be updated to exactly match the provided note types, but they will be updated to e.g. have the same
-        fields and field order as the provided note types.
->>>>>>> d2f52968
         subdeck indicates whether cards should be moved into subdecks based on subdeck tags
         subdecks_for_new_notes_only indicates whether only new notes should be moved into subdecks
         """
@@ -119,26 +107,14 @@
         self._protected_fields = protected_fields
         self._protected_tags = protected_tags
         self._local_did = _adjust_deck(deck_name, anki_did)
-<<<<<<< HEAD
-=======
-
-        _adjust_note_types(note_types)
->>>>>>> d2f52968
 
         if self._is_first_import_of_deck:
             # Clean up any left over data for this deck in the ankihub database from previous deck imports.
             ankihub_db.remove_deck(ankihub_did)
 
-<<<<<<< HEAD
         self._import_note_types(note_types=note_types)
 
         dids = self._import_notes(notes_data=notes)
-=======
-        dids = self._import_notes(
-            ankihub_did=ankihub_did,
-            notes_data=notes,
-        )
->>>>>>> d2f52968
 
         if self._is_first_import_of_deck:
             self._local_did = self._cleanup_first_time_deck_import(
@@ -511,13 +487,9 @@
     return result
 
 
-<<<<<<< HEAD
 def _adjust_note_types_in_anki_db(
     remote_note_types: Dict[NotetypeId, NotetypeDict]
 ) -> None:
-=======
-def _adjust_note_types(remote_note_types: Dict[NotetypeId, NotetypeDict]) -> None:
->>>>>>> d2f52968
     # can be called when installing a deck for the first time and when synchronizing with AnkiHub
 
     LOGGER.info("Beginning adjusting note types...")
