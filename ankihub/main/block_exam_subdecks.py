"""Functions for managing block exam subdecks."""

import uuid
from datetime import date, datetime
from typing import List, Optional, Tuple

import aqt
from anki.decks import DeckId
from anki.notes import NoteId

from .. import LOGGER
from ..settings import BlockExamSubdeckConfig, config
from .utils import move_notes_to_decks_while_respecting_odid


def create_block_exam_subdeck(
    ankihub_deck_id: uuid.UUID, subdeck_name: str, due_date: Optional[str] = None
) -> Tuple[str, bool]:
    """Create a new block exam subdeck.

    Returns:
        Tuple of (actual_subdeck_name, was_renamed)
        was_renamed is True if the name was modified to avoid conflicts
    """
    deck_config = config.deck_config(ankihub_deck_id)
    if not deck_config:
        raise ValueError("Deck config not found")

    anki_deck_name = aqt.mw.col.decks.name_if_exists(deck_config.anki_id)
    if not anki_deck_name:
        raise ValueError("Parent deck not found")

    # Check for conflicts and generate unique name if needed
    full_subdeck_name = f"{anki_deck_name}::{subdeck_name}"
    original_name = subdeck_name
    counter = 1

    while aqt.mw.col.decks.by_name(full_subdeck_name) is not None:
        subdeck_name = f"{original_name} ({counter})"
        full_subdeck_name = f"{anki_deck_name}::{subdeck_name}"
        counter += 1

    # Create the subdeck
    subdeck_id = aqt.mw.col.decks.add_normal_deck_with_name(full_subdeck_name).id

    # Save configuration if due date provided
    if due_date:
        config_item = BlockExamSubdeckConfig(
            ankihub_deck_id=str(ankihub_deck_id), subdeck_id=str(subdeck_id), due_date=due_date
        )
        config.add_block_exam_subdeck(config_item)

    LOGGER.info("Created block exam subdeck", subdeck_name=subdeck_name, due_date=due_date)

    return subdeck_name, subdeck_name != original_name


def add_notes_to_block_exam_subdeck(
    ankihub_deck_id: uuid.UUID, subdeck_name: str, note_ids: List[NoteId], due_date: Optional[str] = None
) -> None:
    """Add notes to a block exam subdeck and update configuration."""
    deck_config = config.deck_config(ankihub_deck_id)
    if not deck_config:
        raise ValueError("Deck config not found")

    anki_deck_name = aqt.mw.col.decks.name_if_exists(deck_config.anki_id)
    if not anki_deck_name:
        raise ValueError("Parent deck not found")

    full_subdeck_name = f"{anki_deck_name}::{subdeck_name}"
    subdeck = aqt.mw.col.decks.by_name(full_subdeck_name)
    if not subdeck:
        raise ValueError(f"Subdeck {full_subdeck_name} not found")

    # Move notes to subdeck
    move_notes_to_decks_while_respecting_odid({nid: subdeck["id"] for nid in note_ids})

    # Update configuration with due date
    if due_date:
        config_item = BlockExamSubdeckConfig(
            ankihub_deck_id=str(ankihub_deck_id), subdeck_id=str(subdeck["id"]), due_date=due_date
        )
        config.add_block_exam_subdeck(config_item)

    LOGGER.info(
        "Added notes to block exam subdeck", subdeck_name=subdeck_name, note_count=len(note_ids), due_date=due_date
    )


def check_block_exam_subdeck_due_dates() -> List[BlockExamSubdeckConfig]:
    """Check for block exam subdecks that are past their due date.

    Returns:
        List of expired subdeck configurations
    """
    expired_subdecks = []
    today = date.today()

    for subdeck_config in config.get_block_exam_subdecks():
        if not subdeck_config.due_date:
            continue
        due_date = datetime.strptime(subdeck_config.due_date, "%Y-%m-%d").date()

        if today >= due_date:
            expired_subdecks.append(subdeck_config)
            LOGGER.info(
                "Found expired block exam subdeck",
                ankihub_deck_id=subdeck_config.ankihub_deck_id,
                subdeck_id=subdeck_config.subdeck_id,
                due_date=subdeck_config.due_date,
            )

    return expired_subdecks


<<<<<<< HEAD
def move_subdeck_to_main_deck(subdeck_config: BlockExamSubdeckConfig) -> bool:
    """Move all notes from a subdeck back to the main deck and delete the subdeck.

    Args:
        subdeck_config: Configuration of the subdeck to move

    Returns:
        bool: True if successful, False otherwise
    """
    ankihub_deck_id = uuid.UUID(subdeck_config.ankihub_deck_id)
    deck_config = config.deck_config(ankihub_deck_id)
    if not deck_config:
        LOGGER.error("Deck config not found for moving subdeck", ankihub_deck_id=str(ankihub_deck_id))
        return False

    subdeck_id = DeckId(int(subdeck_config.subdeck_id))
    subdeck = aqt.mw.col.decks.get(subdeck_id, default=False)
    if not subdeck:
        LOGGER.warning("Subdeck not found, removing config", subdeck_id=subdeck_config.subdeck_id)
        remove_block_exam_subdeck_config(subdeck_config)
        return True

    parent_deck_id = deck_config.anki_id

    note_ids = aqt.mw.col.db.list("SELECT DISTINCT nid FROM cards WHERE did=? OR odid=?", subdeck_id, subdeck_id)
    if note_ids:
        move_notes_to_decks_while_respecting_odid({nid: parent_deck_id for nid in note_ids})
        LOGGER.info("Moved notes from subdeck to main deck", subdeck_name=subdeck["name"], note_count=len(note_ids))

    aqt.mw.col.decks.remove([subdeck_id])

    remove_block_exam_subdeck_config(subdeck_config)

    LOGGER.info("Successfully moved subdeck to main deck", subdeck_name=subdeck["name"])
    return True


def set_subdeck_due_date(subdeck_config: BlockExamSubdeckConfig, new_due_date: Optional[str]) -> None:
    """Set a new due date for a block exam subdeck.

    Args:
        subdeck_config: Current subdeck configuration
        new_due_date: New due date in YYYY-MM-DD format
    """
    updated_config = BlockExamSubdeckConfig(
        ankihub_deck_id=subdeck_config.ankihub_deck_id, subdeck_id=subdeck_config.subdeck_id, due_date=new_due_date
    )

    config.add_block_exam_subdeck(updated_config)

    LOGGER.info(
        "Updated subdeck due date",
        ankihub_deck_id=subdeck_config.ankihub_deck_id,
        subdeck_id=subdeck_config.subdeck_id,
        old_due_date=subdeck_config.due_date,
        new_due_date=new_due_date,
    )


def remove_block_exam_subdeck_config(subdeck_config: BlockExamSubdeckConfig) -> None:
    """Remove a block exam subdeck configuration.

    Args:
        subdeck_config: Configuration to remove
    """
=======
def move_subdeck_to_main_deck(subdeck_config: BlockExamSubdeckConfig) -> None:
    """Move all notes from a subdeck back to the main deck and delete the subdeck.

    Args:
        subdeck_config: Configuration of the subdeck to move
    """
    ankihub_deck_id = uuid.UUID(subdeck_config.ankihub_deck_id)
    deck_config = config.deck_config(ankihub_deck_id)
    if not deck_config:
        LOGGER.error("Deck config not found for moving subdeck", ankihub_deck_id=str(ankihub_deck_id))
        raise ValueError("Deck config not found")

    subdeck_id = DeckId(int(subdeck_config.subdeck_id))
    subdeck = aqt.mw.col.decks.get(subdeck_id, default=False)
    if not subdeck:
        LOGGER.warning("Subdeck not found, removing config", subdeck_id=subdeck_config.subdeck_id)
        remove_block_exam_subdeck_config(subdeck_config)
        return

    parent_deck_id = deck_config.anki_id

    note_ids = aqt.mw.col.db.list("SELECT DISTINCT nid FROM cards WHERE did=? OR odid=?", subdeck_id, subdeck_id)
    if note_ids:
        move_notes_to_decks_while_respecting_odid({nid: parent_deck_id for nid in note_ids})
        LOGGER.info("Moved notes from subdeck to main deck", subdeck_name=subdeck["name"], note_count=len(note_ids))

    aqt.mw.col.decks.remove([subdeck_id])

    remove_block_exam_subdeck_config(subdeck_config)

    LOGGER.info("Successfully moved subdeck to main deck", subdeck_name=subdeck["name"])


def set_subdeck_due_date(subdeck_config: BlockExamSubdeckConfig, new_due_date: Optional[str]) -> None:
    """Set a new due date for a block exam subdeck.

    Args:
        subdeck_config: Current subdeck configuration
        new_due_date: New due date in YYYY-MM-DD format
    """
    updated_config = BlockExamSubdeckConfig(
        ankihub_deck_id=subdeck_config.ankihub_deck_id, subdeck_id=subdeck_config.subdeck_id, due_date=new_due_date
    )

    config.add_block_exam_subdeck(updated_config)

    LOGGER.info(
        "Updated subdeck due date",
        ankihub_deck_id=subdeck_config.ankihub_deck_id,
        subdeck_id=subdeck_config.subdeck_id,
        old_due_date=subdeck_config.due_date,
        new_due_date=new_due_date,
    )


def remove_block_exam_subdeck_config(subdeck_config: BlockExamSubdeckConfig) -> None:
    """Remove a block exam subdeck configuration.

    Args:
        subdeck_config: Configuration to remove
    """
>>>>>>> edc87946
    config.remove_block_exam_subdeck(subdeck_config.ankihub_deck_id, subdeck_config.subdeck_id)<|MERGE_RESOLUTION|>--- conflicted
+++ resolved
@@ -113,73 +113,6 @@
     return expired_subdecks
 
 
-<<<<<<< HEAD
-def move_subdeck_to_main_deck(subdeck_config: BlockExamSubdeckConfig) -> bool:
-    """Move all notes from a subdeck back to the main deck and delete the subdeck.
-
-    Args:
-        subdeck_config: Configuration of the subdeck to move
-
-    Returns:
-        bool: True if successful, False otherwise
-    """
-    ankihub_deck_id = uuid.UUID(subdeck_config.ankihub_deck_id)
-    deck_config = config.deck_config(ankihub_deck_id)
-    if not deck_config:
-        LOGGER.error("Deck config not found for moving subdeck", ankihub_deck_id=str(ankihub_deck_id))
-        return False
-
-    subdeck_id = DeckId(int(subdeck_config.subdeck_id))
-    subdeck = aqt.mw.col.decks.get(subdeck_id, default=False)
-    if not subdeck:
-        LOGGER.warning("Subdeck not found, removing config", subdeck_id=subdeck_config.subdeck_id)
-        remove_block_exam_subdeck_config(subdeck_config)
-        return True
-
-    parent_deck_id = deck_config.anki_id
-
-    note_ids = aqt.mw.col.db.list("SELECT DISTINCT nid FROM cards WHERE did=? OR odid=?", subdeck_id, subdeck_id)
-    if note_ids:
-        move_notes_to_decks_while_respecting_odid({nid: parent_deck_id for nid in note_ids})
-        LOGGER.info("Moved notes from subdeck to main deck", subdeck_name=subdeck["name"], note_count=len(note_ids))
-
-    aqt.mw.col.decks.remove([subdeck_id])
-
-    remove_block_exam_subdeck_config(subdeck_config)
-
-    LOGGER.info("Successfully moved subdeck to main deck", subdeck_name=subdeck["name"])
-    return True
-
-
-def set_subdeck_due_date(subdeck_config: BlockExamSubdeckConfig, new_due_date: Optional[str]) -> None:
-    """Set a new due date for a block exam subdeck.
-
-    Args:
-        subdeck_config: Current subdeck configuration
-        new_due_date: New due date in YYYY-MM-DD format
-    """
-    updated_config = BlockExamSubdeckConfig(
-        ankihub_deck_id=subdeck_config.ankihub_deck_id, subdeck_id=subdeck_config.subdeck_id, due_date=new_due_date
-    )
-
-    config.add_block_exam_subdeck(updated_config)
-
-    LOGGER.info(
-        "Updated subdeck due date",
-        ankihub_deck_id=subdeck_config.ankihub_deck_id,
-        subdeck_id=subdeck_config.subdeck_id,
-        old_due_date=subdeck_config.due_date,
-        new_due_date=new_due_date,
-    )
-
-
-def remove_block_exam_subdeck_config(subdeck_config: BlockExamSubdeckConfig) -> None:
-    """Remove a block exam subdeck configuration.
-
-    Args:
-        subdeck_config: Configuration to remove
-    """
-=======
 def move_subdeck_to_main_deck(subdeck_config: BlockExamSubdeckConfig) -> None:
     """Move all notes from a subdeck back to the main deck and delete the subdeck.
 
@@ -241,5 +174,4 @@
     Args:
         subdeck_config: Configuration to remove
     """
->>>>>>> edc87946
     config.remove_block_exam_subdeck(subdeck_config.ankihub_deck_id, subdeck_config.subdeck_id)