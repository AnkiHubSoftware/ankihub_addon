--- conflicted
+++ resolved
@@ -34,8 +34,4 @@
     CONTENT_ERROR = "content_error"
 
 
-<<<<<<< HEAD
-COMMENT_MAX_LENGTH = 256
-=======
-RATIONALE_FOR_CHANGE_MAX_LENGTH = 1024
->>>>>>> e416b592
+RATIONALE_FOR_CHANGE_MAX_LENGTH = 1024