--- conflicted
+++ resolved
@@ -646,28 +646,11 @@
             AND referenced_on_accepted_note = 1
             """
 
-<<<<<<< HEAD
-        field_names_for_mid = self.note_type_field_names(anki_note_type_id=mid)
-        disabled_field_ords = [
-            field_names_for_mid.index(name)
-            for name in disabled_field_names
-            # We ignore fields that are not present in the note type.
-            # This can happen if the user has remove the fields from the note type.
-            if name in field_names_for_mid
-        ]
-        fields_tags_pairs = self.execute(
-            f"""
-            SELECT fields, tags FROM notes
-            WHERE (
-                anki_note_type_id = {mid} AND
-                (fields LIKE '%<img%' OR fields LIKE '%[sound:%')
-=======
         names_in_db = set(
             self.list(
                 sql,
                 str(ah_did),
                 *media_names,
->>>>>>> 915d4706
             )
         )
         result = {name: name in names_in_db for name in media_names}
