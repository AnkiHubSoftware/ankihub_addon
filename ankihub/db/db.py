"""Code for managing the AnkiHub database. The AnkiHub database stores the state of AnkiHub decks
as they are on AnkiHub, unlike the Anki database which can contain local changes to the deck.
The AnkiHub database is updated when downloading updates from AnkiHub (this is done by the AnkiHubImporter).
The purpose of the database is for the add-on to have knowledge of the state of the decks on AnkiHub without having to
request this data from AnkiHub every time it is needed. This e.g. enables the add-on to partially work offline and
to only send the necessary data to AnkiHub when syncing.

Some differences between data stored in the AnkiHub database and the Anki database:
- The type of stored objects is different, e.g. the Anki database stores anki.notes.Note objects,
    while the AnkiHub database stores ankihub_client.NoteInfo objects.
- decks, notes and note types can be missing from the Anki database or be modified.
"""

import time
import uuid
from pathlib import Path
from typing import (
    Any,
    Callable,
    Dict,
    Generator,
    Iterable,
    List,
    Optional,
    Sequence,
    Set,
    Tuple,
    TypeVar,
)

import aqt
from anki.models import NotetypeDict, NotetypeId
from anki.notes import NoteId
from anki.utils import join_fields, split_fields
from peewee import DQ

from ..ankihub_client import Field, NoteInfo, suggestion_type_from_str
from ..ankihub_client.models import DeckMedia as DeckMediaClientModel
from ..ankihub_client.models import SuggestionType
from ..common_utils import local_media_names_from_html
from .exceptions import IntegrityError
from .models import (
    AnkiHubNote,
    AnkiHubNoteType,
    DeckMedia,
    bind_peewee_models,
    create_tables,
    get_peewee_database,
    set_peewee_database,
)

# Chunk size for executing queries in chunks to avoid SQLite's "too many SQL variables" error.
# The variable limit is 32_766, so the chunk size is set to 30_000 to be safe.
DEFAULT_CHUNK_SIZE = 30_000


class _AnkiHubDB:
    database_path: Optional[Path] = None

    def setup_and_migrate(self, db_path: Path) -> None:
        self.database_path = db_path

        set_peewee_database(db_path)

        if self.schema_version() == 0:
            bind_peewee_models()
            create_tables()
            get_peewee_database().pragma("user_version", 11)
        else:
            from .db_migrations import migrate_ankihub_db

            migrate_ankihub_db()
            bind_peewee_models()

    def schema_version(self) -> int:
        return get_peewee_database().pragma("user_version")

    def upsert_notes_data(
        self, ankihub_did: uuid.UUID, notes_data: List[NoteInfo]
    ) -> Tuple[Tuple[NoteInfo, ...], Tuple[NoteInfo, ...]]:
        """
        Upsert notes data into the AnkiHub DB.

        If a note with the same Anki nid already exists in the AnkiHub DB, the note will be skipped.
        An IntegrityError will be raised if a note type used by a note does not exist in the AnkiHub DB.

        Returns:
            A tuple of (NoteInfo objects that were upserted, NoteInfo objects that were skipped)

        Post-conditions:
            After calling this function, you should:
            1. Upsert the notes which were upserted into the AnkiHub DB into the Anki DB.
            2. Call update_mod_values_based_on_anki_db to update the mod values of the upserted notes.
        """
        # Check if all note types used by notes exist in the AnkiHub DB before inserting
        mids_of_notes = set([note_data.mid for note_data in notes_data])
        mids_in_db = set(self.note_types_for_ankihub_deck(ankihub_did))
        missing_mids = [mid for mid in mids_of_notes if mid not in mids_in_db]
        if missing_mids:
            raise IntegrityError(
                "Can't insert notes data because the following note types are "
                f"missing from the AnkiHub DB: {missing_mids}"
            )

        upserted_notes: List[NoteInfo] = []
        skipped_notes: List[NoteInfo] = []
        with get_peewee_database().atomic():
            for note_data in notes_data:
                if self._conflicting_note_exists(note_data):
                    skipped_notes.append(note_data)
                    continue

                # Prepare fields and tags for insertion
                fields = join_fields(
                    [
                        field.value
                        for field in sorted(
                            note_data.fields, key=lambda field: field.order
                        )
                    ]
                )
                tags = " ".join([tag for tag in note_data.tags if tag is not None])

                # Insert or update the note
                (
                    AnkiHubNote.insert(
                        ankihub_note_id=note_data.ah_nid,
                        ankihub_deck_id=ankihub_did,
                        anki_note_id=note_data.anki_nid,
                        anki_note_type_id=note_data.mid,
                        fields=fields,
                        tags=tags,
                        guid=note_data.guid,
                        last_update_type=(
                            note_data.last_update_type.value[0]
                            if note_data.last_update_type is not None
                            else None
                        ),
                    )
                    .on_conflict_replace()
                    .execute()
                )

                upserted_notes.append(note_data)

        return tuple(upserted_notes), tuple(skipped_notes)

    def _conflicting_note_exists(self, note_data: NoteInfo) -> bool:
        """Returns True if a note with the same Anki nid, but different AnkiHub nid exists in the AnkiHub DB
        and is not marked as deleted.
        Deleted notes are not considered conflicting, this way their entries in the DB can be overwritten.
        This prevents the situation where a deleted note is blocking the insertion of a new note with the same Anki nid
        from another deck."""
        return AnkiHubNote.filter(
            (
                DQ(last_update_type__is=None)
                | DQ(last_update_type__ne=SuggestionType.DELETE.value[0])
            ),
            anki_note_id=note_data.anki_nid,
            ankihub_note_id__ne=note_data.ah_nid,
        ).exists()

    def remove_notes(self, ah_nids: List[uuid.UUID]) -> None:
        """Removes notes from the AnkiHub DB"""
        execute_modifying_query_in_chunks(
            lambda ah_nids: (
                AnkiHubNote.delete()
                .where(AnkiHubNote.ankihub_note_id.in_(ah_nids))
                .execute(),
            ),
            ids=ah_nids,
        )

    def update_mod_values_based_on_anki_db(
        self, notes_data: Sequence[NoteInfo]
    ) -> None:
        """Updates the 'mod' values of notes in the AnkiHub database based on
        their corresponding values in the Anki database.

        This function should be called after importing or exporting notes, once
        the 'mod' values in the Anki database have been updated. The 'mod'
        values are used to determine if a note has been modified in Anki since
        it was last imported/exported. If a note does not exist in the Anki
        database, its 'mod' value is set to the current time.
        """
        with get_peewee_database().atomic():
            for note_data in notes_data:
                mod: Optional[int] = aqt.mw.col.db.scalar(
                    "SELECT mod FROM notes WHERE id = ?", note_data.anki_nid
                )
                if not mod:
                    # The format of mod is seconds since the epoch.
                    mod = int(time.time())

                AnkiHubNote.update(mod=mod).where(
                    AnkiHubNote.ankihub_note_id == note_data.ah_nid
                ).execute()

    def reset_mod_values_in_anki_db(self, anki_nids: List[NoteId]) -> None:
        # resets the mod values of the notes in the Anki DB to the
        # mod values stored in the AnkiHub DB
        nid_mod_tuples = execute_list_query_in_chunks(
            lambda anki_nids: (
                AnkiHubNote.select(AnkiHubNote.ankihub_note_id, AnkiHubNote.mod)
                .filter(anki_note_id__in=anki_nids)
                .tuples()
            ),
            ids=anki_nids,
        )

        for nid, mod in nid_mod_tuples:
            aqt.mw.col.db.execute(
                "UPDATE notes SET mod = ? WHERE id = ?",
                mod,
                nid,
            )
        aqt.mw.col.save()

    def ankihub_nid_exists(self, ankihub_nid: uuid.UUID) -> bool:
        # It's possible that an AnkiHub nid does not exists after calling insert_or_update_notes_data
        # with a NoteInfo that has the AnkkiHub nid if a note with the same Anki nid already exists
        # in the AnkiHub DB but in different deck.
        return AnkiHubNote.filter(ankihub_note_id=ankihub_nid).exists()

    def note_data(self, anki_note_id: int) -> Optional[NoteInfo]:
        note = AnkiHubNote.filter(anki_note_id=anki_note_id).get_or_none()

        if not note:
            return None

        field_names = self._note_type_field_names(
            ankihub_did=note.ankihub_deck_id, anki_note_type_id=note.anki_note_type_id
        )

        return NoteInfo(
            ah_nid=note.ankihub_note_id,
            anki_nid=note.anki_note_id,
            mid=note.anki_note_type_id,
            tags=aqt.mw.col.tags.split(note.tags),
            fields=[
                Field(
                    name=field_names[i],
                    value=value,
                    order=i,
                )
                for i, value in enumerate(split_fields(note.fields))
            ],
            guid=note.guid,
            last_update_type=(
                suggestion_type_from_str(note.last_update_type)
                if note.last_update_type
                else None
            ),
        )

    def anki_nids_for_ankihub_deck(self, ankihub_did: uuid.UUID) -> List[NoteId]:
        return (
            AnkiHubNote.select(AnkiHubNote.anki_note_id)
            .filter(ankihub_deck_id=ankihub_did)
            .objects(flat)
        )

    def ankihub_dids(self) -> List[uuid.UUID]:
        return AnkiHubNote.select(AnkiHubNote.ankihub_deck_id).distinct().objects(flat)

    def ankihub_did_for_anki_nid(self, anki_nid: NoteId) -> Optional[uuid.UUID]:
        return (
            AnkiHubNote.select(AnkiHubNote.ankihub_deck_id)
            .filter(anki_note_id=anki_nid)
            .scalar()
        )

    def ankihub_dids_for_anki_nids(
        self, anki_nids: Iterable[NoteId]
    ) -> List[uuid.UUID]:
        return execute_list_query_in_chunks(
            lambda anki_nids: (
                AnkiHubNote.select(AnkiHubNote.ankihub_deck_id)
                .filter(anki_note_id__in=anki_nids)
                .distinct()
                .objects(flat)
            ),
            ids=list(anki_nids),
        )

    def anki_nid_to_ah_did_dict(
        self, anki_nids: Iterable[NoteId]
    ) -> Dict[NoteId, uuid.UUID]:
        """Returns a dict mapping anki nids to the ankihub did of the deck the note is in.
        Not found nids are omitted from the dict."""
        return dict(
            execute_list_query_in_chunks(
                lambda anki_nids: (
                    AnkiHubNote.select(
                        AnkiHubNote.anki_note_id, AnkiHubNote.ankihub_deck_id
                    )
                    .filter(anki_note_id__in=anki_nids)
                    .tuples()
                ),
                ids=list(anki_nids),
            )
        )

    def are_ankihub_notes(self, anki_nids: List[NoteId]) -> bool:
        notes_count = execute_count_query_in_chunks(
            lambda nids: AnkiHubNote.filter(anki_note_id__in=nids).count(), anki_nids
        )
        return notes_count == len(set(anki_nids))

    def ankihub_nid_for_anki_nid(self, anki_note_id: NoteId) -> Optional[uuid.UUID]:
        return (
            AnkiHubNote.select(AnkiHubNote.ankihub_note_id)
            .filter(anki_note_id=anki_note_id)
            .scalar()
        )

    def ankihub_nids_to_anki_nids(
        self, ankihub_nids: List[uuid.UUID]
    ) -> Dict[uuid.UUID, NoteId]:
        ah_nid_to_anki_nid = dict(
            execute_list_query_in_chunks(
                lambda ankihub_nids: (
                    AnkiHubNote.select(
                        AnkiHubNote.ankihub_note_id, AnkiHubNote.anki_note_id
                    )
                    .filter(ankihub_note_id__in=ankihub_nids)
                    .tuples()
                ),
                ids=ankihub_nids,
            )
        )

        not_existing = set(ankihub_nids) - set(ah_nid_to_anki_nid.keys())
        return ah_nid_to_anki_nid | dict.fromkeys(not_existing)

    def anki_nid_for_ankihub_nid(self, ankihub_id: uuid.UUID) -> Optional[NoteId]:
        return (
            AnkiHubNote.select(AnkiHubNote.anki_note_id)
            .filter(ankihub_note_id=ankihub_id)
            .scalar()
        )

    def remove_deck(self, ankihub_did: uuid.UUID):
        """Removes all data for the given deck from the AnkiHub DB"""
        AnkiHubNote.delete().where(AnkiHubNote.ankihub_deck_id == ankihub_did).execute()
        AnkiHubNoteType.delete().where(
            AnkiHubNoteType.ankihub_deck_id == ankihub_did
        ).execute()
        DeckMedia.delete().where(DeckMedia.ankihub_deck_id == ankihub_did).execute()

    def ankihub_deck_ids(self) -> List[uuid.UUID]:
        return AnkiHubNote.select(AnkiHubNote.ankihub_deck_id).distinct().objects(flat)

    def last_sync(self, ankihub_note_id: uuid.UUID) -> Optional[int]:
        return (
            AnkiHubNote.select(AnkiHubNote.mod)
            .filter(ankihub_note_id=ankihub_note_id)
            .scalar()
        )

    def ankihub_dids_of_decks_with_missing_values(self) -> List[uuid.UUID]:
        # currently only checks the guid, fields and tags columns
        return (
            AnkiHubNote.select(AnkiHubNote.ankihub_deck_id)
            .distinct()
            .filter(DQ(guid__is=None) | DQ(fields__is=None) | DQ(tags__is=None))
            .objects(flat)
        )

    # Media related functions
    def upsert_deck_media_infos(
        self,
        ankihub_did: uuid.UUID,
        media_list: List[DeckMediaClientModel],
    ) -> None:
        """Upsert deck media to the AnkiHub DB."""
        for media_file in media_list:
            (
                DeckMedia.insert(
                    name=media_file.name,
                    ankihub_deck_id=ankihub_did,
                    file_content_hash=media_file.file_content_hash,
                    modified=media_file.modified,
                    referenced_on_accepted_note=media_file.referenced_on_accepted_note,
                    exists_on_s3=media_file.exists_on_s3,
                    download_enabled=media_file.download_enabled,
                )
                .on_conflict_replace()
                .execute()
            )

    def downloadable_media_names_for_ankihub_deck(self, ah_did: uuid.UUID) -> Set[str]:
        """Returns the names of all media files which can be downloaded for the given deck."""
        return set(
            DeckMedia.select(DeckMedia.name)
            .filter(
                ankihub_deck_id=ah_did,
                referenced_on_accepted_note__is=True,
                exists_on_s3__is=True,
                download_enabled__is=True,
            )
            .objects(flat)
        )

    def media_names_for_ankihub_deck(self, ah_did: uuid.UUID) -> Set[str]:
        """Returns the names of all media files which are referenced on notes in the given deck."""
        notes = AnkiHubNote.select(AnkiHubNote.fields).filter(
            (DQ(fields__ilike="%<img%") | DQ(fields__ilike="%[sound:%")),
            ankihub_deck_id=ah_did,
        )
        return {
            media_name
            for note in notes
            for media_name in local_media_names_from_html(note.fields)
        }

    def media_names_exist_for_ankihub_deck(
        self, ah_did: uuid.UUID, media_names: Set[str]
    ) -> Dict[str, bool]:
        """Returns a dictionary where each key is a media name and the corresponding value is a boolean
        indicating whether the media file is referenced on a note in the given deck.
        The media file doesn't have to exist on S3, it just has to referenced on a note in the deck.
        """
        names_in_db = set(
            execute_list_query_in_chunks(
                lambda media_names: (
                    DeckMedia.select(DeckMedia.name)
                    .filter(
                        ankihub_deck_id=ah_did,
                        name__in=media_names,
                        referenced_on_accepted_note__is=True,
                    )
                    .objects(flat)
                ),
                ids=list(media_names),
            )
        )
        return {name: (name in names_in_db) for name in media_names}

    def media_names_with_matching_hashes(
        self, ah_did: uuid.UUID, media_to_hash: Dict[str, Optional[str]]
    ) -> Dict[str, str]:
        """Returns a dictionary where each key is a media name and the corresponding value is the
        name of a media file in the given deck with the same hash.
        Media without a matching hash are not included in the result.

        Note: Media files with a hash of None are ignored as they can't be matched.
        """

        # Remove media files with None as hash because they can't be matched
        media_to_hash = {
            media_name: media_hash
            for media_name, media_hash in media_to_hash.items()
            if media_hash is not None
        }

        # Return early if no valid hashes remain
        if not media_to_hash:
            return {}

        hash_to_media = dict(
            execute_list_query_in_chunks(
                lambda media_hashes: (
                    DeckMedia.select(DeckMedia.file_content_hash, DeckMedia.name)
                    .filter(
                        ankihub_deck_id=ah_did,
                        file_content_hash__in=media_hashes,
                    )
                    .tuples()
                ),
                ids=list(media_to_hash.values()),
            )
        )

        return {
            media_name: matching_media
            for media_name, media_hash in media_to_hash.items()
            if (matching_media := hash_to_media.get(media_hash)) is not None
        }

    # note types
    def upsert_note_type(self, ankihub_did: uuid.UUID, note_type: NotetypeDict) -> None:
        (
            AnkiHubNoteType.insert(
                anki_note_type_id=note_type["id"],
                ankihub_deck_id=ankihub_did,
                name=note_type["name"],
                note_type_dict=note_type,
            )
            .on_conflict_replace()
            .execute()
        )

    def note_type_dict(
        self, ankihub_did: uuid.UUID, note_type_id: NotetypeId
    ) -> NotetypeDict:
        return (
            AnkiHubNoteType.select(AnkiHubNoteType.note_type_dict)
            .filter(
                anki_note_type_id=note_type_id,
                ankihub_deck_id=ankihub_did,
            )
            .scalar()
        )

    def ankihub_note_type_ids(self) -> List[NotetypeId]:
        return AnkiHubNoteType.select(AnkiHubNoteType.anki_note_type_id).objects(flat)

    def is_ankihub_note_type(self, anki_note_type_id: NotetypeId) -> bool:
        return (
            AnkiHubNoteType.select()
            .filter(anki_note_type_id=anki_note_type_id)
            .exists()
        )

    def note_types_for_ankihub_deck(self, ankihub_did: uuid.UUID) -> List[NotetypeId]:
        return (
            AnkiHubNoteType.select(AnkiHubNoteType.anki_note_type_id)
            .filter(ankihub_deck_id=ankihub_did)
            .objects(flat)
        )

    def ankihub_dids_for_note_type(
        self, anki_note_type_id: NotetypeId
    ) -> Optional[Set[uuid.UUID]]:
        """Returns the AnkiHub deck ids that use the given note type."""
        result = set(
            AnkiHubNoteType.select(AnkiHubNoteType.ankihub_deck_id)
            .filter(anki_note_type_id=anki_note_type_id)
            .objects(flat)
        )
        return result if result else None

    def _note_type_field_names(
        self, ankihub_did: uuid.UUID, anki_note_type_id: NotetypeId
    ) -> List[str]:
        """Returns the names of the fields of the note type."""
        result = [
            field["name"]
            for field in self.note_type_dict(
                ankihub_did=ankihub_did, note_type_id=anki_note_type_id
            )["flds"]
        ]
        return result


ankihub_db = _AnkiHubDB()


def flat(**row_data: Dict[str, Any]) -> Any:
    """Return the value from a single-item dictionary."""
    [(_, field_value)] = row_data.items()
    return field_value


Id = TypeVar("Id")
ResultEntry = TypeVar("ResultEntry")


def execute_count_query_in_chunks(
    query_func: Callable[[Sequence[Id]], int],
    ids: List[Id],
    chunk_size: int = DEFAULT_CHUNK_SIZE,
) -> int:
    """Execute a count query function in chunks to avoid SQLite's "too many SQL variables" error.
    The query function should take a list of ids and return a count.
    """
    return execute_query_in_chunks(
        query_func,
        ids,
        accumulator=lambda total, count: total + count,
        initial=0,
        chunk_size=chunk_size,
    )


def execute_list_query_in_chunks(
    query_func: Callable[[Sequence[Id]], List[ResultEntry]],
    ids: List[Id],
    chunk_size: int = DEFAULT_CHUNK_SIZE,
) -> List[ResultEntry]:
    """Execute a list query function in chunks to avoid SQLite's "too many SQL variables" error.
    The query function should take a list of ids and return a list of results.
    """
    return execute_query_in_chunks(
        query_func,
        ids,
        accumulator=lambda total, chunk: total + list(chunk),
        initial=[],
        chunk_size=chunk_size,
    )


def execute_query_in_chunks(
    query_func: Callable[[Sequence[Id]], ResultEntry],
    ids: List[Id],
    accumulator: Callable[[ResultEntry, ResultEntry], ResultEntry],
    initial: ResultEntry,
    chunk_size: int = DEFAULT_CHUNK_SIZE,
) -> ResultEntry:
    """Execute a query function in chunks to avoid SQLite's "too many SQL variables" error.
    The query function should take a list of ids and return a result.
    The accumulator function is used to accumulate the results.
    """
    result: ResultEntry = initial
    for ids_chunk in chunks(ids, chunk_size):
        result_chunk = query_func(ids_chunk)
        result = accumulator(result, result_chunk)
    return result


<<<<<<< HEAD
=======
def execute_modifying_query_in_chunks(
    modifying_query_func: Callable[[Sequence[Id]], Any],
    ids: List[Id],
    chunk_size: int = DEFAULT_CHUNK_SIZE,
) -> None:
    """Execute a modifying query function in chunks to avoid SQLite's "too many SQL variables" error."""
    for ids_chunk in chunks(ids, chunk_size):
        modifying_query_func(ids_chunk)


>>>>>>> 4690afce
def chunks(items: List, chunk_size: int) -> Generator[List, None, None]:
    """Yield chunks of size 'chunk_size' from 'items' list."""
    for i in range(0, len(items), chunk_size):
        yield items[i : i + chunk_size]<|MERGE_RESOLUTION|>--- conflicted
+++ resolved
@@ -609,8 +609,6 @@
     return result
 
 
-<<<<<<< HEAD
-=======
 def execute_modifying_query_in_chunks(
     modifying_query_func: Callable[[Sequence[Id]], Any],
     ids: List[Id],
@@ -621,7 +619,6 @@
         modifying_query_func(ids_chunk)
 
 
->>>>>>> 4690afce
 def chunks(items: List, chunk_size: int) -> Generator[List, None, None]:
     """Yield chunks of size 'chunk_size' from 'items' list."""
     for i in range(0, len(items), chunk_size):
