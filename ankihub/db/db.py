"""Code for managing the AnkiHub database. The AnkiHub database stores the state of AnkiHub decks
as they are on AnkiHub, unlike the Anki database which can contain local changes to the deck.
The AnkiHub database is updated when downloading updates from AnkiHub (this is done by the AnkiHubImporter).
The purpose of the database is for the add-on to have knowledge of the state of the decks on AnkiHub without having to
request this data from AnkiHub every time it is needed. This e.g. enables the add-on to partially work offline and
to only send the necessary data to AnkiHub when syncing.

Some differences between data stored in the AnkiHub database and the Anki database:
- The type of stored objects is different, e.g. the Anki database stores anki.notes.Note objects,
    while the AnkiHub database stores ankihub_client.NoteInfo objects.
- decks, notes and note types can be missing from the Anki database or be modified.
"""
import json
import sqlite3
import uuid
from pathlib import Path
from typing import Any, Dict, Iterable, List, Optional, Sequence, Set, Tuple

import aqt
from anki.models import NotetypeDict, NotetypeId
from anki.notes import NoteId
from anki.utils import ids2str, join_fields, split_fields

from .. import LOGGER
from ..ankihub_client import Field, NoteInfo, suggestion_type_from_str
from ..ankihub_client.models import DeckMedia as DeckMediaClientModel
from ..common_utils import local_media_names_from_html
from .db_utils import DBConnection
from .exceptions import IntegrityError
<<<<<<< HEAD
from .rw_lock import exclusive_db_access_context, non_exclusive_db_access_context
from .models import AnkiHubNote, AnkiHubNoteType, DeckMedia, set_peewee_database


@contextmanager
def attached_ankihub_db():
    """Context manager that attaches the AnkiHub DB to the Anki DB connection and detaches it when the context exits.
    The purpose is to e.g. do join queries between the Anki DB and the AnkiHub DB through aqt.mw.col.db.execute().
    A lock is used to ensure that other threads don't try to access the AnkiHub DB through the _AnkiHubDB class
    while it is attached to the Anki DB.
    """
    with exclusive_db_access_context():
        _attach_ankihub_db_to_anki_db_connection()
        try:
            yield
        finally:
            _detach_ankihub_db_from_anki_db_connection()


@contextmanager
def detached_ankihub_db():
    """Context manager that ensures the AnkiHub DB is detached from the Anki DB connection while the context is active.
    The purpose of this is to be able to safely perform operations on the AnkiHub DB which require it to be detached,
    for example coyping the AnkiHub DB file.
    It's used by the _AnkiHubDB class to ensure that the AnkiHub DB is detached from the Anki DB while
    queries are executed through the _AnkiHubDB class.
    """
    with non_exclusive_db_access_context():
        yield


def _attach_ankihub_db_to_anki_db_connection() -> None:
    if aqt.mw.col is None:
        LOGGER.info("The collection is not open. Not attaching AnkiHub DB.")
        return

    if not is_ankihub_db_attached_to_anki_db():
        aqt.mw.col.db.execute(
            f"ATTACH DATABASE ? AS {ankihub_db.database_name}",
            str(ankihub_db.database_path),
        )
        LOGGER.info("Attached AnkiHub DB to Anki DB connection")


def _detach_ankihub_db_from_anki_db_connection() -> None:
    if aqt.mw.col is None:
        LOGGER.info("The collection is not open. Not detaching AnkiHub DB.")
        return

    if is_ankihub_db_attached_to_anki_db():
        # Liberal use of try/except to ensure we always try to detach and begin a new
        # transaction.
        try:
            # close the current transaction to avoid a "database is locked" error
            aqt.mw.col.save(trx=False)
        except Exception:
            LOGGER.info("Failed to close transaction.")

        try:
            aqt.mw.col.db.execute(f"DETACH DATABASE {ankihub_db.database_name}")
            LOGGER.info("Detached AnkiHub DB from Anki DB connection")
        except Exception:
            LOGGER.info("Failed to detach AnkiHub database.")

        if ANKI_INT_VERSION < ANKI_VERSION_23_10_00:
            # db.begin was removed in Ani 23.10
            # begin a new transaction because Anki expects one to be open
            aqt.mw.col.db.begin()  # type: ignore

        LOGGER.info("Began new transaction.")


def is_ankihub_db_attached_to_anki_db() -> bool:
    if aqt.mw.col is None:
        return False

    result = ankihub_db.database_name in [
        name for _, name, _ in aqt.mw.col.db.all("PRAGMA database_list")
    ]
    return result
=======
>>>>>>> 5761b864


class _AnkiHubDB:
    database_path: Optional[Path] = None

    def execute(self, *args, **kwargs) -> List:
        return self.connection().execute(*args, **kwargs)

    def list(self, *args, **kwargs) -> List:
        return self.connection().list(*args, **kwargs)

    def scalar(self, *args, **kwargs) -> Any:
        return self.connection().scalar(*args, **kwargs)

    def first(self, *args, **kwargs) -> Optional[Tuple]:
        return self.connection().first(*args, **kwargs)

    def dict(self, *args, **kwargs) -> Dict[Any, Any]:
        rows = self.connection().execute(*args, **kwargs, first_row_only=False)
        result = {row[0]: row[1] for row in rows}
        return result

    def setup_and_migrate(self, db_path: Path) -> None:
        self.database_path = db_path

        journal_mode = self.scalar("pragma journal_mode=wal")
        if journal_mode != "wal":
            LOGGER.warning("Failed to set journal_mode=wal")

        if self.schema_version() == 0:
            self._setup_notes_table()
            self._setup_deck_media_table()
            self._setup_note_types_table()
            self.execute("PRAGMA user_version = 10")
        else:
            from .db_migrations import migrate_ankihub_db

            migrate_ankihub_db()

        set_peewee_database()

    def _setup_notes_table(self) -> None:
        """Create the notes table."""
        with self.connection() as conn:
            conn.execute(
                """
                CREATE TABLE notes (
                    ankihub_note_id STRING PRIMARY KEY,
                    ankihub_deck_id STRING,
                    anki_note_id INTEGER UNIQUE,
                    anki_note_type_id INTEGER,
                    mod INTEGER,
                    guid TEXT,
                    fields TEXT,
                    tags TEXT,
                    last_update_type TEXT
                );
                """
            )
            conn.execute("CREATE INDEX ankihub_deck_id_idx ON notes (ankihub_deck_id);")
            conn.execute("CREATE INDEX anki_note_id_idx ON notes (anki_note_id);")
            conn.execute("CREATE INDEX anki_note_type_id ON notes (anki_note_type_id);")
            LOGGER.info("Created notes table")

    def _setup_deck_media_table(self) -> None:
        """Create the deck_media table."""
        with self.connection() as conn:
            conn.execute(
                """
                CREATE TABLE deck_media (
                    name TEXT NOT NULL,
                    ankihub_deck_id TEXT NOT NULL,
                    file_content_hash TEXT,
                    modified TIMESTAMP NOT NULL,
                    referenced_on_accepted_note BOOLEAN NOT NULL,
                    exists_on_s3 BOOLEAN NOT NULL,
                    download_enabled BOOLEAN NOT NULL,
                    PRIMARY KEY (name, ankihub_deck_id)
                );
                """
            )
            conn.execute(
                "CREATE INDEX deck_media_deck_hash ON deck_media (ankihub_deck_id, file_content_hash);"
            )
            LOGGER.info("Created deck_media table")

    def _setup_note_types_table(self, conn: Optional[DBConnection] = None) -> None:
        """Create the note types table."""
        sql = """
            CREATE TABLE notetypes (
                anki_note_type_id INTEGER NOT NULL,
                ankihub_deck_id STRING NOT NULL,
                name TEXT NOT NULL,
                note_type_dict_json TEXT NOT NULL,
                PRIMARY KEY (anki_note_type_id, ankihub_deck_id)
            );
        """
        if conn:
            conn.execute(sql)
        else:
            self.execute(sql)

        LOGGER.info("Created note types table")

    def schema_version(self) -> int:
        result = self.scalar("PRAGMA user_version;")
        return result

    def connection(self) -> DBConnection:
<<<<<<< HEAD
        result = DBConnection(thread_safety_context_func=detached_ankihub_db)
=======
        result = DBConnection(
            conn=sqlite3.connect(ankihub_db.database_path),
        )
>>>>>>> 5761b864
        return result

    def upsert_notes_data(
        self, ankihub_did: uuid.UUID, notes_data: List[NoteInfo]
    ) -> Tuple[Tuple[NoteInfo, ...], Tuple[NoteInfo, ...]]:
        """Upsert notes data to the AnkiHub DB.
        If a note with the same Anki nid already exists in the AnkiHub DB then the note will not be inserted
        Returns a tuple of (NoteInfo objects that were inserted / updated, NoteInfo objects that were skipped)
        An IntegrityError will be raised if a note type used by a note does not exist in the AnkiHub DB.
        """

        # Check if all note types used by notes exist in the AnkiHub DB before inserting
        mids_of_notes = set([note_data.mid for note_data in notes_data])
        mids_in_db = set(self.note_types_for_ankihub_deck(ankihub_did))
        missing_mids = [mid for mid in mids_of_notes if mid not in mids_in_db]
        if missing_mids:
            raise IntegrityError(
                "Can't insert notes data because the following note types are "
                f"missing from the AnkiHub DB: {missing_mids}"
            )

        upserted_notes: List[NoteInfo] = []
        skipped_notes: List[NoteInfo] = []
        for note_data in notes_data:
            # Check for conflicting note
            conflicting_ah_nid = (
                AnkiHubNote.select(AnkiHubNote.ankihub_note_id)
                .where(
                    AnkiHubNote.anki_note_id == note_data.anki_nid,
                    AnkiHubNote.ankihub_note_id != str(note_data.ah_nid),
                )
                .get_or_none()
            )

            if conflicting_ah_nid:
                skipped_notes.append(note_data)
                continue

            # Prepare fields and tags for insertion
            fields = join_fields(
                [
                    field.value
                    for field in sorted(note_data.fields, key=lambda field: field.order)
                ]
            )
            tags = " ".join([tag for tag in note_data.tags if tag is not None])

            # Insert or update the note
            (
                AnkiHubNote.insert(
                    ankihub_note_id=str(note_data.ah_nid),
                    ankihub_deck_id=str(ankihub_did),
                    anki_note_id=note_data.anki_nid,
                    anki_note_type_id=note_data.mid,
                    fields=fields,
                    tags=tags,
                    guid=note_data.guid,
                    last_update_type=note_data.last_update_type.value[0]
                    if note_data.last_update_type is not None
                    else None,
                )
                .on_conflict_replace()
                .execute()
            )

            upserted_notes.append(note_data)

        return tuple(upserted_notes), tuple(skipped_notes)

    def remove_notes(self, ah_nids: Sequence[uuid.UUID]) -> None:
        """Removes notes from the AnkiHub DB"""
        AnkiHubNote.delete().where(
            AnkiHubNote.ankihub_note_id.in_([str(uuid) for uuid in ah_nids])
        ).execute()

    def transfer_mod_values_from_anki_db(self, notes_data: Sequence[NoteInfo]):
        """Takes mod values for the notes from the Anki DB and saves them to the AnkiHub DB.

        Should always be called after importing notes or exporting notes after
        the mod values in the Anki DB have been updated.
        (The mod values are used to determine if a note has been modified in Anki since it was last imported/exported.)
        """
        for note_data in notes_data:
            mod = aqt.mw.col.db.scalar(
                "SELECT mod FROM notes WHERE id = ?", note_data.anki_nid
            )

            AnkiHubNote.update(mod=mod).where(
                AnkiHubNote.ankihub_note_id == str(note_data.ah_nid)
            ).execute()

    def reset_mod_values_in_anki_db(self, anki_nids: List[NoteId]) -> None:
        # resets the mod values of the notes in the Anki DB to the
        # mod values stored in the AnkiHub DB
        nid_mod_tuples = (
            AnkiHubNote.select(AnkiHubNote.ankihub_note_id, AnkiHubNote.mod)
            .where(AnkiHubNote.anki_note_id.in_(anki_nids))
            .tuples()
        )

        for nid, mod in nid_mod_tuples:
            aqt.mw.col.db.execute(
                "UPDATE notes SET mod = ? WHERE id = ?",
                mod,
                nid,
            )
        aqt.mw.col.save()

    def ankihub_nid_exists(self, ankihub_nid: uuid.UUID) -> bool:
        # It's possible that an AnkiHub nid does not exists after calling insert_or_update_notes_data
        # with a NoteInfo that has the AnkkiHub nid if a note with the same Anki nid already exists
        # in the AnkiHub DB but in different deck.
        return (
            AnkiHubNote.select()
            .where(AnkiHubNote.ankihub_note_id == str(ankihub_nid))
            .exists()
        )

    def note_data(self, anki_note_id: int) -> Optional[NoteInfo]:
        note = AnkiHubNote.get_or_none(AnkiHubNote.anki_note_id == anki_note_id)

        if not note:
            return None

        field_names = self._note_type_field_names(
            ankihub_did=note.ankihub_deck_id, anki_note_type_id=note.anki_note_type_id
        )

        return NoteInfo(
            ah_nid=uuid.UUID(note.ankihub_note_id),
            anki_nid=note.anki_note_id,
            mid=note.anki_note_type_id,
            tags=aqt.mw.col.tags.split(note.tags),
            fields=[
                Field(
                    name=field_names[i],
                    value=value,
                    order=i,
                )
                for i, value in enumerate(split_fields(note.fields))
            ],
            guid=note.guid,
            last_update_type=suggestion_type_from_str(note.last_update_type)
            if note.last_update_type
            else None,
        )

    def anki_nids_for_ankihub_deck(self, ankihub_did: uuid.UUID) -> List[NoteId]:
        query = AnkiHubNote.select(AnkiHubNote.anki_note_id).where(
            AnkiHubNote.ankihub_deck_id == str(ankihub_did)
        )
        return [note.anki_note_id for note in query]

    def ankihub_dids(self) -> List[uuid.UUID]:
        return [
            uuid.UUID(note.ankihub_deck_id)
            for note in AnkiHubNote.select(AnkiHubNote.ankihub_deck_id).distinct()
        ]

    def ankihub_did_for_anki_nid(self, anki_nid: NoteId) -> Optional[uuid.UUID]:
        note = AnkiHubNote.get_or_none(AnkiHubNote.anki_note_id == anki_nid)
        return uuid.UUID(note.ankihub_deck_id) if note else None

    def ankihub_dids_for_anki_nids(
        self, anki_nids: Iterable[NoteId]
    ) -> List[uuid.UUID]:
        query = (
            AnkiHubNote.select(AnkiHubNote.ankihub_deck_id)
            .where(AnkiHubNote.anki_note_id.in_(anki_nids))
            .distinct()
        )
        return [uuid.UUID(note.ankihub_deck_id) for note in query]

    def anki_nid_to_ah_did_dict(
        self, anki_nids: Iterable[NoteId]
    ) -> Dict[NoteId, uuid.UUID]:
        """Returns a dict mapping anki nids to the ankihub did of the deck the note is in.
        Not found nids are omitted from the dict."""
        query = AnkiHubNote.select().where(AnkiHubNote.anki_note_id.in_(anki_nids))
        return {
            NoteId(note.anki_note_id): uuid.UUID(note.ankihub_deck_id) for note in query
        }

    def are_ankihub_notes(self, anki_nids: List[NoteId]) -> bool:
        notes_count = (
            AnkiHubNote.select().where(AnkiHubNote.anki_note_id.in_(anki_nids)).count()
        )
        return notes_count == len(set(anki_nids))

    def ankihub_nid_for_anki_nid(self, anki_note_id: NoteId) -> Optional[uuid.UUID]:
        result = (
            AnkiHubNote.select(AnkiHubNote.ankihub_note_id)
            .where(AnkiHubNote.anki_note_id == anki_note_id)
            .scalar()
        )
        return uuid.UUID(result) if result else None

    def anki_nids_to_ankihub_nids(
        self, anki_nids: List[NoteId]
    ) -> Dict[NoteId, uuid.UUID]:
        ah_nid_for_anki_nid = AnkiHubNote.select(
            AnkiHubNote.anki_note_id, AnkiHubNote.ankihub_note_id
        ).where(AnkiHubNote.anki_note_id.in_(anki_nids))
        result = {
            note.anki_note_id: uuid.UUID(note.ankihub_note_id)
            for note in ah_nid_for_anki_nid
        }

        not_existing = set(anki_nids) - set(result.keys())
        return result | dict.fromkeys(not_existing)

    def ankihub_nids_to_anki_nids(
        self, ankihub_nids: List[uuid.UUID]
    ) -> Dict[uuid.UUID, NoteId]:
        ah_nid_for_anki_nid = AnkiHubNote.select(
            AnkiHubNote.ankihub_note_id, AnkiHubNote.anki_note_id
        ).where(AnkiHubNote.ankihub_note_id.in_([str(id) for id in ankihub_nids]))
        result = {
            uuid.UUID(note.ankihub_note_id): NoteId(note.anki_note_id)
            for note in ah_nid_for_anki_nid
        }
        not_existing = set(ankihub_nids) - set(result.keys())
        return result | dict.fromkeys(not_existing)

    def anki_nid_for_ankihub_nid(self, ankihub_id: uuid.UUID) -> Optional[NoteId]:
        note = (
            AnkiHubNote.select(AnkiHubNote.anki_note_id)
            .where(AnkiHubNote.ankihub_note_id == ankihub_id)
            .get_or_none()
        )

        return NoteId(note.anki_note_id) if note else None

    def remove_deck(self, ankihub_did: uuid.UUID):
        """Removes all data for the given deck from the AnkiHub DB"""
        did = str(ankihub_did)
        AnkiHubNote.delete().where(AnkiHubNote.ankihub_deck_id == did).execute()
        AnkiHubNoteType.delete().where(AnkiHubNoteType.ankihub_deck_id == did).execute()
        DeckMedia.delete().where(DeckMedia.ankihub_deck_id == did).execute()

    def ankihub_deck_ids(self) -> List[uuid.UUID]:
        return [
            uuid.UUID(note.ankihub_deck_id)
            for note in AnkiHubNote.select(AnkiHubNote.ankihub_deck_id).distinct()
        ]

    def last_sync(self, ankihub_note_id: uuid.UUID) -> Optional[int]:
        return (
            AnkiHubNote.select(AnkiHubNote.mod)
            .where(AnkiHubNote.ankihub_note_id == str(ankihub_note_id))
            .scalar()
        )

    def ankihub_dids_of_decks_with_missing_values(self) -> List[uuid.UUID]:
        # currently only checks the guid, fields and tags columns
        query = (
            AnkiHubNote.select(AnkiHubNote.ankihub_deck_id)
            .distinct()
            .where(
                (AnkiHubNote.guid.is_null(True))
                | (AnkiHubNote.fields.is_null(True))
                | (AnkiHubNote.tags.is_null(True))
            )
        )
        return [note.ankihub_deck_id for note in query]

    # Media related functions
    def upsert_deck_media_infos(
        self,
        ankihub_did: uuid.UUID,
        media_list: List[DeckMediaClientModel],
    ) -> None:
        """Upsert deck media to the AnkiHub DB."""
        for media_file in media_list:
            (
                DeckMedia.insert(
                    name=media_file.name,
                    ankihub_deck_id=str(ankihub_did),
                    file_content_hash=media_file.file_content_hash,
                    modified=media_file.modified,
                    referenced_on_accepted_note=media_file.referenced_on_accepted_note,
                    exists_on_s3=media_file.exists_on_s3,
                    download_enabled=media_file.download_enabled,
                )
                .on_conflict_replace()
                .execute()
            )

    def downloadable_media_names_for_ankihub_deck(self, ah_did: uuid.UUID) -> Set[str]:
        """Returns the names of all media files which can be downloaded for the given deck."""
        query = DeckMedia.select(DeckMedia.name).where(
            DeckMedia.ankihub_deck_id == str(ah_did),
            DeckMedia.referenced_on_accepted_note,
            DeckMedia.exists_on_s3,
            DeckMedia.download_enabled,
        )

        return {media.name for media in query}

    def media_names_for_ankihub_deck(self, ah_did: uuid.UUID) -> Set[str]:
        """Returns the names of all media files which are referenced on notes in the given deck."""
        notes = AnkiHubNote.select(AnkiHubNote.fields).where(
            AnkiHubNote.ankihub_deck_id == str(ah_did),
            (
                AnkiHubNote.fields.contains("<img")
                | AnkiHubNote.fields.contains("[sound:")
            ),
        )
        return {
            media_name
            for note in notes
            for media_name in local_media_names_from_html(note.fields)
        }

    def media_names_exist_for_ankihub_deck(
        self, ah_did: uuid.UUID, media_names: Set[str]
    ) -> Dict[str, bool]:
        """Returns a dictionary where each key is a media name and the corresponding value is a boolean
        indicating whether the media file is referenced on a note in the given deck.
        The media file doesn't have to exist on S3, it just has to referenced on a note in the deck.
        """
        query = DeckMedia.select(DeckMedia.name).where(
            DeckMedia.ankihub_deck_id == str(ah_did),
            DeckMedia.name.in_(media_names),
            DeckMedia.referenced_on_accepted_note == True,
        )
        names_in_db = {media.name for media in query}
        return {name: (name in names_in_db) for name in media_names}

    def media_names_with_matching_hashes(
        self, ah_did: uuid.UUID, media_to_hash: Dict[str, Optional[str]]
    ) -> Dict[str, str]:
        """Returns a dictionary where each key is a media name and the corresponding value is the
        name of a media file in the given deck with the same hash.
        Media without a matching hash are not included in the result.

        Note: Media files with a hash of None are ignored as they can't be matched.
        """

        # Remove media files with None as hash because they can't be matched
        media_to_hash = {
            media_name: media_hash
            for media_name, media_hash in media_to_hash.items()
            if media_hash is not None
        }

        # Return early if no valid hashes remain
        if not media_to_hash:
            return {}

        query = DeckMedia.select(DeckMedia.file_content_hash, DeckMedia.name).where(
            DeckMedia.ankihub_deck_id == str(ah_did),
            DeckMedia.file_content_hash.in_(list(media_to_hash.values())),
        )

        hash_to_media = {media.file_content_hash: media.name for media in query}

        return {
            media_name: matching_media
            for media_name, media_hash in media_to_hash.items()
            if (matching_media := hash_to_media.get(media_hash)) is not None
        }

    # note types
    def upsert_note_type(self, ankihub_did: uuid.UUID, note_type: NotetypeDict) -> None:
        (
            AnkiHubNoteType.insert(
                anki_note_type_id=note_type["id"],
                ankihub_deck_id=str(ankihub_did),
                name=note_type["name"],
                note_type_dict_json=json.dumps(note_type),
            )
            .on_conflict_replace()
            .execute()
        )

    def note_type_dict(
        self, ankihub_did: uuid.UUID, note_type_id: NotetypeId
    ) -> NotetypeDict:
        query = (
            AnkiHubNoteType.select(AnkiHubNoteType.note_type_dict_json)
            .where(
                AnkiHubNoteType.anki_note_type_id == note_type_id,
                AnkiHubNoteType.ankihub_deck_id == str(ankihub_did),
            )
            .get_or_none()
        )

        if query is None:
            return None

        note_type_dict_json = query.note_type_dict_json
        return NotetypeDict(json.loads(note_type_dict_json))

    def ankihub_note_type_ids(self) -> List[NotetypeId]:
        return [
            note_type.anki_note_type_id
            for note_type in AnkiHubNoteType.select(AnkiHubNoteType.anki_note_type_id)
        ]

    def is_ankihub_note_type(self, anki_note_type_id: NotetypeId) -> bool:
        return (
            AnkiHubNoteType.select()
            .where(AnkiHubNoteType.anki_note_type_id == anki_note_type_id)
            .exists()
        )

    def note_types_for_ankihub_deck(self, ankihub_did: uuid.UUID) -> List[NotetypeId]:
        query = AnkiHubNoteType.select(AnkiHubNoteType.anki_note_type_id).where(
            AnkiHubNoteType.ankihub_deck_id == str(ankihub_did)
        )

        return [note_type.anki_note_type_id for note_type in query]

    def ankihub_dids_for_note_type(
        self, anki_note_type_id: NotetypeId
    ) -> Optional[Set[uuid.UUID]]:
        """Returns the AnkiHub deck ids that use the given note type."""
        query = AnkiHubNoteType.select(AnkiHubNoteType.ankihub_deck_id).where(
            AnkiHubNoteType.anki_note_type_id == anki_note_type_id
        )

        did_strings = [note_type.ankihub_deck_id for note_type in query]

        if not did_strings:
            return None

        return {uuid.UUID(did_str) for did_str in did_strings}

    def _note_type_field_names(
        self, ankihub_did: uuid.UUID, anki_note_type_id: NotetypeId
    ) -> List[str]:
        """Returns the names of the fields of the note type."""
        result = [
            field["name"]
            for field in self.note_type_dict(
                ankihub_did=ankihub_did, note_type_id=anki_note_type_id
            )["flds"]
        ]
        return result


ankihub_db = _AnkiHubDB()


def uuids2str(ankihub_nids: Sequence[uuid.UUID]) -> str:
    result = ", ".join(f"'{nid}'" for nid in ankihub_nids)
    result = f"({result})"
    return result<|MERGE_RESOLUTION|>--- conflicted
+++ resolved
@@ -11,7 +11,6 @@
 - decks, notes and note types can be missing from the Anki database or be modified.
 """
 import json
-import sqlite3
 import uuid
 from pathlib import Path
 from typing import Any, Dict, Iterable, List, Optional, Sequence, Set, Tuple
@@ -19,7 +18,7 @@
 import aqt
 from anki.models import NotetypeDict, NotetypeId
 from anki.notes import NoteId
-from anki.utils import ids2str, join_fields, split_fields
+from anki.utils import join_fields, split_fields
 
 from .. import LOGGER
 from ..ankihub_client import Field, NoteInfo, suggestion_type_from_str
@@ -27,89 +26,7 @@
 from ..common_utils import local_media_names_from_html
 from .db_utils import DBConnection
 from .exceptions import IntegrityError
-<<<<<<< HEAD
-from .rw_lock import exclusive_db_access_context, non_exclusive_db_access_context
 from .models import AnkiHubNote, AnkiHubNoteType, DeckMedia, set_peewee_database
-
-
-@contextmanager
-def attached_ankihub_db():
-    """Context manager that attaches the AnkiHub DB to the Anki DB connection and detaches it when the context exits.
-    The purpose is to e.g. do join queries between the Anki DB and the AnkiHub DB through aqt.mw.col.db.execute().
-    A lock is used to ensure that other threads don't try to access the AnkiHub DB through the _AnkiHubDB class
-    while it is attached to the Anki DB.
-    """
-    with exclusive_db_access_context():
-        _attach_ankihub_db_to_anki_db_connection()
-        try:
-            yield
-        finally:
-            _detach_ankihub_db_from_anki_db_connection()
-
-
-@contextmanager
-def detached_ankihub_db():
-    """Context manager that ensures the AnkiHub DB is detached from the Anki DB connection while the context is active.
-    The purpose of this is to be able to safely perform operations on the AnkiHub DB which require it to be detached,
-    for example coyping the AnkiHub DB file.
-    It's used by the _AnkiHubDB class to ensure that the AnkiHub DB is detached from the Anki DB while
-    queries are executed through the _AnkiHubDB class.
-    """
-    with non_exclusive_db_access_context():
-        yield
-
-
-def _attach_ankihub_db_to_anki_db_connection() -> None:
-    if aqt.mw.col is None:
-        LOGGER.info("The collection is not open. Not attaching AnkiHub DB.")
-        return
-
-    if not is_ankihub_db_attached_to_anki_db():
-        aqt.mw.col.db.execute(
-            f"ATTACH DATABASE ? AS {ankihub_db.database_name}",
-            str(ankihub_db.database_path),
-        )
-        LOGGER.info("Attached AnkiHub DB to Anki DB connection")
-
-
-def _detach_ankihub_db_from_anki_db_connection() -> None:
-    if aqt.mw.col is None:
-        LOGGER.info("The collection is not open. Not detaching AnkiHub DB.")
-        return
-
-    if is_ankihub_db_attached_to_anki_db():
-        # Liberal use of try/except to ensure we always try to detach and begin a new
-        # transaction.
-        try:
-            # close the current transaction to avoid a "database is locked" error
-            aqt.mw.col.save(trx=False)
-        except Exception:
-            LOGGER.info("Failed to close transaction.")
-
-        try:
-            aqt.mw.col.db.execute(f"DETACH DATABASE {ankihub_db.database_name}")
-            LOGGER.info("Detached AnkiHub DB from Anki DB connection")
-        except Exception:
-            LOGGER.info("Failed to detach AnkiHub database.")
-
-        if ANKI_INT_VERSION < ANKI_VERSION_23_10_00:
-            # db.begin was removed in Ani 23.10
-            # begin a new transaction because Anki expects one to be open
-            aqt.mw.col.db.begin()  # type: ignore
-
-        LOGGER.info("Began new transaction.")
-
-
-def is_ankihub_db_attached_to_anki_db() -> bool:
-    if aqt.mw.col is None:
-        return False
-
-    result = ankihub_db.database_name in [
-        name for _, name, _ in aqt.mw.col.db.all("PRAGMA database_list")
-    ]
-    return result
-=======
->>>>>>> 5761b864
 
 
 class _AnkiHubDB:
@@ -219,14 +136,7 @@
         return result
 
     def connection(self) -> DBConnection:
-<<<<<<< HEAD
-        result = DBConnection(thread_safety_context_func=detached_ankihub_db)
-=======
-        result = DBConnection(
-            conn=sqlite3.connect(ankihub_db.database_path),
-        )
->>>>>>> 5761b864
-        return result
+        return DBConnection()
 
     def upsert_notes_data(
         self, ankihub_did: uuid.UUID, notes_data: List[NoteInfo]
@@ -550,7 +460,7 @@
         query = DeckMedia.select(DeckMedia.name).where(
             DeckMedia.ankihub_deck_id == str(ah_did),
             DeckMedia.name.in_(media_names),
-            DeckMedia.referenced_on_accepted_note == True,
+            DeckMedia.referenced_on_accepted_note,
         )
         names_in_db = {media.name for media in query}
         return {name: (name in names_in_db) for name in media_names}
