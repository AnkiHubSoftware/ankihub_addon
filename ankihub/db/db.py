"""Code for managing the AnkiHub database. The AnkiHub database stores the state of AnkiHub decks
as they are on AnkiHub, unlike the Anki database which can contain local changes to the deck.
The AnkiHub database is updated when downloading updates from AnkiHub (this is done by the AnkiHubImporter).
The purpose of the database is for the add-on to have knowledge of the state of the decks on AnkiHub without having to
request this data from AnkiHub every time it is needed. This e.g. enables the add-on to partially work offline and
to only send the necessary data to AnkiHub when syncing.

Some differences between data stored in the AnkiHub database and the Anki database:
- The type of stored objects is different, e.g. the Anki database stores anki.notes.Note objects,
    while the AnkiHub database stores ankihub_client.NoteInfo objects.
- decks, notes and note types can be missing from the Anki database or be modified.
"""
import json
import uuid
from pathlib import Path
from typing import Any, Dict, Iterable, List, Optional, Sequence, Set, Tuple

import aqt
from anki.models import NotetypeDict, NotetypeId
from anki.notes import NoteId
from anki.utils import join_fields, split_fields

from .. import LOGGER
from ..ankihub_client import Field, NoteInfo, suggestion_type_from_str
from ..ankihub_client.models import DeckMedia as DeckMediaClientModel
from ..common_utils import local_media_names_from_html
from .db_utils import DBConnection
from .exceptions import IntegrityError
from .models import (
    AnkiHubNote,
    AnkiHubNoteType,
    DeckMedia,
    bind_peewee_models,
    create_tables,
    get_peewee_database,
    set_peewee_database,
)


class _AnkiHubDB:
    database_path: Optional[Path] = None

    def execute(self, *args, **kwargs) -> List:
        return self.connection().execute(*args, **kwargs)

    def list(self, *args, **kwargs) -> List:
        return self.connection().list(*args, **kwargs)

    def scalar(self, *args, **kwargs) -> Any:
        return self.connection().scalar(*args, **kwargs)

    def first(self, *args, **kwargs) -> Optional[Tuple]:
        return self.connection().first(*args, **kwargs)

    def setup_and_migrate(self, db_path: Path) -> None:
        self.database_path = db_path

        set_peewee_database(db_path)

        journal_mode = self.scalar("pragma journal_mode=wal")
        if journal_mode != "wal":
            LOGGER.warning("Failed to set journal_mode=wal")  # pragma: no cover

        if self.schema_version() == 0:
            bind_peewee_models()
            create_tables()
            self.execute("PRAGMA user_version = 11")
        else:
            from .db_migrations import migrate_ankihub_db

            migrate_ankihub_db()
            bind_peewee_models()

    def schema_version(self) -> int:
        result = self.scalar("PRAGMA user_version;")
        return result

    def connection(self) -> DBConnection:
        return DBConnection()

    def upsert_notes_data(
        self, ankihub_did: uuid.UUID, notes_data: List[NoteInfo]
    ) -> Tuple[Tuple[NoteInfo, ...], Tuple[NoteInfo, ...]]:
        """
        Upsert notes data into the AnkiHub DB.

        If a note with the same Anki nid already exists in the AnkiHub DB, the note will be skipped.
        An IntegrityError will be raised if a note type used by a note does not exist in the AnkiHub DB.

        Returns:
            A tuple of (NoteInfo objects that were upserted, NoteInfo objects that were skipped)

        Post-conditions:
            After calling this function, you should:
            1. Upsert the notes which were upserted into the AnkiHub DB into the Anki DB.
            2. Call transfer_mod_values_from_anki_db to transfer the mod values of the upserted notes from the Anki DB
               to the AnkiHub DB.
        """
        # Check if all note types used by notes exist in the AnkiHub DB before inserting
        mids_of_notes = set([note_data.mid for note_data in notes_data])
        mids_in_db = set(self.note_types_for_ankihub_deck(ankihub_did))
        missing_mids = [mid for mid in mids_of_notes if mid not in mids_in_db]
        if missing_mids:
            raise IntegrityError(
                "Can't insert notes data because the following note types are "
                f"missing from the AnkiHub DB: {missing_mids}"
            )

        upserted_notes: List[NoteInfo] = []
        skipped_notes: List[NoteInfo] = []
        with get_peewee_database().atomic():
            for note_data in notes_data:
                conflicting_note_exists = (
                    AnkiHubNote.select()
                    .where(
                        AnkiHubNote.anki_note_id == note_data.anki_nid,
                        AnkiHubNote.ankihub_note_id != note_data.ah_nid,
                    )
                    .exists()
                )

                if conflicting_note_exists:
                    skipped_notes.append(note_data)
                    continue

                # Prepare fields and tags for insertion
                fields = join_fields(
                    [
                        field.value
                        for field in sorted(
                            note_data.fields, key=lambda field: field.order
                        )
                    ]
                )
                tags = " ".join([tag for tag in note_data.tags if tag is not None])

                # Insert or update the note
                (
                    AnkiHubNote.insert(
                        ankihub_note_id=note_data.ah_nid,
                        ankihub_deck_id=ankihub_did,
                        anki_note_id=note_data.anki_nid,
                        anki_note_type_id=note_data.mid,
                        fields=fields,
                        tags=tags,
                        guid=note_data.guid,
                        last_update_type=note_data.last_update_type.value[0]
                        if note_data.last_update_type is not None
                        else None,
                    )
                    .on_conflict_replace()
                    .execute()
                )

                upserted_notes.append(note_data)

        return tuple(upserted_notes), tuple(skipped_notes)

    def remove_notes(self, ah_nids: Sequence[uuid.UUID]) -> None:
        """Removes notes from the AnkiHub DB"""
        AnkiHubNote.delete().where(AnkiHubNote.ankihub_note_id.in_(ah_nids)).execute()

    def transfer_mod_values_from_anki_db(self, notes_data: Sequence[NoteInfo]):
        """Takes mod values for the notes from the Anki DB and saves them to the AnkiHub DB.

        Should always be called after importing notes or exporting notes after
        the mod values in the Anki DB have been updated.
        (The mod values are used to determine if a note has been modified in Anki since it was last imported/exported.)
        """
        with get_peewee_database().atomic():
            for note_data in notes_data:
                mod = aqt.mw.col.db.scalar(
                    "SELECT mod FROM notes WHERE id = ?", note_data.anki_nid
                )

                AnkiHubNote.update(mod=mod).where(
                    AnkiHubNote.ankihub_note_id == note_data.ah_nid
                ).execute()

    def reset_mod_values_in_anki_db(self, anki_nids: List[NoteId]) -> None:
        # resets the mod values of the notes in the Anki DB to the
        # mod values stored in the AnkiHub DB
        nid_mod_tuples = (
            AnkiHubNote.select(AnkiHubNote.ankihub_note_id, AnkiHubNote.mod)
            .where(AnkiHubNote.anki_note_id.in_(anki_nids))
            .tuples()
        )

        for nid, mod in nid_mod_tuples:
            aqt.mw.col.db.execute(
                "UPDATE notes SET mod = ? WHERE id = ?",
                mod,
                nid,
            )
        aqt.mw.col.save()

    def ankihub_nid_exists(self, ankihub_nid: uuid.UUID) -> bool:
        # It's possible that an AnkiHub nid does not exists after calling insert_or_update_notes_data
        # with a NoteInfo that has the AnkkiHub nid if a note with the same Anki nid already exists
        # in the AnkiHub DB but in different deck.
        return (
            AnkiHubNote.select()
            .where(AnkiHubNote.ankihub_note_id == ankihub_nid)
            .exists()
        )

    def note_data(self, anki_note_id: int) -> Optional[NoteInfo]:
        note = AnkiHubNote.get_or_none(AnkiHubNote.anki_note_id == anki_note_id)

        if not note:
            return None

        field_names = self._note_type_field_names(
            ankihub_did=note.ankihub_deck_id, anki_note_type_id=note.anki_note_type_id
        )

        return NoteInfo(
            ah_nid=note.ankihub_note_id,
            anki_nid=note.anki_note_id,
            mid=note.anki_note_type_id,
            tags=aqt.mw.col.tags.split(note.tags),
            fields=[
                Field(
                    name=field_names[i],
                    value=value,
                    order=i,
                )
                for i, value in enumerate(split_fields(note.fields))
            ],
            guid=note.guid,
            last_update_type=suggestion_type_from_str(note.last_update_type)
            if note.last_update_type
            else None,
        )

    def anki_nids_for_ankihub_deck(self, ankihub_did: uuid.UUID) -> List[NoteId]:
        query = AnkiHubNote.select(AnkiHubNote.anki_note_id).where(
            AnkiHubNote.ankihub_deck_id == ankihub_did
        )
        return [note.anki_note_id for note in query]

    def ankihub_dids(self) -> List[uuid.UUID]:
        return [
            note.ankihub_deck_id
            for note in AnkiHubNote.select(AnkiHubNote.ankihub_deck_id).distinct()
        ]

    def ankihub_did_for_anki_nid(self, anki_nid: NoteId) -> Optional[uuid.UUID]:
        return (
            AnkiHubNote.select(AnkiHubNote.ankihub_deck_id)
            .where(AnkiHubNote.anki_note_id == anki_nid)
            .scalar()
        )

    def ankihub_dids_for_anki_nids(
        self, anki_nids: Iterable[NoteId]
    ) -> List[uuid.UUID]:
        query = (
            AnkiHubNote.select(AnkiHubNote.ankihub_deck_id)
            .where(AnkiHubNote.anki_note_id.in_(anki_nids))
            .distinct()
        )
        return [note.ankihub_deck_id for note in query]

    def anki_nid_to_ah_did_dict(
        self, anki_nids: Iterable[NoteId]
    ) -> Dict[NoteId, uuid.UUID]:
        """Returns a dict mapping anki nids to the ankihub did of the deck the note is in.
        Not found nids are omitted from the dict."""
        query = AnkiHubNote.select().where(AnkiHubNote.anki_note_id.in_(anki_nids))
        return {NoteId(note.anki_note_id): note.ankihub_deck_id for note in query}

    def are_ankihub_notes(self, anki_nids: List[NoteId]) -> bool:
        notes_count = (
            AnkiHubNote.select().where(AnkiHubNote.anki_note_id.in_(anki_nids)).count()
        )
        return notes_count == len(set(anki_nids))

    def ankihub_nid_for_anki_nid(self, anki_note_id: NoteId) -> Optional[uuid.UUID]:
        return (
            AnkiHubNote.select(AnkiHubNote.ankihub_note_id)
            .where(AnkiHubNote.anki_note_id == anki_note_id)
            .scalar()
        )

    def anki_nids_to_ankihub_nids(
        self, anki_nids: List[NoteId]
    ) -> Dict[NoteId, uuid.UUID]:
        query = AnkiHubNote.select(
            AnkiHubNote.anki_note_id, AnkiHubNote.ankihub_note_id
        ).where(AnkiHubNote.anki_note_id.in_(anki_nids))
<<<<<<< HEAD
        result = {
            note.anki_note_id: note.ankihub_note_id for note in ah_nid_for_anki_nid
=======
        anki_nid_to_ah_nid = {
            note.anki_note_id: uuid.UUID(note.ankihub_note_id) for note in query
>>>>>>> 91a4fbbe
        }

        not_existing = set(anki_nids) - set(anki_nid_to_ah_nid.keys())
        return anki_nid_to_ah_nid | dict.fromkeys(not_existing)

    def ankihub_nids_to_anki_nids(
        self, ankihub_nids: List[uuid.UUID]
    ) -> Dict[uuid.UUID, NoteId]:
        query = AnkiHubNote.select(
            AnkiHubNote.ankihub_note_id, AnkiHubNote.anki_note_id
<<<<<<< HEAD
        ).where(AnkiHubNote.ankihub_note_id.in_(ankihub_nids))
        result = {
            note.ankihub_note_id: NoteId(note.anki_note_id)
            for note in ah_nid_for_anki_nid
=======
        ).where(AnkiHubNote.ankihub_note_id.in_([str(id) for id in ankihub_nids]))
        ah_nid_to_anki_nid = {
            uuid.UUID(note.ankihub_note_id): NoteId(note.anki_note_id) for note in query
>>>>>>> 91a4fbbe
        }

        not_existing = set(ankihub_nids) - set(ah_nid_to_anki_nid.keys())
        return ah_nid_to_anki_nid | dict.fromkeys(not_existing)

    def anki_nid_for_ankihub_nid(self, ankihub_id: uuid.UUID) -> Optional[NoteId]:
        return (
            AnkiHubNote.select(AnkiHubNote.anki_note_id)
            .where(AnkiHubNote.ankihub_note_id == ankihub_id)
            .scalar()
        )

    def remove_deck(self, ankihub_did: uuid.UUID):
        """Removes all data for the given deck from the AnkiHub DB"""
        AnkiHubNote.delete().where(AnkiHubNote.ankihub_deck_id == ankihub_did).execute()
        AnkiHubNoteType.delete().where(
            AnkiHubNoteType.ankihub_deck_id == ankihub_did
        ).execute()
        DeckMedia.delete().where(DeckMedia.ankihub_deck_id == ankihub_did).execute()

    def ankihub_deck_ids(self) -> List[uuid.UUID]:
        return [
            note.ankihub_deck_id
            for note in AnkiHubNote.select(AnkiHubNote.ankihub_deck_id).distinct()
        ]

    def last_sync(self, ankihub_note_id: uuid.UUID) -> Optional[int]:
        return (
            AnkiHubNote.select(AnkiHubNote.mod)
            .where(AnkiHubNote.ankihub_note_id == ankihub_note_id)
            .scalar()
        )

    def ankihub_dids_of_decks_with_missing_values(self) -> List[uuid.UUID]:
        # currently only checks the guid, fields and tags columns
        query = (
            AnkiHubNote.select(AnkiHubNote.ankihub_deck_id)
            .distinct()
            .where(
                (AnkiHubNote.guid.is_null(True))
                | (AnkiHubNote.fields.is_null(True))
                | (AnkiHubNote.tags.is_null(True))
            )
        )
        return [note.ankihub_deck_id for note in query]

    # Media related functions
    def upsert_deck_media_infos(
        self,
        ankihub_did: uuid.UUID,
        media_list: List[DeckMediaClientModel],
    ) -> None:
        """Upsert deck media to the AnkiHub DB."""
        for media_file in media_list:
            (
                DeckMedia.insert(
                    name=media_file.name,
                    ankihub_deck_id=ankihub_did,
                    file_content_hash=media_file.file_content_hash,
                    modified=media_file.modified,
                    referenced_on_accepted_note=media_file.referenced_on_accepted_note,
                    exists_on_s3=media_file.exists_on_s3,
                    download_enabled=media_file.download_enabled,
                )
                .on_conflict_replace()
                .execute()
            )

    def downloadable_media_names_for_ankihub_deck(self, ah_did: uuid.UUID) -> Set[str]:
        """Returns the names of all media files which can be downloaded for the given deck."""
        query = DeckMedia.select(DeckMedia.name).where(
            DeckMedia.ankihub_deck_id == ah_did,
            DeckMedia.referenced_on_accepted_note,
            DeckMedia.exists_on_s3,
            DeckMedia.download_enabled,
        )

        return {media.name for media in query}

    def media_names_for_ankihub_deck(self, ah_did: uuid.UUID) -> Set[str]:
        """Returns the names of all media files which are referenced on notes in the given deck."""
        notes = AnkiHubNote.select(AnkiHubNote.fields).where(
            AnkiHubNote.ankihub_deck_id == ah_did,
            (
                AnkiHubNote.fields.contains("<img")
                | AnkiHubNote.fields.contains("[sound:")
            ),
        )
        return {
            media_name
            for note in notes
            for media_name in local_media_names_from_html(note.fields)
        }

    def media_names_exist_for_ankihub_deck(
        self, ah_did: uuid.UUID, media_names: Set[str]
    ) -> Dict[str, bool]:
        """Returns a dictionary where each key is a media name and the corresponding value is a boolean
        indicating whether the media file is referenced on a note in the given deck.
        The media file doesn't have to exist on S3, it just has to referenced on a note in the deck.
        """
        query = DeckMedia.select(DeckMedia.name).where(
            DeckMedia.ankihub_deck_id == ah_did,
            DeckMedia.name.in_(media_names),
            DeckMedia.referenced_on_accepted_note,
        )
        names_in_db = {media.name for media in query}
        return {name: (name in names_in_db) for name in media_names}

    def media_names_with_matching_hashes(
        self, ah_did: uuid.UUID, media_to_hash: Dict[str, Optional[str]]
    ) -> Dict[str, str]:
        """Returns a dictionary where each key is a media name and the corresponding value is the
        name of a media file in the given deck with the same hash.
        Media without a matching hash are not included in the result.

        Note: Media files with a hash of None are ignored as they can't be matched.
        """

        # Remove media files with None as hash because they can't be matched
        media_to_hash = {
            media_name: media_hash
            for media_name, media_hash in media_to_hash.items()
            if media_hash is not None
        }

        # Return early if no valid hashes remain
        if not media_to_hash:
            return {}

        query = DeckMedia.select(DeckMedia.file_content_hash, DeckMedia.name).where(
            DeckMedia.ankihub_deck_id == ah_did,
            DeckMedia.file_content_hash.in_(list(media_to_hash.values())),
        )

        hash_to_media = {media.file_content_hash: media.name for media in query}

        return {
            media_name: matching_media
            for media_name, media_hash in media_to_hash.items()
            if (matching_media := hash_to_media.get(media_hash)) is not None
        }

    # note types
    def upsert_note_type(self, ankihub_did: uuid.UUID, note_type: NotetypeDict) -> None:
        (
            AnkiHubNoteType.insert(
                anki_note_type_id=note_type["id"],
                ankihub_deck_id=ankihub_did,
                name=note_type["name"],
                note_type_dict_json=json.dumps(note_type),
            )
            .on_conflict_replace()
            .execute()
        )

    def note_type_dict(
        self, ankihub_did: uuid.UUID, note_type_id: NotetypeId
    ) -> NotetypeDict:
        note_type_dict_json = (
            AnkiHubNoteType.select(AnkiHubNoteType.note_type_dict_json)
            .where(
                AnkiHubNoteType.anki_note_type_id == note_type_id,
                AnkiHubNoteType.ankihub_deck_id == ankihub_did,
            )
            .scalar()
        )

        if note_type_dict_json is None:
            return None

        return NotetypeDict(json.loads(note_type_dict_json))

    def ankihub_note_type_ids(self) -> List[NotetypeId]:
        return [
            note_type.anki_note_type_id
            for note_type in AnkiHubNoteType.select(AnkiHubNoteType.anki_note_type_id)
        ]

    def is_ankihub_note_type(self, anki_note_type_id: NotetypeId) -> bool:
        return (
            AnkiHubNoteType.select()
            .where(AnkiHubNoteType.anki_note_type_id == anki_note_type_id)
            .exists()
        )

    def note_types_for_ankihub_deck(self, ankihub_did: uuid.UUID) -> List[NotetypeId]:
        query = AnkiHubNoteType.select(AnkiHubNoteType.anki_note_type_id).where(
            AnkiHubNoteType.ankihub_deck_id == ankihub_did
        )

        return [note_type.anki_note_type_id for note_type in query]

    def ankihub_dids_for_note_type(
        self, anki_note_type_id: NotetypeId
    ) -> Optional[Set[uuid.UUID]]:
        """Returns the AnkiHub deck ids that use the given note type."""
        query = AnkiHubNoteType.select(AnkiHubNoteType.ankihub_deck_id).where(
            AnkiHubNoteType.anki_note_type_id == anki_note_type_id
        )
        result = {note_type.ankihub_deck_id for note_type in query}
        return result or None

    def _note_type_field_names(
        self, ankihub_did: uuid.UUID, anki_note_type_id: NotetypeId
    ) -> List[str]:
        """Returns the names of the fields of the note type."""
        result = [
            field["name"]
            for field in self.note_type_dict(
                ankihub_did=ankihub_did, note_type_id=anki_note_type_id
            )["flds"]
        ]
        return result


ankihub_db = _AnkiHubDB()<|MERGE_RESOLUTION|>--- conflicted
+++ resolved
@@ -289,14 +289,7 @@
         query = AnkiHubNote.select(
             AnkiHubNote.anki_note_id, AnkiHubNote.ankihub_note_id
         ).where(AnkiHubNote.anki_note_id.in_(anki_nids))
-<<<<<<< HEAD
-        result = {
-            note.anki_note_id: note.ankihub_note_id for note in ah_nid_for_anki_nid
-=======
-        anki_nid_to_ah_nid = {
-            note.anki_note_id: uuid.UUID(note.ankihub_note_id) for note in query
->>>>>>> 91a4fbbe
-        }
+        anki_nid_to_ah_nid = {note.anki_note_id: note.ankihub_note_id for note in query}
 
         not_existing = set(anki_nids) - set(anki_nid_to_ah_nid.keys())
         return anki_nid_to_ah_nid | dict.fromkeys(not_existing)
@@ -306,17 +299,8 @@
     ) -> Dict[uuid.UUID, NoteId]:
         query = AnkiHubNote.select(
             AnkiHubNote.ankihub_note_id, AnkiHubNote.anki_note_id
-<<<<<<< HEAD
-        ).where(AnkiHubNote.ankihub_note_id.in_(ankihub_nids))
-        result = {
-            note.ankihub_note_id: NoteId(note.anki_note_id)
-            for note in ah_nid_for_anki_nid
-=======
         ).where(AnkiHubNote.ankihub_note_id.in_([str(id) for id in ankihub_nids]))
-        ah_nid_to_anki_nid = {
-            uuid.UUID(note.ankihub_note_id): NoteId(note.anki_note_id) for note in query
->>>>>>> 91a4fbbe
-        }
+        ah_nid_to_anki_nid = {note.ankihub_note_id: note.anki_note_id for note in query}
 
         not_existing = set(ankihub_nids) - set(ah_nid_to_anki_nid.keys())
         return ah_nid_to_anki_nid | dict.fromkeys(not_existing)
