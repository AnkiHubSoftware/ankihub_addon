from typing import List

from peewee import Database

from .. import LOGGER
from .db import ankihub_db
from .models import (
    AnkiHubNote,
    AnkiHubNoteType,
    BaseModel,
    DeckMedia,
    get_peewee_database,
)


def migrate_ankihub_db():
    """Migrate the AnkiHub DB to the latest schema version."""

    LOGGER.info(f"AnkiHub DB schema version: {ankihub_db.schema_version()}")

<<<<<<< HEAD
    peewee_db = get_peewee_database()
    schema_version = ankihub_db.schema_version()

    if schema_version < 1:
        with peewee_db.atomic():
            peewee_db.execute_sql(
                """
                ALTER TABLE notes ADD COLUMN mod INTEGER
                """
            )
            peewee_db.execute_sql("PRAGMA user_version = 1;")
        LOGGER.info(
            f"AnkiHub DB migrated to schema version {ankihub_db.schema_version()}"
        )

    if schema_version < 2:
        with peewee_db.atomic():
            peewee_db.execute_sql(
                "CREATE INDEX ankihub_deck_id_idx ON notes (ankihub_deck_id)"
            )
            peewee_db.execute_sql(
                "CREATE INDEX anki_note_id_idx ON notes (anki_note_id)"
            )
            peewee_db.execute_sql("PRAGMA user_version = 2;")
=======
    if ankihub_db.schema_version() < 2:
        with ankihub_db.connection() as conn:
            conn.execute("CREATE INDEX ankihub_deck_id_idx ON notes (ankihub_deck_id)")
            conn.execute("CREATE INDEX anki_note_id_idx ON notes (anki_note_id)")
            conn.execute("PRAGMA user_version = 2;")
>>>>>>> 9670e295
        LOGGER.info(
            f"AnkiHub DB migrated to schema version {ankihub_db.schema_version()}"
        )

    if schema_version < 3:
        with peewee_db.atomic():
            peewee_db.execute_sql("ALTER TABLE notes ADD COLUMN guid TEXT")
            peewee_db.execute_sql("ALTER TABLE notes ADD COLUMN fields TEXT")
            peewee_db.execute_sql("ALTER TABLE notes ADD COLUMN tags TEXT")
            peewee_db.execute_sql("PRAGMA user_version = 3;")
        LOGGER.info(
            f"AnkiHub DB migrated to schema version {ankihub_db.schema_version()}"
        )

    if schema_version < 4:
        with peewee_db.atomic():
            peewee_db.execute_sql("ALTER TABLE notes ADD COLUMN last_update_type TEXT")
            peewee_db.execute_sql("PRAGMA user_version = 4;")
        LOGGER.info(
            f"AnkiHub DB migrated to schema version {ankihub_db.schema_version()}"
        )

    if schema_version < 5:
        with peewee_db.atomic():
            peewee_db.execute_sql(
                "CREATE INDEX anki_note_type_id ON notes (anki_note_type_id)"
            )
            peewee_db.execute_sql("PRAGMA user_version = 5;")
        LOGGER.info(
            f"AnkiHub DB migrated to schema version {ankihub_db.schema_version()}"
        )

    if schema_version < 6:
        with peewee_db.atomic():
            # find conflicting notes - notes that have the same anki_note_id
            anki_nids_with_conflicts: List[str] = peewee_db.execute_sql(
                "SELECT anki_note_id FROM notes GROUP BY anki_note_id HAVING COUNT(*) > 1"
            ).fetchall()

            for anki_nid in anki_nids_with_conflicts:
                # get the note that has the highest mod value
                # this is the one that is also in the anki database because it was synced last
                ah_nid_with_highest_mod = peewee_db.execute_sql(
                    "SELECT ankihub_note_id FROM notes WHERE anki_note_id = ? ORDER BY mod DESC LIMIT 1",
                    anki_nid,
                ).fetchone()[0]

                # delete all notes with the same anki_note_id except the one with the highest mod value
                peewee_db.execute_sql(
                    "DELETE FROM notes WHERE anki_note_id = ? AND ankihub_note_id != ?",
                    anki_nid,
                    ah_nid_with_highest_mod,
                )

            # Add an unique constraint to the anki_note_id column by making an unique index.
            # You can't add a unique constraint to an existing table in sqlite and
            # this is equlivalent, see https://www.sqlite.org/lang_createtable.html#constraints
            peewee_db.execute_sql("DROP INDEX anki_note_id_idx")
            peewee_db.execute_sql(
                "CREATE UNIQUE INDEX anki_note_id_idx ON notes (anki_note_id)"
            )

            # rename anki_note_type_id index to anki_note_type_id_idx to be consistent with other indexes
            peewee_db.execute_sql("DROP INDEX anki_note_type_id")
            peewee_db.execute_sql(
                "CREATE INDEX anki_note_type_id_idx ON notes (anki_note_type_id)"
            )

            peewee_db.execute_sql("PRAGMA user_version = 6;")

        LOGGER.info(
            f"AnkiHub DB migrated to schema version {ankihub_db.schema_version()}"
        )

    if schema_version < 7:
        with peewee_db.atomic():
            # Remove newlines from tags
            peewee_db.execute_sql("UPDATE notes SET tags = REPLACE(tags, '\n', '')")
            peewee_db.execute_sql("PRAGMA user_version = 7;")

        LOGGER.info(
            f"AnkiHub DB migrated to schema version {ankihub_db.schema_version()}"
        )

    if schema_version < 8:
        _setup_note_types_table(peewee_db=peewee_db)
        peewee_db.execute_sql("PRAGMA user_version = 8;")

        LOGGER.info(
            f"AnkiHub DB migrated to schema version {ankihub_db.schema_version()}"
        )

    if schema_version < 9:
        _setup_deck_media_table(peewee_db=peewee_db)
        peewee_db.execute_sql("PRAGMA user_version = 9;")

        LOGGER.info(
            f"AnkiHub DB migrated to schema version {ankihub_db.schema_version()}"
        )

    if schema_version < 10:
        # Migrate note_types to new table which has a different primary key
        # To do that in sqlite, we need to create a new table, copy the data over and then delete the old table
        with peewee_db.atomic():
            # Previously the migration was not wrapped in a transaction and the temp_note_types table was not dropped,
            # so we need to drop it here if it exists
            peewee_db.execute_sql("DROP TABLE IF EXISTS temp_notetypes;")
            peewee_db.execute_sql("ALTER TABLE notetypes RENAME TO temp_notetypes;")
            _setup_note_types_table(peewee_db=peewee_db)
            peewee_db.execute_sql(
                """
                INSERT INTO notetypes (anki_note_type_id, ankihub_deck_id, name, note_type_dict_json)
                SELECT anki_note_type_id, ankihub_deck_id, name, note_type_dict_json
                FROM temp_notetypes;
                """
            )
            peewee_db.execute_sql("DROP TABLE temp_notetypes;")

            peewee_db.execute_sql("PRAGMA user_version = 10;")

        LOGGER.info(
            f"AnkiHub DB migrated to schema version {ankihub_db.schema_version()}"
        )

    if schema_version < 11:
        # Migrate tables to ensure that all users have the same schemas which are created by peewee.
        # This for example ensures that column types and index names are the same for all users.
        with get_peewee_database().atomic():
            models_to_migrate: List[BaseModel] = [
                AnkiHubNote,  # type: ignore
                AnkiHubNoteType,  # type: ignore
                DeckMedia,  # type: ignore
            ]
            for model in models_to_migrate:
                table_name = model._meta.table_name
                temp_table_name = f"temp_{table_name}"

                # Rename the current table if it exists
                try:
                    get_peewee_database().execute_sql(
                        f"ALTER TABLE {table_name} RENAME TO {temp_table_name}"
                    )
                except Exception as e:
                    # Renaming a table can't be rolled back in SQLite. If a previous run of this migration
                    # was interrupted after renaming the table, the table will still be have the temp_ prefix.
                    # All other changes in this migration will be rolled back in this case.
                    # This means we can just ignore the error here and continue with the migration.
                    LOGGER.warning(
                        f"Failed to rename table {table_name} to {temp_table_name}: {e}"
                    )

                # Create the new table using peewee
                model.bind(get_peewee_database())
                model.create_table()

                # Copy the data to the new table
                get_peewee_database().execute_sql(
                    f"INSERT INTO {table_name} SELECT * FROM {temp_table_name}"
                )

                # Drop the old table
                get_peewee_database().execute_sql(f"DROP TABLE {temp_table_name}")

            get_peewee_database().execute_sql("PRAGMA user_version = 11;")

        LOGGER.info(
            f"AnkiHub DB migrated to schema version {ankihub_db.schema_version()}"
        )


def _setup_note_types_table(peewee_db: Database) -> None:
    """Create the note types table as it was in schema version 8.""" ""
    peewee_db.execute(
        """
        CREATE TABLE notetypes (
            anki_note_type_id INTEGER NOT NULL,
            ankihub_deck_id STRING NOT NULL,
            name TEXT NOT NULL,
            note_type_dict_json TEXT NOT NULL,
            PRIMARY KEY (anki_note_type_id, ankihub_deck_id)
        );
        """
    )


def _setup_deck_media_table(peewee_db: Database) -> None:
    """Create the deck_media table as it was in schema version 9."""
    with peewee_db.atomic():
        peewee_db.execute_sql(
            """
            CREATE TABLE deck_media (
                name TEXT NOT NULL,
                ankihub_deck_id TEXT NOT NULL,
                file_content_hash TEXT,
                modified TIMESTAMP NOT NULL,
                referenced_on_accepted_note BOOLEAN NOT NULL,
                exists_on_s3 BOOLEAN NOT NULL,
                download_enabled BOOLEAN NOT NULL,
                PRIMARY KEY (name, ankihub_deck_id)
            );
            """
        )
        peewee_db.execute_sql(
            "CREATE INDEX deck_media_deck_hash ON deck_media (ankihub_deck_id, file_content_hash);"
        )
        LOGGER.info("Created deck_media table")<|MERGE_RESOLUTION|>--- conflicted
+++ resolved
@@ -18,22 +18,9 @@
 
     LOGGER.info(f"AnkiHub DB schema version: {ankihub_db.schema_version()}")
 
-<<<<<<< HEAD
     peewee_db = get_peewee_database()
     schema_version = ankihub_db.schema_version()
 
-    if schema_version < 1:
-        with peewee_db.atomic():
-            peewee_db.execute_sql(
-                """
-                ALTER TABLE notes ADD COLUMN mod INTEGER
-                """
-            )
-            peewee_db.execute_sql("PRAGMA user_version = 1;")
-        LOGGER.info(
-            f"AnkiHub DB migrated to schema version {ankihub_db.schema_version()}"
-        )
-
     if schema_version < 2:
         with peewee_db.atomic():
             peewee_db.execute_sql(
@@ -43,13 +30,6 @@
                 "CREATE INDEX anki_note_id_idx ON notes (anki_note_id)"
             )
             peewee_db.execute_sql("PRAGMA user_version = 2;")
-=======
-    if ankihub_db.schema_version() < 2:
-        with ankihub_db.connection() as conn:
-            conn.execute("CREATE INDEX ankihub_deck_id_idx ON notes (ankihub_deck_id)")
-            conn.execute("CREATE INDEX anki_note_id_idx ON notes (anki_note_id)")
-            conn.execute("PRAGMA user_version = 2;")
->>>>>>> 9670e295
         LOGGER.info(
             f"AnkiHub DB migrated to schema version {ankihub_db.schema_version()}"
         )
@@ -222,7 +202,7 @@
 
 def _setup_note_types_table(peewee_db: Database) -> None:
     """Create the note types table as it was in schema version 8.""" ""
-    peewee_db.execute(
+    peewee_db.execute_sql(
         """
         CREATE TABLE notetypes (
             anki_note_type_id INTEGER NOT NULL,
