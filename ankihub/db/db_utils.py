import sqlite3
from typing import Any, Callable, ContextManager, List, Optional, Tuple

from .. import LOGGER


class DBConnection:
<<<<<<< HEAD
    """A wrapper around a sqlite3.Connection that provides some convenience methods.
    The lock_context_func is used to wrap transactions."""
=======
    """A wrapper around a sqlite3.Connection that provides convenience methods for
    executing queries and handling transactions.
    This class can be used as a context manager, in which case all queries executed within
    the context will be part of a single transaction. If an exception occurs within the context,
    the transaction will be automatically rolled back.

    Note: Once a query has been executed using an instance of this class,
    the instance cannot be used to execute another query unless it is within a context manager.
    Attempting to do so will raise an exception.
    """
>>>>>>> 34de392b

    def __init__(
        self, conn: sqlite3.Connection, lock_context_func: Callable[[], ContextManager]
    ):
        self._conn = conn
        self._is_used_as_context_manager = False
        self._lock_context_func = lock_context_func
        self._lock_context: Optional[ContextManager] = None

    def execute(
        self,
        sql: str,
        *args,
        first_row_only=False,
    ) -> List:
        if self._is_used_as_context_manager:
            return self._execute_inner(sql, *args, first_row_only=first_row_only)
        else:
            with self._lock_context_func():
                return self._execute_inner(sql, *args, first_row_only=first_row_only)

    def _execute_inner(self, sql: str, *args, first_row_only=False) -> List:
        try:
            cur = self._conn.cursor()
            cur.execute(sql, args)
            if first_row_only:
                result = cur.fetchone()
            else:
                result = cur.fetchall()
            cur.close()
        except Exception as e:
            LOGGER.info(f"Error while executing SQL: {sql}")
            raise e
        else:
            if not self._is_used_as_context_manager:
                self._conn.commit()
        finally:
            if not self._is_used_as_context_manager:
                self._conn.close()

        return result

    def scalar(self, sql: str, *args) -> Any:
        """Returns the first column of the first row of the result set, or None if the result set is empty."""
        rows = self.execute(sql, *args, first_row_only=True)
        if rows:
            return rows[0]
        else:
            return None

    def list(self, sql: str, *args) -> List:
        """Returns the first column of each row of the result set as a list."""
        return [x[0] for x in self.execute(sql, *args, first_row_only=False)]

    def first(self, sql: str, *args) -> Optional[Tuple]:
        """Returns the first row of the result set, or None if the result set is empty."""
        rows = self.execute(sql, *args, first_row_only=True)
        if rows:
            return tuple(rows)
        else:
            return None

    def __enter__(self):
        self._lock_context = self._lock_context_func()
        self._lock_context.__enter__()
        self._is_used_as_context_manager = True
        return self

    def __exit__(self, exc_type, exc_val, exc_tb):
<<<<<<< HEAD
        self._conn.commit()
        self._conn.close()
        self._is_used_as_context_manager = False
        self._lock_context.__exit__(exc_type, exc_val, exc_tb)
=======
        if exc_type is None:
            self._conn.commit()
        else:
            self._conn.rollback()

        self._conn.close()
        self._is_used_as_context_manager = False
>>>>>>> 34de392b
<|MERGE_RESOLUTION|>--- conflicted
+++ resolved
@@ -5,21 +5,18 @@
 
 
 class DBConnection:
-<<<<<<< HEAD
-    """A wrapper around a sqlite3.Connection that provides some convenience methods.
-    The lock_context_func is used to wrap transactions."""
-=======
     """A wrapper around a sqlite3.Connection that provides convenience methods for
     executing queries and handling transactions.
     This class can be used as a context manager, in which case all queries executed within
     the context will be part of a single transaction. If an exception occurs within the context,
     the transaction will be automatically rolled back.
 
+    The lock_context_func is used to wrap transactions.
+
     Note: Once a query has been executed using an instance of this class,
     the instance cannot be used to execute another query unless it is within a context manager.
     Attempting to do so will raise an exception.
     """
->>>>>>> 34de392b
 
     def __init__(
         self, conn: sqlite3.Connection, lock_context_func: Callable[[], ContextManager]
@@ -89,12 +86,6 @@
         return self
 
     def __exit__(self, exc_type, exc_val, exc_tb):
-<<<<<<< HEAD
-        self._conn.commit()
-        self._conn.close()
-        self._is_used_as_context_manager = False
-        self._lock_context.__exit__(exc_type, exc_val, exc_tb)
-=======
         if exc_type is None:
             self._conn.commit()
         else:
@@ -102,4 +93,4 @@
 
         self._conn.close()
         self._is_used_as_context_manager = False
->>>>>>> 34de392b
+        self._lock_context.__exit__(exc_type, exc_val, exc_tb)