--- conflicted
+++ resolved
@@ -23,13 +23,8 @@
 
 
 class AnkiHubNote(BaseModel):
-<<<<<<< HEAD
     ankihub_note_id = UUIDField(primary_key=True)
-    ankihub_deck_id = UUIDField(null=True)
-=======
-    ankihub_note_id = TextField(primary_key=True)
-    ankihub_deck_id = TextField(index=True, null=True)
->>>>>>> e4a1d5aa
+    ankihub_deck_id = UUIDField(index=True, null=True)
     anki_note_id = IntegerField(unique=True, null=True)
     anki_note_type_id = IntegerField(index=True, null=True)
     mod = IntegerField(null=True)
