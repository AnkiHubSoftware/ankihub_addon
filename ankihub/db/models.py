--- conflicted
+++ resolved
@@ -1,8 +1,5 @@
-<<<<<<< HEAD
 import uuid
-=======
 from datetime import datetime
->>>>>>> 91a4fbbe
 from pathlib import Path
 from typing import Optional
 
@@ -21,7 +18,6 @@
 _ankihub_db: Optional[SqliteDatabase] = None
 
 
-<<<<<<< HEAD
 class StrUUIDField(Field):
     """A UUID field that stores the UUID as a string in the database.
     It differs from peewee's built-in UUIDField in that the DB represantation
@@ -34,7 +30,8 @@
 
     def python_value(self, value: str) -> uuid.UUID:
         return uuid.UUID(value)
-=======
+
+
 class DateTimeField(Field):
     field_type = "TEXT"
 
@@ -43,7 +40,6 @@
 
     def python_value(self, value: str) -> datetime:
         return datetime.fromisoformat(value)
->>>>>>> 91a4fbbe
 
 
 class BaseModel(Model):
