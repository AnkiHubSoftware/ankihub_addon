--- conflicted
+++ resolved
@@ -68,11 +68,7 @@
     class Meta:
         table_name = "notes"
 
-<<<<<<< HEAD
-    def was_deleted(self):
-=======
     def was_deleted(self) -> bool:
->>>>>>> 6f44b32e
         return self.last_update_type == SuggestionType.DELETE.value[0]
 
 
