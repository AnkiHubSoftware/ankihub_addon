--- conflicted
+++ resolved
@@ -20,12 +20,8 @@
   'ankihub/lib/urllib',
   'ankihub/lib/other/typing_extension',
   'ankihub/lib/tenacity',
-<<<<<<< HEAD
-  'ankihub/lib/readerwriterlock',
   'ankihub/lib/peewee',
   'ankihub/lib/shortcuts',
-=======
->>>>>>> 5761b864
 ]
 
 no_strict_optional = true
