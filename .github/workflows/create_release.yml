name: Create Release

on:
  workflow_dispatch:

jobs:
  create-release:
    name: Create Release
    runs-on: ubuntu-latest
    steps:
      - name: Checkout
        uses: actions/checkout@v3
        with:
          submodules: recursive
          fetch-depth: 0
          token: ${{ secrets.GH_BOT_ACCESS_TOKEN }}

      - name: Setup git config
        run: |
          git config user.name "ankihub-addon-bot"
<<<<<<< HEAD
          git config user.email "ankihub-addon-bot@noreply.github.com"
=======
          git config user.email "gh@users.noreply.github.com"
>>>>>>> ab30c3c0

      - name: Setup Python
        uses: actions/setup-python@v2.2.1
        with:
          python-version: 3.8

      - name: Create ankiaddon file
        run: |
          bash ./scripts/release.sh
        env:
          GOOGLE_API_KEY: ${{ secrets.GOOGLE_API_KEY }}

      - name: Declare version variable
        id: vars
        run: |
          echo "::set-output name=version::$(scripts/calver.sh)"

      - name: Commit version bump and create tag
        run: |
          git commit --allow-empty -m "Bump Version to ${{ steps.vars.outputs.version }}"
          git push origin main
          git tag ${{ steps.vars.outputs.version }}
          git push origin ${{ steps.vars.outputs.version }}

      - name: Create github release
        uses: softprops/action-gh-release@v1
        with:
          tag_name: ${{ steps.vars.outputs.version }}
          files: ankihub.ankiaddon

  upload-to-ankiweb:
    needs: create-release
    uses: ./.github/workflows/upload_to_ankiweb.yml

  upload_to-s3:
    needs: create-release
    uses: ./.github/workflows/upload_to_s3.yml<|MERGE_RESOLUTION|>--- conflicted
+++ resolved
@@ -18,11 +18,7 @@
       - name: Setup git config
         run: |
           git config user.name "ankihub-addon-bot"
-<<<<<<< HEAD
           git config user.email "ankihub-addon-bot@noreply.github.com"
-=======
-          git config user.email "gh@users.noreply.github.com"
->>>>>>> ab30c3c0
 
       - name: Setup Python
         uses: actions/setup-python@v2.2.1
