--- conflicted
+++ resolved
@@ -31,7 +31,7 @@
           python -m pip install -r ./requirements/dev.txt
 
       - name: Run pytest
-        run: pytest -vvv --cov --cov-report=xml --forked ./tests
+        run: pytest ./tests
         env:
           SKIP_INIT: 1
 
@@ -42,19 +42,13 @@
       - name: Archive .ankiaddon
         uses: actions/upload-artifact@v3
         with:
-<<<<<<< HEAD
-          name: anki-addon
-          path: |
-            ankihub.ankiaddon
+          name: ankihub_addon_${{ github.sha }}
+          path: ankihub_${{ github.sha }}.ankiaddon
 
       - name: Run integration tests
         run: pytest ./tests
         env:
           SKIP_INIT: 1
-=======
-          name: ankihub_addon_${{ github.sha }}
-          path: ankihub_${{ github.sha }}.ankiaddon
->>>>>>> 2d8ec226
 
       # - name: Upload coverage to Codecov
       #   env:
