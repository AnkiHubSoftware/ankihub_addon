--- conflicted
+++ resolved
@@ -89,9 +89,6 @@
 
       - name: Run pytest with coverage
         run: |
-<<<<<<< HEAD
-          pytest ./tests/client --disable-vcr --show-capture=stdout -rP
-=======
           pytest ./tests/client --disable-vcr --cov --cov-report=xml \
             --splits 3 --group ${{ matrix.group }} --durations-path=tests/.test_durations
 
@@ -163,5 +160,4 @@
         run: pre-commit run --all
 
       - name: Run mypy
-        run: mypy
->>>>>>> 4c9a0d08
+        run: mypy