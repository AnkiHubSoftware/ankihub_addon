--- conflicted
+++ resolved
@@ -693,13 +693,7 @@
     return LatestInstanceTracker(mocker)
 
 
-<<<<<<< HEAD
-def record_review_for_anki_nid(
-    anki_nid: NoteId, date_time: Optional[datetime] = None
-) -> None:
-=======
 def record_review_for_anki_nid(anki_nid: NoteId, date_time: datetime) -> None:
->>>>>>> f584e994
     """Adds a review for the note with the given anki_nid at the given date_time."""
     if date_time is None:
         date_time = datetime.now()
