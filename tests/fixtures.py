import copy
import os
import uuid
<<<<<<< HEAD
from dataclasses import fields
from typing import Any, Callable, Optional, Protocol
=======
from typing import Any, Callable, Dict, Optional, Protocol
>>>>>>> e1196424
from unittest.mock import Mock

import pytest
from anki.models import NotetypeDict
from aqt.main import AnkiQt
from pytest import MonkeyPatch, fixture
from pytest_anki import AnkiSession

# workaround for vscode test discovery not using pytest.ini which sets this env var
# has to be set before importing ankihub
os.environ["SKIP_INIT"] = "1"

from ankihub.ankihub_client.ankihub_client import AnkiHubClient
<<<<<<< HEAD
from ankihub.feature_flags import _FeatureFlags, setup_feature_flags
=======
from ankihub.feature_flags import setup_feature_flags
>>>>>>> e1196424
from ankihub.main.utils import modify_note_type


@fixture
def next_deterministic_uuid() -> Callable[[], uuid.UUID]:
    """Returns a function that returns a new uuid.UUID each time it is called.
    The uuids are deterministic and are based on the number of times the function has been called.
    """
    counter = 0

    def _next_deterministic_uuid() -> uuid.UUID:
        nonlocal counter
        counter += 1
        return uuid.UUID(int=counter)

    return _next_deterministic_uuid


@fixture
def next_deterministic_id() -> Callable[[], int]:
    """Returns a function that returns a new int each time it is called.
    The ints are deterministic and are based on the number of times the function has been called.
    """
    counter = 0

    def _next_deterministic_id() -> int:
        nonlocal counter
        counter += 1
        return counter

    return _next_deterministic_id


@fixture
def ankihub_basic_note_type(anki_session_with_addon_data: AnkiSession) -> NotetypeDict:
    with anki_session_with_addon_data.profile_loaded():
        mw = anki_session_with_addon_data.mw
        result = create_or_get_ah_version_of_note_type(
            mw, mw.col.models.by_name("Basic")
        )
        return result


def create_or_get_ah_version_of_note_type(
    mw: AnkiQt, note_type: NotetypeDict
) -> NotetypeDict:
    note_type = copy.deepcopy(note_type)
    note_type["id"] = 0
    note_type["name"] = note_type["name"] + " (AnkiHub)"

    if model := mw.col.models.by_name(note_type["name"]):
        return model

    modify_note_type(note_type)
    mw.col.models.add_dict(note_type)
    return mw.col.models.by_name(note_type["name"])


class SetFeatureFlagState(Protocol):
    def __call__(self, feature_flag_name: str, is_active: bool = True) -> None:
        ...


<<<<<<< HEAD
@fixture
def set_feature_flag_state(monkeypatch: MonkeyPatch) -> SetFeatureFlagState:
    """Patches the AnkiHubClient.is_feature_flag_enabled method to return the desired value for
    the provided feature flag and reloads feature flags."""

    def set_feature_flag_state_inner(feature_flag_name, is_active=True) -> None:

        # Patch the AnkiHubClient.is_feature_flag_enabled method to return the desired value
        # for the provided feature flag.
        old_is_feature_flag_enabled = AnkiHubClient.is_feature_flag_enabled

        def new_is_feature_flag_enabled(self, flag_name: str) -> bool:
            if flag_name == feature_flag_name:
                return is_active
            return old_is_feature_flag_enabled(self, flag_name)

        monkeypatch.setattr(
            "ankihub.ankihub_client.ankihub_client.AnkiHubClient.is_feature_flag_enabled",
            new_is_feature_flag_enabled,
=======
@pytest.fixture
def set_feature_flag_state(monkeypatch: MonkeyPatch) -> SetFeatureFlagState:
    """Patches the AnkiHubClient.get_feature_flags method to return the desired value for
    the provided feature flag and reloads feature flags."""

    def set_feature_flag_state_inner(feature_flag_name, is_active=True) -> None:
        old_get_feature_flags = AnkiHubClient.get_feature_flags

        def new_get_feature_flags(*args, **kwargs) -> Dict[str, bool]:
            old_get_feature_flags_result = old_get_feature_flags(*args, **kwargs)
            old_get_feature_flags_result[feature_flag_name] = is_active
            return old_get_feature_flags_result

        monkeypatch.setattr(
            "ankihub.ankihub_client.ankihub_client.AnkiHubClient.get_feature_flags",
            new_get_feature_flags,
>>>>>>> e1196424
        )

        # this is needed so that the feature flags are reloaded for the feature_flags singleton
        setup_feature_flags()

    return set_feature_flag_state_inner


<<<<<<< HEAD
class MockFunction(Protocol):
=======
@pytest.fixture
def mock_all_feature_flags_to_default_values(monkeypatch: MonkeyPatch) -> None:
    monkeypatch.setattr(
        AnkiHubClient,
        "get_feature_flags",
        lambda *args, **kwargs: {},
    )
    # this is needed so that the feature flags are reloaded for the feature_flags singleton
    setup_feature_flags()


class MockFunctionProtocol(Protocol):
>>>>>>> e1196424
    def __call__(
        self,
        target_object: Any,
        target_function_name: str,
        return_value: Optional[Any] = None,
        side_effect: Optional[Callable] = None,
    ) -> Mock:
        ...


@pytest.fixture
def mock_function(
    monkeypatch: MonkeyPatch,
) -> MockFunction:
    def _mock_function(
        target_object: Any,
        target_function_name: str,
        return_value: Optional[Any] = None,
        side_effect: Optional[Callable] = None,
    ) -> Mock:
        mock = Mock()
        mock.return_value = return_value
        monkeypatch.setattr(
            target_object,
            target_function_name,
            mock,
        )
        mock.side_effect = side_effect
        return mock

    return _mock_function


@pytest.fixture
def mock_all_feature_flags_to_default_values(set_feature_flag_state):
    for field in fields(_FeatureFlags):
        set_feature_flag_state(field.name, field.default)<|MERGE_RESOLUTION|>--- conflicted
+++ resolved
@@ -1,12 +1,7 @@
 import copy
 import os
 import uuid
-<<<<<<< HEAD
-from dataclasses import fields
-from typing import Any, Callable, Optional, Protocol
-=======
 from typing import Any, Callable, Dict, Optional, Protocol
->>>>>>> e1196424
 from unittest.mock import Mock
 
 import pytest
@@ -20,11 +15,7 @@
 os.environ["SKIP_INIT"] = "1"
 
 from ankihub.ankihub_client.ankihub_client import AnkiHubClient
-<<<<<<< HEAD
-from ankihub.feature_flags import _FeatureFlags, setup_feature_flags
-=======
 from ankihub.feature_flags import setup_feature_flags
->>>>>>> e1196424
 from ankihub.main.utils import modify_note_type
 
 
@@ -88,27 +79,6 @@
         ...
 
 
-<<<<<<< HEAD
-@fixture
-def set_feature_flag_state(monkeypatch: MonkeyPatch) -> SetFeatureFlagState:
-    """Patches the AnkiHubClient.is_feature_flag_enabled method to return the desired value for
-    the provided feature flag and reloads feature flags."""
-
-    def set_feature_flag_state_inner(feature_flag_name, is_active=True) -> None:
-
-        # Patch the AnkiHubClient.is_feature_flag_enabled method to return the desired value
-        # for the provided feature flag.
-        old_is_feature_flag_enabled = AnkiHubClient.is_feature_flag_enabled
-
-        def new_is_feature_flag_enabled(self, flag_name: str) -> bool:
-            if flag_name == feature_flag_name:
-                return is_active
-            return old_is_feature_flag_enabled(self, flag_name)
-
-        monkeypatch.setattr(
-            "ankihub.ankihub_client.ankihub_client.AnkiHubClient.is_feature_flag_enabled",
-            new_is_feature_flag_enabled,
-=======
 @pytest.fixture
 def set_feature_flag_state(monkeypatch: MonkeyPatch) -> SetFeatureFlagState:
     """Patches the AnkiHubClient.get_feature_flags method to return the desired value for
@@ -125,7 +95,6 @@
         monkeypatch.setattr(
             "ankihub.ankihub_client.ankihub_client.AnkiHubClient.get_feature_flags",
             new_get_feature_flags,
->>>>>>> e1196424
         )
 
         # this is needed so that the feature flags are reloaded for the feature_flags singleton
@@ -134,9 +103,6 @@
     return set_feature_flag_state_inner
 
 
-<<<<<<< HEAD
-class MockFunction(Protocol):
-=======
 @pytest.fixture
 def mock_all_feature_flags_to_default_values(monkeypatch: MonkeyPatch) -> None:
     monkeypatch.setattr(
@@ -148,8 +114,7 @@
     setup_feature_flags()
 
 
-class MockFunctionProtocol(Protocol):
->>>>>>> e1196424
+class MockFunction(Protocol):
     def __call__(
         self,
         target_object: Any,
@@ -180,10 +145,4 @@
         mock.side_effect = side_effect
         return mock
 
-    return _mock_function
-
-
-@pytest.fixture
-def mock_all_feature_flags_to_default_values(set_feature_flag_state):
-    for field in fields(_FeatureFlags):
-        set_feature_flag_state(field.name, field.default)+    return _mock_function