--- conflicted
+++ resolved
@@ -165,16 +165,6 @@
     return _mock_function
 
 
-<<<<<<< HEAD
-class NewNoteWithNoteType(Protocol):
-    def __call__(
-        self, note_type: NotetypeDict, anki_did: Optional[DeckId] = None
-    ) -> Note:
-        ...
-
-
-=======
->>>>>>> 47a67f82
 class ImportAHNote(Protocol):
     def __call__(
         self,
@@ -252,8 +242,6 @@
     return _import_ah_note
 
 
-<<<<<<< HEAD
-=======
 class ImportAHNoteType(Protocol):
     def __call__(
         self,
@@ -263,7 +251,6 @@
         ...
 
 
->>>>>>> 47a67f82
 @pytest.fixture
 def import_ah_note_type(
     next_deterministic_uuid: Callable[[], uuid.UUID], ankihub_basic_note_type
@@ -296,8 +283,6 @@
     return import_ah_note_type_inner
 
 
-<<<<<<< HEAD
-=======
 class NewNoteWithNoteType(Protocol):
     def __call__(
         self, note_type: NotetypeDict, anki_did: Optional[DeckId] = None
@@ -305,7 +290,6 @@
         ...
 
 
->>>>>>> 47a67f82
 @pytest.fixture
 def new_note_with_note_type() -> NewNoteWithNoteType:
     """Creates a new note with the given note type and adds it to the given deck."""
@@ -321,17 +305,4 @@
         aqt.mw.col.add_note(note, DeckId(anki_did))
         return note
 
-<<<<<<< HEAD
-    return new_note_with_note_type_inner
-
-
-class ImportAHNoteType(Protocol):
-    def __call__(
-        self,
-        note_type: Optional[NotetypeDict] = None,
-        ah_did: Optional[uuid.UUID] = None,
-    ) -> NotetypeDict:
-        ...
-=======
-    return new_note_with_note_type_inner
->>>>>>> 47a67f82
+    return new_note_with_note_type_inner