--- conflicted
+++ resolved
@@ -50,7 +50,6 @@
         )
     ) == set(["A::B::C"])
 
-<<<<<<< HEAD
     assert set(
         updated_tags(
             cur_tags=["A::B::C"],
@@ -66,7 +65,7 @@
             protected_tags=["C"],
         )
     ) == set(["A::B::C"])
-=======
+
 
 def test_normalize_url(anki_session_with_addon: AnkiSession):
     from ankihub.error_reporting import normalize_url
@@ -75,5 +74,4 @@
     assert normalize_url(url) == "https://app.ankihub.net/api/decks/<id>/updates"
 
     url = "https://app.ankihub.net/api/note-types/2385223452/"
-    assert normalize_url(url) == "https://app.ankihub.net/api/note-types/<id>/"
->>>>>>> 6cc617b4
+    assert normalize_url(url) == "https://app.ankihub.net/api/note-types/<id>/"