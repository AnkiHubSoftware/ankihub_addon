--- conflicted
+++ resolved
@@ -1125,13 +1125,7 @@
         for note in notes_data:
             all_notes_fields.extend(note.fields)
 
-<<<<<<< HEAD
         result = [path.name for path in client.get_images_from_fields(all_notes_fields)]
-        return result
-=======
-        result = [
-            path.name for path in client._get_images_from_fields(all_notes_fields)
-        ]
         return result
 
 
@@ -1147,5 +1141,4 @@
         self, authorized_client_for_user_test2: AnkiHubClient
     ):
         client = authorized_client_for_user_test2
-        assert [ID_OF_DECK_OF_USER_TEST2] == client.owned_deck_ids()
->>>>>>> 173f693e
+        assert [ID_OF_DECK_OF_USER_TEST2] == client.owned_deck_ids()