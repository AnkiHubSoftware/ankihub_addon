import gzip
import json
import os
import subprocess
import uuid
from copy import deepcopy
from datetime import datetime, timezone
from pathlib import Path
from typing import Callable, List
from unittest.mock import MagicMock, Mock

import pytest
import requests_mock
from pytest import MonkeyPatch
from vcr import VCR  # type: ignore

<<<<<<< HEAD
# workaround for vscode test discovery not using pytest.ini which sets this env var
# has to be set before importing ankihub
os.environ["SKIP_INIT"] = "1"

from ankihub.ankihub_client import (  # noqa: E402
    AnkiHubClient,
    ChangeNoteSuggestion,
    Deck,
    DeckExtension,
    DeckExtensionUpdateChunk,
    DeckUpdateChunk,
    Field,
    NewNoteSuggestion,
    NoteCustomization,
    NoteInfo,
    OptionalTagSuggestion,
    TagGroupValidationResponse,
)
=======
from ..factories import NoteInfoFactory
>>>>>>> 9d4eceb9

COMPOSE_FILE = Path(os.getenv("COMPOSE_FILE")) if os.getenv("COMPOSE_FILE") else None

TEST_DATA_PATH = Path(__file__).parent.parent / "test_data"
DECK_CSV = TEST_DATA_PATH / "deck_with_one_basic_note.csv"
DECK_CSV_GZ = TEST_DATA_PATH / "deck_with_one_basic_note.csv.gz"

VCR_CASSETTES_PATH = Path(__file__).parent / "cassettes"


# defined in create_fixture_data.py script in django app
DECK_WITH_EXTENSION_UUID = uuid.UUID("100df7b9-7749-4fe0-b801-e3dec1decd72")
DECK_EXTENSION_ID = 999


@pytest.fixture(autouse=True)
def set_ankihub_app_url():
    from ankihub import ankihub_client

    ankihub_client.API_URL_BASE = "http://localhost:8000/api"


@pytest.fixture
def client(vcr: VCR, request, marks):
    if "skipifvcr" in marks and vcr_enabled(vcr):
        pytest.skip("Skipping test because test has skipifvcr mark and VCR is enabled")

    cassette_name = ".".join(request.node.nodeid.split("::")[1:]) + ".yaml"
    cassette_path = VCR_CASSETTES_PATH / cassette_name
    playback_mode = vcr_enabled(vcr) and cassette_path.exists()

    if not playback_mode:
        run_command_in_django_container("python manage.py runscript create_test_users")
        run_command_in_django_container(
            "python manage.py runscript create_fixture_data"
        )

    client = AnkiHubClient()
    yield client

    if not playback_mode:
        run_command_in_django_container("python manage.py flush --no-input")


@pytest.fixture
def marks(request):
    # Yields a list of all marks on the current test
    # See https://stackoverflow.com/a/61379477/6827339
    marks = [m.name for m in request.node.iter_markers()]
    if request.node.parent:
        marks += [m.name for m in request.node.parent.iter_markers()]
    yield marks


def vcr_enabled(vcr: VCR):
    # See https://github.com/ktosiek/pytest-vcr/blob/master/pytest_vcr.py#L59-L62
    return not (
        vcr.record_mode == "new_episodes"
        and vcr.before_record_response
        and vcr.before_record_response() is None
    )


def run_command_in_django_container(command):
    subprocess.run(
        [
            "sudo",
            "docker-compose",
            "-f",
            COMPOSE_FILE.absolute(),
            "run",
            "--rm",
            "django",
            "bash",
            "-c",
            command,
        ]
    )


@pytest.fixture
def authorized_client_for_user_test1(client: AnkiHubClient):
    credentials_data = {"username": "test1", "password": "asdf"}
    client.login(credentials=credentials_data)
    yield client


@pytest.fixture
def authorized_client_for_user_test2(client: AnkiHubClient, request):
    credentials_data = {"username": "test2", "password": "asdf"}
    client.login(credentials=credentials_data)
    yield client


@pytest.fixture
def uuid_of_deck_of_user_test1():
    return uuid.UUID("dda0d3ad-89cd-45fb-8ddc-fabad93c2d7b")


@pytest.fixture
def uuid_of_deck_of_user_test2():
    return uuid.UUID("5528aef7-f7ac-406b-9b35-4eaf00de4b20")


@pytest.fixture
def new_note_suggestion(
    next_deterministic_uuid: Callable[[], uuid.UUID],
):
    from ankihub.ankihub_client import Field, NewNoteSuggestion

    ah_nid = next_deterministic_uuid()
    return NewNoteSuggestion(
        ankihub_note_uuid=ah_nid,
        anki_nid=1,
        fields=[
            Field(name="Front", value="front1", order=0),
            Field(name="Back", value="back1", order=1),
        ],
        tags=["tag1", "tag2"],
        guid="asdf",
        comment="comment1",
        ankihub_deck_uuid=ah_nid,
        note_type_name="Basic",
        anki_note_type_id=1,
    )


@pytest.fixture
def new_note_suggestion_note_info(
    next_deterministic_uuid: Callable[[], uuid.UUID],
):
    from ankihub.ankihub_client import Field, NoteInfo

    return NoteInfo(
        ankihub_note_uuid=next_deterministic_uuid(),
        anki_nid=1,
        fields=[
            Field(name="Front", value="front1", order=0),
            Field(name="Back", value="back1", order=1),
        ],
        tags=["tag1", "tag2"],
        mid=1,
        last_update_type=None,
        guid="asdf",
    )


@pytest.fixture
def change_note_suggestion(
    next_deterministic_uuid: Callable[[], uuid.UUID],
):
    from ankihub.ankihub_client import ChangeNoteSuggestion, Field, SuggestionType

    return ChangeNoteSuggestion(
        ankihub_note_uuid=next_deterministic_uuid(),
        anki_nid=1,
        fields=[
            Field(name="Front", value="front2", order=0),
            Field(name="Back", value="back2", order=1),
        ],
        tags=["tag3", "tag4"],
        comment="comment1",
        change_type=SuggestionType.UPDATED_CONTENT,
    )


@pytest.mark.vcr()
def test_client_login_and_signout_with_username(client):
    credentials_data = {"username": "test1", "password": "asdf"}
    token = client.login(credentials=credentials_data)
    assert len(token) == 64
    assert client.session.headers["Authorization"] == f"Token {token}"

    client.signout()
    assert client.session.headers["Authorization"] == ""


@pytest.mark.vcr()
def test_client_login_and_signout_with_email(client):
    credentials_data = {"email": "test1@email.com", "password": "asdf"}
    token = client.login(credentials=credentials_data)
    assert len(token) == 64
    assert client.session.headers["Authorization"] == f"Token {token}"

    client.signout()
    assert client.session.headers["Authorization"] == ""


@pytest.mark.vcr()
def test_download_deck(
    authorized_client_for_user_test1: AnkiHubClient, monkeypatch: MonkeyPatch
):
    client = authorized_client_for_user_test1
    deck_id = uuid.UUID("dda0d3ad-89cd-45fb-8ddc-fabad93c2d7b")

    get_presigned_url = MagicMock()
    get_presigned_url.return_value = "https://fake_s3.com"
    monkeypatch.setattr(client, "get_presigned_url", get_presigned_url)

    original_get_deck_by_id = client.get_deck_by_id

    def get_deck_by_id(*args, **kwargs) -> Deck:
        result = original_get_deck_by_id(*args, **kwargs)
        result.csv_notes_filename = "notes.csv"
        return result

    monkeypatch.setattr(client, "get_deck_by_id", get_deck_by_id)

    with requests_mock.Mocker(real_http=True) as m:
        m.register_uri(
            "GET", get_presigned_url.return_value, content=DECK_CSV.read_bytes()
        )
        notes_data = client.download_deck(ankihub_deck_uuid=deck_id)
    assert len(notes_data) == 1
    assert notes_data[0].tags == ["asdf"]


@pytest.mark.vcr()
def test_download_compressed_deck(
    authorized_client_for_user_test1: AnkiHubClient, monkeypatch: MonkeyPatch
):
    client = authorized_client_for_user_test1
    deck_id = uuid.UUID("dda0d3ad-89cd-45fb-8ddc-fabad93c2d7b")

    get_presigned_url = MagicMock()
    get_presigned_url.return_value = "https://fake_s3.com"
    monkeypatch.setattr(client, "get_presigned_url", get_presigned_url)

    original_get_deck_by_id = client.get_deck_by_id

    def get_deck_by_id(*args, **kwargs) -> Deck:
        result = original_get_deck_by_id(*args, **kwargs)
        result.csv_notes_filename = "notes.csv.gz"
        return result

    monkeypatch.setattr(client, "get_deck_by_id", get_deck_by_id)

    with requests_mock.Mocker(real_http=True) as m:
        m.register_uri(
            "GET", get_presigned_url.return_value, content=DECK_CSV_GZ.read_bytes()
        )
        notes_data = client.download_deck(ankihub_deck_uuid=deck_id)
    assert len(notes_data) == 1
    assert notes_data[0].tags == ["asdf"]


@pytest.mark.vcr()
def test_download_deck_with_progress(
    authorized_client_for_user_test1: AnkiHubClient, monkeypatch: MonkeyPatch
):
    from ankihub.gui.decks import download_progress_cb

    client = authorized_client_for_user_test1
    deck_id = uuid.UUID("dda0d3ad-89cd-45fb-8ddc-fabad93c2d7b")

    get_presigned_url = MagicMock()
    get_presigned_url.return_value = "https://fake_s3.com"
    monkeypatch.setattr(client, "get_presigned_url", get_presigned_url)

    original_get_deck_by_id = client.get_deck_by_id

    def get_deck_by_id(*args, **kwargs) -> Deck:
        result = original_get_deck_by_id(*args, **kwargs)
        result.csv_notes_filename = "notes.csv"
        return result

    monkeypatch.setattr(client, "get_deck_by_id", get_deck_by_id)

    with requests_mock.Mocker(real_http=True) as m:
        m.register_uri(
            "GET",
            get_presigned_url.return_value,
            content=DECK_CSV.read_bytes(),
            headers={"content-length": "1000000"},
        )
        notes_data = client.download_deck(
            ankihub_deck_uuid=deck_id, download_progress_cb=download_progress_cb
        )
    assert len(notes_data) == 1
    assert notes_data[0].tags == ["asdf"]


def create_note_on_ankihub_and_assert(
    client, new_note_suggestion, uuid_of_deck: uuid.UUID
):
    # utility function meant to be used in tests for creating a note with known values on ankihub
    # asserts that the note was created correctly

    from ankihub.ankihub_client import AnkiHubClient, NewNoteSuggestion

    assert isinstance(client, AnkiHubClient)
    assert isinstance(new_note_suggestion, NewNoteSuggestion)

    # create an auto-accepted new note suggestion
    new_note_suggestion.ankihub_deck_uuid = uuid_of_deck
    errors_by_nid = client.create_suggestions_in_bulk(
        new_note_suggestions=[new_note_suggestion], auto_accept=True
    )
    assert errors_by_nid == {}

    # assert that note was created
    note = client.get_note_by_id(
        ankihub_note_uuid=new_note_suggestion.ankihub_note_uuid
    )
    assert note.fields == new_note_suggestion.fields
    assert set(note.tags) == set(new_note_suggestion.tags)


@pytest.mark.vcr()
def test_upload_deck(
    authorized_client_for_user_test1,
    next_deterministic_id: Callable[[], int],
    monkeypatch: MonkeyPatch,
):
    from ankihub.ankihub_client import AnkiHubClient, NoteInfo

    client: AnkiHubClient = authorized_client_for_user_test1

    note_data: NoteInfo = NoteInfoFactory.build()

    # create the deck on AnkiHub
    # upload to s3 is mocked out, this will potentially cause errors on the locally running AnkiHub
    # because the deck will not be uploaded to s3, but we don't care about that here
    upload_to_s3_mock = Mock()
    with monkeypatch.context() as m:
        m.setattr(client, "_upload_to_s3", upload_to_s3_mock)
        m.setattr(
            client, "get_presigned_url", lambda *args, **kwargs: "https://fake_s3.com"
        )

        client.upload_deck(
            deck_name="test deck",
            notes_data=[note_data],
            note_types_data=[],
            anki_deck_id=next_deterministic_id(),
            private=False,
        )

    # check that the deck would be uploaded to s3
    assert upload_to_s3_mock.call_count == 1
    payload = json.loads(
        gzip.decompress(upload_to_s3_mock.call_args[0][1]).decode("utf-8")
    )
    assert len(payload["notes"]) == 1
    note_from_payload = payload["notes"][0]
    note_from_payload["note_id"] = note_from_payload["id"]
    note_from_payload.pop("id")

    note_data_dict = note_data.to_dict()
    note_data_dict.pop("last_update_type")

    assert note_from_payload == note_data_dict


class TestCreateSuggestion:
    @pytest.mark.vcr()
    def test_create_change_note_suggestion_without_all_fields(
        self,
        authorized_client_for_user_test1: AnkiHubClient,
        uuid_of_deck_of_user_test1: uuid.UUID,
        new_note_suggestion: NewNoteSuggestion,
        change_note_suggestion: ChangeNoteSuggestion,
    ):
        client = authorized_client_for_user_test1

        create_note_on_ankihub_and_assert(
            authorized_client_for_user_test1,
            new_note_suggestion,
            uuid_of_deck_of_user_test1,
        )

        # create a change note suggestion without all fields (for the same note)
        cns: ChangeNoteSuggestion = change_note_suggestion
        cns.ankihub_note_uuid = new_note_suggestion.ankihub_note_uuid
        cns.fields = [
            Field(name="Front", value="front2", order=0),
        ]

        # ... this shouldn't raise an exception
        client.create_change_note_suggestion(
            change_note_suggestion=cns,
            auto_accept=True,
        )


class TestCreateSuggestionsInBulk:
    @pytest.mark.vcr()
    def test_create_one_new_note_suggestion(
        self,
        authorized_client_for_user_test1,
        new_note_suggestion,
        uuid_of_deck_of_user_test1,
    ):
        from ankihub.ankihub_client import AnkiHubClient

        client: AnkiHubClient = authorized_client_for_user_test1

        new_note_suggestion.ankihub_deck_uuid = uuid_of_deck_of_user_test1
        errors_by_nid = client.create_suggestions_in_bulk(
            new_note_suggestions=[new_note_suggestion],
            auto_accept=False,
        )
        assert errors_by_nid == {}

    @pytest.mark.vcr()
    def test_create_two_new_note_suggestions(
        self,
        authorized_client_for_user_test1: AnkiHubClient,
        new_note_suggestion: NewNoteSuggestion,
        uuid_of_deck_of_user_test1: uuid.UUID,
        next_deterministic_uuid: Callable[[], uuid.UUID],
    ):
        client = authorized_client_for_user_test1

        # create two new note suggestions at once
        new_note_suggestion.ankihub_deck_uuid = uuid_of_deck_of_user_test1

        new_note_suggestion_2 = deepcopy(new_note_suggestion)
        new_note_suggestion_2.ankihub_note_uuid = next_deterministic_uuid()
        new_note_suggestion_2.anki_nid = 2

        errors_by_nid = client.create_suggestions_in_bulk(
            new_note_suggestions=[new_note_suggestion, new_note_suggestion_2],
            auto_accept=False,
        )
        assert errors_by_nid == {}

    @pytest.mark.vcr()
    def test_use_same_ankihub_id_for_new_note_suggestion(
        self,
        authorized_client_for_user_test1: AnkiHubClient,
        new_note_suggestion: NewNoteSuggestion,
        uuid_of_deck_of_user_test1: uuid.UUID,
    ):
        client = authorized_client_for_user_test1

        # create a new note suggestion
        new_note_suggestion.ankihub_deck_uuid = uuid_of_deck_of_user_test1
        errors_by_nid = client.create_suggestions_in_bulk(
            new_note_suggestions=[new_note_suggestion], auto_accept=False
        )
        assert errors_by_nid == {}

        # try creating a new note suggestion with the same ankihub_note_uuid as the first one
        new_note_suggestion_2 = deepcopy(new_note_suggestion)
        new_note_suggestion_2.anki_nid = 2
        errors_by_nid = client.create_suggestions_in_bulk(
            new_note_suggestions=[new_note_suggestion], auto_accept=False
        )
        assert len(
            errors_by_nid
        ) == 1 and "Suggestion with this id already exists" in str(errors_by_nid)

    @pytest.mark.vcr()
    def test_create_auto_accepted_new_note_suggestion(
        self,
        authorized_client_for_user_test1,
        new_note_suggestion,
        uuid_of_deck_of_user_test1,
    ):
        create_note_on_ankihub_and_assert(
            authorized_client_for_user_test1,
            new_note_suggestion,
            uuid_of_deck_of_user_test1,
        )

    @pytest.mark.vcr()
    def test_create_change_note_suggestion(
        self,
        authorized_client_for_user_test1: AnkiHubClient,
        new_note_suggestion: NewNoteSuggestion,
        change_note_suggestion: ChangeNoteSuggestion,
        uuid_of_deck_of_user_test1: uuid.UUID,
    ):
        client = authorized_client_for_user_test1

        new_note_suggestion.ankihub_deck_uuid = uuid_of_deck_of_user_test1
        create_note_on_ankihub_and_assert(
            authorized_client_for_user_test1,
            new_note_suggestion,
            uuid_of_deck_of_user_test1,
        )

        # create a change note suggestion
        change_note_suggestion.ankihub_note_uuid = new_note_suggestion.ankihub_note_uuid
        errors_by_nid = client.create_suggestions_in_bulk(
            change_note_suggestions=[change_note_suggestion], auto_accept=False
        )
        assert errors_by_nid == {}

    @pytest.mark.vcr()
    def test_create_auto_accepted_change_note_suggestion(
        self,
        authorized_client_for_user_test1: AnkiHubClient,
        new_note_suggestion: NewNoteSuggestion,
        change_note_suggestion: ChangeNoteSuggestion,
        uuid_of_deck_of_user_test1: uuid.UUID,
    ):
        client = authorized_client_for_user_test1

        create_note_on_ankihub_and_assert(
            authorized_client_for_user_test1,
            new_note_suggestion,
            uuid_of_deck_of_user_test1,
        )

        # create an auto-accepted change note suggestion and assert that note was changed
        change_note_suggestion.ankihub_note_uuid = new_note_suggestion.ankihub_note_uuid
        errors_by_nid = client.create_suggestions_in_bulk(
            change_note_suggestions=[change_note_suggestion], auto_accept=True
        )
        note = client.get_note_by_id(
            ankihub_note_uuid=new_note_suggestion.ankihub_note_uuid
        )
        assert errors_by_nid == {}
        assert note.fields == change_note_suggestion.fields
        assert set(note.tags) == set(change_note_suggestion.tags)

        # create a change note suggestion without any changes
        errors_by_nid = client.create_suggestions_in_bulk(
            change_note_suggestions=[change_note_suggestion], auto_accept=False
        )
        assert len(
            errors_by_nid
        ) == 1 and "Suggestion fields and tags don't have any changes to the original note" in str(
            errors_by_nid
        )


class TestGetDeckUpdates:
    @pytest.mark.vcr()
    def test_get_deck_updates(
        self,
        authorized_client_for_user_test2: AnkiHubClient,
        uuid_of_deck_of_user_test2: uuid.UUID,
        monkeypatch: MonkeyPatch,
    ):
        client = authorized_client_for_user_test2

        page_size = 5
        monkeypatch.setattr("ankihub.ankihub_client.DECK_UPDATE_PAGE_SIZE", page_size)
        update_chunks: List[DeckUpdateChunk] = list(
            client.get_deck_updates(uuid_of_deck_of_user_test2, since=None)
        )
        assert len(update_chunks) == 2
        assert all(len(chunk.notes) == page_size for chunk in update_chunks)

    @pytest.mark.skipifvcr()
    def test_get_deck_updates_since(
        self,
        authorized_client_for_user_test1: AnkiHubClient,
        uuid_of_deck_of_user_test1: uuid.UUID,
        new_note_suggestion: NewNoteSuggestion,
        new_note_suggestion_note_info: NoteInfo,
    ):
        from ankihub.ankihub_client import AnkiHubClient, DeckUpdateChunk, NoteInfo

        client: AnkiHubClient = authorized_client_for_user_test1

        since_time = datetime.now(timezone.utc)

        # create a new note
        new_note_suggestion.ankihub_deck_uuid = uuid_of_deck_of_user_test1
        client.create_new_note_suggestion(new_note_suggestion, auto_accept=True)

        # get deck updates since the time of the new note creation
        chunks = list(
            client.get_deck_updates(
                ankihub_deck_uuid=uuid_of_deck_of_user_test1, since=since_time
            )
        )

        note_info: NoteInfo = new_note_suggestion_note_info
        note_info.ankihub_note_uuid = new_note_suggestion.ankihub_note_uuid
        note_info.anki_nid = new_note_suggestion.anki_nid
        note_info.guid = new_note_suggestion.guid

        assert len(chunks) == 1
        assert chunks[0] == DeckUpdateChunk(
            latest_update=chunks[0].latest_update,  # not the same as since_time_str
            notes=[note_info],
            protected_fields={},
            protected_tags=[],
        )


@pytest.mark.vcr()
def test_get_deck_extensions_by_deck_id(
    authorized_client_for_user_test1: AnkiHubClient,
):
    client = authorized_client_for_user_test1

    deck_id = uuid.UUID("100df7b9-7749-4fe0-b801-e3dec1decd72")

    response = client.get_deck_extensions_by_deck_id(deck_id=deck_id)
    assert response == [
        DeckExtension(
            id=999,
            owner_id=1,
            ankihub_deck_uuid=uuid.UUID("100df7b9-7749-4fe0-b801-e3dec1decd72"),
            name="test100",
            tag_group_name="test100",
            description="",
        )
    ]


@pytest.mark.vcr()
def test_get_note_customizations_by_deck_extension_id(
    authorized_client_for_user_test1: AnkiHubClient,
):
    client = authorized_client_for_user_test1

    deck_extension_id = 999

    expected_response = DeckExtensionUpdateChunk(
        note_customizations=[
            NoteCustomization(
                ankihub_nid=uuid.UUID("8645c6d6-4f3d-417e-8295-8f5009042b6e"),
                tags=[
                    "AnkiHub_Optional::test100::test1",
                    "AnkiHub_Optional::test100::test2",
                ],
            ),
            NoteCustomization(
                ankihub_nid=uuid.UUID("b2344a94-0ca6-44a1-87a1-1593558c10a9"),
                tags=[
                    "AnkiHub_Optional::test100::test1",
                    "AnkiHub_Optional::test100::test2",
                ],
            ),
        ],
    )

    chunks = list(
        client.get_deck_extension_updates(
            deck_extension_id=deck_extension_id, since=None
        )
    )
    assert len(chunks) == 1
    chunk = chunks[0]

    expected_response.latest_update = chunk.latest_update
    assert chunk == expected_response


@pytest.mark.vcr()
def test_get_note_customizations_by_deck_extension_id_in_multiple_chunks(
    authorized_client_for_user_test1: AnkiHubClient, monkeypatch: MonkeyPatch
):
    client = authorized_client_for_user_test1

    deck_extension_id = 999

    monkeypatch.setattr("ankihub.ankihub_client.DECK_EXTENSION_UPDATE_PAGE_SIZE", 1)

    expected_chunk_1 = DeckExtensionUpdateChunk(
        note_customizations=[
            NoteCustomization(
                ankihub_nid=uuid.UUID("8645c6d6-4f3d-417e-8295-8f5009042b6e"),
                tags=[
                    "AnkiHub_Optional::test100::test1",
                    "AnkiHub_Optional::test100::test2",
                ],
            ),
        ]
    )

    expected_chunk_2 = DeckExtensionUpdateChunk(
        note_customizations=[
            NoteCustomization(
                ankihub_nid=uuid.UUID("b2344a94-0ca6-44a1-87a1-1593558c10a9"),
                tags=[
                    "AnkiHub_Optional::test100::test1",
                    "AnkiHub_Optional::test100::test2",
                ],
            ),
        ]
    )

    chunks = list(
        client.get_deck_extension_updates(
            deck_extension_id=deck_extension_id, since=None
        )
    )
    assert len(chunks) == 2
    chunk_1, chunk_2 = chunks

    expected_chunk_1.latest_update = chunk_1.latest_update
    expected_chunk_2.latest_update = chunk_2.latest_update
    assert chunk_1 == expected_chunk_1
    assert chunk_2 == expected_chunk_2


@pytest.mark.vcr()
def test_prevalidate_tag_groups(authorized_client_for_user_test2: AnkiHubClient):
    client = authorized_client_for_user_test2

    tag_group_validation_responses = client.prevalidate_tag_groups(
        ankihub_deck_uuid=DECK_WITH_EXTENSION_UUID,
        tag_group_names=["test100", "invalid"],
    )
    assert tag_group_validation_responses == [
        TagGroupValidationResponse(
            tag_group_name="test100",
            deck_extension_id=DECK_EXTENSION_ID,
            success=True,
            errors=[],
        ),
        TagGroupValidationResponse(
            tag_group_name="invalid",
            deck_extension_id=None,
            success=False,
            errors=[
                "This Deck Extension does not exist. Please create one for this Deck on AnkiHub."
            ],
        ),
    ]


@pytest.mark.vcr()
def test_suggest_optional_tags(authorized_client_for_user_test2: AnkiHubClient):
    client = authorized_client_for_user_test2

    client.suggest_optional_tags(
        suggestions=[
            OptionalTagSuggestion(
                ankihub_note_uuid=uuid.UUID("8645c6d6-4f3d-417e-8295-8f5009042b6e"),
                tag_group_name="test100",
                deck_extension_id=999,
                tags=[
                    "AnkiHub_Optional::test100::test1",
                    "AnkiHub_Optional::test100::test2",
                ],
            ),
        ],
    )
    # we have no easy way to check if the suggestion is created if it is not accepted,
    # so this test just checks that the request is successful


@pytest.mark.vcr()
def test_suggest_auto_accepted_optional_tags(
    authorized_client_for_user_test1: AnkiHubClient,
):
    client = authorized_client_for_user_test1

    client.suggest_optional_tags(
        auto_accept=True,
        suggestions=[
            OptionalTagSuggestion(
                ankihub_note_uuid=uuid.UUID("8645c6d6-4f3d-417e-8295-8f5009042b6e"),
                tag_group_name="test100",
                deck_extension_id=DECK_EXTENSION_ID,
                tags=[
                    "AnkiHub_Optional::test100::new1",
                    "AnkiHub_Optional::test100::new2",
                ],
            )
        ],
    )

    # assert that the tags were updated
    expected_response = DeckExtensionUpdateChunk(
        note_customizations=[
            NoteCustomization(
                ankihub_nid=uuid.UUID("8645c6d6-4f3d-417e-8295-8f5009042b6e"),
                tags=[
                    "AnkiHub_Optional::test100::new1",
                    "AnkiHub_Optional::test100::new2",
                ],
            ),
            NoteCustomization(
                ankihub_nid=uuid.UUID("b2344a94-0ca6-44a1-87a1-1593558c10a9"),
                tags=[
                    "AnkiHub_Optional::test100::test1",
                    "AnkiHub_Optional::test100::test2",
                ],
            ),
        ]
    )

    chunks = list(
        client.get_deck_extension_updates(
            deck_extension_id=DECK_EXTENSION_ID, since=None
        )
    )

    assert len(chunks) == 1
    chunk = chunks[0]
    expected_response.latest_update = chunk.latest_update

    # sort tags to make sure they are in the same order
    for note_customization in chunk.note_customizations:
        note_customization.tags = sorted(note_customization.tags)

    for note_customization in expected_response.note_customizations:
        note_customization.tags = sorted(note_customization.tags)

    assert chunk == expected_response<|MERGE_RESOLUTION|>--- conflicted
+++ resolved
@@ -14,7 +14,8 @@
 from pytest import MonkeyPatch
 from vcr import VCR  # type: ignore
 
-<<<<<<< HEAD
+from ..factories import NoteInfoFactory
+
 # workaround for vscode test discovery not using pytest.ini which sets this env var
 # has to be set before importing ankihub
 os.environ["SKIP_INIT"] = "1"
@@ -33,9 +34,6 @@
     OptionalTagSuggestion,
     TagGroupValidationResponse,
 )
-=======
-from ..factories import NoteInfoFactory
->>>>>>> 9d4eceb9
 
 COMPOSE_FILE = Path(os.getenv("COMPOSE_FILE")) if os.getenv("COMPOSE_FILE") else None
 
