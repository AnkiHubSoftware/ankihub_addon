import os
import subprocess
import uuid
from copy import deepcopy
from datetime import datetime, timezone
from pathlib import Path
from typing import List
from unittest.mock import MagicMock

import pytest
import requests_mock
from vcr import VCR

COMPOSE_FILE = Path(os.getenv("COMPOSE_FILE")) if os.getenv("COMPOSE_FILE") else None

TEST_DATA_PATH = Path(__file__).parent.parent / "test_data"
DECK_CSV = TEST_DATA_PATH / "deck_with_one_basic_note.csv"
DECK_CSV_GZ = TEST_DATA_PATH / "deck_with_one_basic_note.csv.gz"

VCR_CASSETTES_PATH = Path(__file__).parent / "cassettes"

UUID_1 = uuid.UUID("11111111-1111-1111-1111-111111111111")
UUID_2 = uuid.UUID("22222222-2222-2222-2222-222222222222")

# defined in create_fixture_data.py script in django app
DECK_WITH_EXTENSION_UUID = uuid.UUID("100df7b9-7749-4fe0-b801-e3dec1decd72")
DECK_EXTENSION_ID = 999


@pytest.fixture(autouse=True)
def set_ankihub_app_url():
    from ankihub import ankihub_client

    ankihub_client.API_URL_BASE = "http://localhost:8000/api"


@pytest.fixture
def client(vcr: VCR, request, marks):
    from ankihub.ankihub_client import AnkiHubClient

    if "skipifvcr" in marks and vcr_enabled(vcr):
        pytest.skip("Skipping test because test has skipifvcr mark and VCR is enabled")

    cassette_name = ".".join(request.node.nodeid.split("::")[1:]) + ".yaml"
    cassette_path = VCR_CASSETTES_PATH / cassette_name
    playback_mode = vcr_enabled(vcr) and cassette_path.exists()

    if not playback_mode:
        run_command_in_django_container("python manage.py runscript create_test_users")
        run_command_in_django_container(
            "python manage.py runscript create_fixture_data"
        )

    client = AnkiHubClient()
    yield client

    if not playback_mode:
        run_command_in_django_container("python manage.py flush --no-input")


@pytest.fixture
def marks(request):
    # Yields a list of all marks on the current test
    # See https://stackoverflow.com/a/61379477/6827339
    marks = [m.name for m in request.node.iter_markers()]
    if request.node.parent:
        marks += [m.name for m in request.node.parent.iter_markers()]
    yield marks


def vcr_enabled(vcr: VCR):
    # See https://github.com/ktosiek/pytest-vcr/blob/master/pytest_vcr.py#L59-L62
    return not (
        vcr.record_mode == "new_episodes"
        and vcr.before_record_response
        and vcr.before_record_response() is None
    )


def run_command_in_django_container(command):
    subprocess.run(
        [
            "sudo",
            "docker-compose",
            "-f",
            COMPOSE_FILE.absolute(),
            "run",
            "--rm",
            "django",
            "bash",
            "-c",
            command,
        ]
    )


@pytest.fixture
def authorized_client_for_user_test1(client):
    from ankihub.ankihub_client import AnkiHubClient

    client: AnkiHubClient = client
    credentials_data = {"username": "test1", "password": "asdf"}
    client.login(credentials=credentials_data)
    yield client


@pytest.fixture
def authorized_client_for_user_test2(client, request):
    from ankihub.ankihub_client import AnkiHubClient

    client: AnkiHubClient = client
    credentials_data = {"username": "test2", "password": "asdf"}
    client.login(credentials=credentials_data)
    yield client


@pytest.fixture
def uuid_of_deck_of_user_test1():
    return uuid.UUID("dda0d3ad-89cd-45fb-8ddc-fabad93c2d7b")


@pytest.fixture
def uuid_of_deck_of_user_test2():
    return uuid.UUID("5528aef7-f7ac-406b-9b35-4eaf00de4b20")


@pytest.fixture
def new_note_suggestion():
    from ankihub.ankihub_client import Field, NewNoteSuggestion

    return NewNoteSuggestion(
        ankihub_note_uuid=UUID_1,
        anki_nid=1,
        fields=[
            Field(name="Front", value="front1", order=0),
            Field(name="Back", value="back1", order=1),
        ],
        tags=["tag1", "tag2"],
        guid="asdf",
        comment="comment1",
        ankihub_deck_uuid=UUID_1,
        note_type_name="Basic",
        anki_note_type_id=1,
    )


@pytest.fixture
def new_note_suggestion_note_info():
    from ankihub.ankihub_client import Field, NoteInfo

    return NoteInfo(
        ankihub_note_uuid=UUID_1,
        anki_nid=1,
        fields=[
            Field(name="Front", value="front1", order=0),
            Field(name="Back", value="back1", order=1),
        ],
        tags=["tag1", "tag2"],
        mid=1,
        last_update_type=None,
        guid="asdf",
    )


@pytest.fixture
def change_note_suggestion():
    from ankihub.ankihub_client import ChangeNoteSuggestion, Field, SuggestionType

    return ChangeNoteSuggestion(
        ankihub_note_uuid=UUID_1,
        anki_nid=1,
        fields=[
            Field(name="Front", value="front2", order=0),
            Field(name="Back", value="back2", order=1),
        ],
        tags=["tag3", "tag4"],
        comment="comment1",
        change_type=SuggestionType.UPDATED_CONTENT,
    )


@pytest.mark.vcr()
def test_client_login_and_signout_with_username(client):
    credentials_data = {"username": "test1", "password": "asdf"}
    token = client.login(credentials=credentials_data)
    assert len(token) == 64
    assert client.session.headers["Authorization"] == f"Token {token}"

    client.signout()
    assert client.session.headers["Authorization"] == ""


@pytest.mark.vcr()
def test_client_login_and_signout_with_email(client):
    credentials_data = {"email": "test1@email.com", "password": "asdf"}
    token = client.login(credentials=credentials_data)
    assert len(token) == 64
    assert client.session.headers["Authorization"] == f"Token {token}"

    client.signout()
    assert client.session.headers["Authorization"] == ""


@pytest.mark.vcr()
def test_download_deck(authorized_client_for_user_test1, monkeypatch):
    from ankihub.ankihub_client import AnkiHubClient, Deck

    client: AnkiHubClient = authorized_client_for_user_test1
    deck_id = uuid.UUID("dda0d3ad-89cd-45fb-8ddc-fabad93c2d7b")

    get_presigned_url = MagicMock()
    get_presigned_url.return_value = "https://fake_s3.com"
    monkeypatch.setattr(client, "get_presigned_url", get_presigned_url)

    original_get_deck_by_id = client.get_deck_by_id

    def get_deck_by_id(*args, **kwargs) -> Deck:
        result = original_get_deck_by_id(*args, **kwargs)
        result.csv_notes_filename = "notes.csv"
        return result

    monkeypatch.setattr(client, "get_deck_by_id", get_deck_by_id)

    with requests_mock.Mocker(real_http=True) as m:
        m.register_uri(
            "GET", get_presigned_url.return_value, content=DECK_CSV.read_bytes()
        )
        notes_data = client.download_deck(ankihub_deck_uuid=deck_id)
    assert len(notes_data) == 1
    assert notes_data[0].tags == ["asdf"]


@pytest.mark.vcr()
def test_download_compressed_deck(authorized_client_for_user_test1, monkeypatch):
    from ankihub.ankihub_client import AnkiHubClient, Deck

    client: AnkiHubClient = authorized_client_for_user_test1
    deck_id = uuid.UUID("dda0d3ad-89cd-45fb-8ddc-fabad93c2d7b")

    get_presigned_url = MagicMock()
    get_presigned_url.return_value = "https://fake_s3.com"
    monkeypatch.setattr(client, "get_presigned_url", get_presigned_url)

    original_get_deck_by_id = client.get_deck_by_id

    def get_deck_by_id(*args, **kwargs) -> Deck:
        result = original_get_deck_by_id(*args, **kwargs)
        result.csv_notes_filename = "notes.csv.gz"
        return result

    monkeypatch.setattr(client, "get_deck_by_id", get_deck_by_id)

    with requests_mock.Mocker(real_http=True) as m:
        m.register_uri(
            "GET", get_presigned_url.return_value, content=DECK_CSV_GZ.read_bytes()
        )
        notes_data = client.download_deck(ankihub_deck_uuid=deck_id)
    assert len(notes_data) == 1
    assert notes_data[0].tags == ["asdf"]


@pytest.mark.vcr()
def test_download_deck_with_progress(authorized_client_for_user_test1, monkeypatch):
    from ankihub.ankihub_client import AnkiHubClient, Deck
    from ankihub.gui.decks import download_progress_cb

    client: AnkiHubClient = authorized_client_for_user_test1
    deck_id = uuid.UUID("dda0d3ad-89cd-45fb-8ddc-fabad93c2d7b")

    get_presigned_url = MagicMock()
    get_presigned_url.return_value = "https://fake_s3.com"
    monkeypatch.setattr(client, "get_presigned_url", get_presigned_url)

    original_get_deck_by_id = client.get_deck_by_id

    def get_deck_by_id(*args, **kwargs) -> Deck:
        result = original_get_deck_by_id(*args, **kwargs)
        result.csv_notes_filename = "notes.csv"
        return result

    monkeypatch.setattr(client, "get_deck_by_id", get_deck_by_id)

    with requests_mock.Mocker(real_http=True) as m:
        m.register_uri(
            "GET",
            get_presigned_url.return_value,
            content=DECK_CSV.read_bytes(),
            headers={"content-length": "1000000"},
        )
        notes_data = client.download_deck(
            ankihub_deck_uuid=deck_id, download_progress_cb=download_progress_cb
        )
    assert len(notes_data) == 1
    assert notes_data[0].tags == ["asdf"]


def create_note_on_ankihub_and_assert(client, new_note_suggestion, uuid_of_deck: uuid):
    # utility function meant to be used in tests for creating a note with known values on ankihub
    # asserts that the note was created correctly

    from ankihub.ankihub_client import AnkiHubClient, NewNoteSuggestion

    assert isinstance(client, AnkiHubClient)
    assert isinstance(new_note_suggestion, NewNoteSuggestion)

    # create an auto-accepted new note suggestion
    new_note_suggestion.ankihub_deck_uuid = uuid_of_deck
    errors_by_nid = client.create_suggestions_in_bulk(
        new_note_suggestions=[new_note_suggestion], auto_accept=True
    )
    assert errors_by_nid == {}

    # assert that note was created
    note = client.get_note_by_id(
        ankihub_note_uuid=new_note_suggestion.ankihub_note_uuid
    )
    assert note.fields == new_note_suggestion.fields
    assert note.tags == new_note_suggestion.tags


class TestCreateSuggestion:
    @pytest.mark.vcr()
    def test_create_change_note_suggestion_without_all_fields(
        self,
        authorized_client_for_user_test1,
        uuid_of_deck_of_user_test1,
        new_note_suggestion,
        change_note_suggestion,
    ):
        from ankihub.ankihub_client import AnkiHubClient, ChangeNoteSuggestion, Field

        client: AnkiHubClient = authorized_client_for_user_test1

        create_note_on_ankihub_and_assert(
            authorized_client_for_user_test1,
            new_note_suggestion,
            uuid_of_deck_of_user_test1,
        )

        # create a change note suggestion without all fields (for the same note)
        cns: ChangeNoteSuggestion = change_note_suggestion
        cns.ankihub_note_uuid = new_note_suggestion.ankihub_note_uuid
        cns.fields = [
            Field(name="Front", value="front2", order=0),
        ]

        # ... this shouldn't raise an exception
        client.create_change_note_suggestion(
            change_note_suggestion=cns,
            auto_accept=True,
        )


class TestCreateSuggestionsInBulk:
    @pytest.mark.vcr()
    def test_create_one_new_note_suggestion(
        self,
        authorized_client_for_user_test1,
        new_note_suggestion,
        uuid_of_deck_of_user_test1,
    ):
        from ankihub.ankihub_client import AnkiHubClient

        client: AnkiHubClient = authorized_client_for_user_test1

        new_note_suggestion.ankihub_deck_uuid = uuid_of_deck_of_user_test1
        errors_by_nid = client.create_suggestions_in_bulk(
            new_note_suggestions=[new_note_suggestion],
            auto_accept=False,
        )
        assert errors_by_nid == {}

    @pytest.mark.vcr()
    def test_create_two_new_note_suggestions(
        self,
        authorized_client_for_user_test1,
        new_note_suggestion,
        uuid_of_deck_of_user_test1,
    ):
        from ankihub.ankihub_client import AnkiHubClient

        client: AnkiHubClient = authorized_client_for_user_test1

        # create two new note suggestions at once
        new_note_suggestion.ankihub_deck_uuid = uuid_of_deck_of_user_test1

        new_note_suggestion_2 = deepcopy(new_note_suggestion)
        new_note_suggestion_2.ankihub_note_uuid = UUID_2
        new_note_suggestion_2.anki_nid = 2

        errors_by_nid = client.create_suggestions_in_bulk(
            new_note_suggestions=[new_note_suggestion, new_note_suggestion_2],
            auto_accept=False,
        )
        assert errors_by_nid == {}

    @pytest.mark.vcr()
    def test_use_same_ankihub_id_for_new_note_suggestion(
        self,
        authorized_client_for_user_test1,
        new_note_suggestion,
        uuid_of_deck_of_user_test1,
    ):
        from ankihub.ankihub_client import AnkiHubClient

        client: AnkiHubClient = authorized_client_for_user_test1

        # create a new note suggestion
        new_note_suggestion.ankihub_deck_uuid = uuid_of_deck_of_user_test1
        errors_by_nid = client.create_suggestions_in_bulk(
            new_note_suggestions=[new_note_suggestion], auto_accept=False
        )
        assert errors_by_nid == {}

        # try creating a new note suggestion with the same ankihub_note_uuid as the first one
        new_note_suggestion_2 = deepcopy(new_note_suggestion)
        new_note_suggestion_2.anki_nid = 2
        errors_by_nid = client.create_suggestions_in_bulk(
            new_note_suggestions=[new_note_suggestion], auto_accept=False
        )
        assert len(
            errors_by_nid
        ) == 1 and "Suggestion with this id already exists" in str(errors_by_nid)

    @pytest.mark.vcr()
    def test_create_auto_accepted_new_note_suggestion(
        self,
        authorized_client_for_user_test1,
        new_note_suggestion,
        uuid_of_deck_of_user_test1,
    ):
        create_note_on_ankihub_and_assert(
            authorized_client_for_user_test1,
            new_note_suggestion,
            uuid_of_deck_of_user_test1,
        )

    @pytest.mark.vcr()
    def test_create_change_note_suggestion(
        self,
        authorized_client_for_user_test1,
        new_note_suggestion,
        change_note_suggestion,
        uuid_of_deck_of_user_test1,
    ):
        from ankihub.ankihub_client import AnkiHubClient

        client: AnkiHubClient = authorized_client_for_user_test1

        new_note_suggestion.ankihub_deck_uuid = uuid_of_deck_of_user_test1
        create_note_on_ankihub_and_assert(
            authorized_client_for_user_test1,
            new_note_suggestion,
            uuid_of_deck_of_user_test1,
        )

        # create a change note suggestion
        change_note_suggestion.ankihub_note_uuid = new_note_suggestion.ankihub_note_uuid
        errors_by_nid = client.create_suggestions_in_bulk(
            change_note_suggestions=[change_note_suggestion], auto_accept=False
        )
        assert errors_by_nid == {}

    @pytest.mark.vcr()
    def test_create_auto_accepted_change_note_suggestion(
        self,
        authorized_client_for_user_test1,
        new_note_suggestion,
        change_note_suggestion,
        uuid_of_deck_of_user_test1,
    ):
        from ankihub.ankihub_client import AnkiHubClient

        client: AnkiHubClient = authorized_client_for_user_test1

        create_note_on_ankihub_and_assert(
            authorized_client_for_user_test1,
            new_note_suggestion,
            uuid_of_deck_of_user_test1,
        )

        # create an auto-accepted change note suggestion and assert that note was changed
        change_note_suggestion.ankihub_note_uuid = new_note_suggestion.ankihub_note_uuid
        errors_by_nid = client.create_suggestions_in_bulk(
            change_note_suggestions=[change_note_suggestion], auto_accept=True
        )
        note = client.get_note_by_id(
            ankihub_note_uuid=new_note_suggestion.ankihub_note_uuid
        )
        assert errors_by_nid == {}
        assert note.fields == change_note_suggestion.fields
        assert note.tags == change_note_suggestion.tags

        # create a change note suggestion without any changes
        errors_by_nid = client.create_suggestions_in_bulk(
            change_note_suggestions=[change_note_suggestion], auto_accept=False
        )
        assert len(
            errors_by_nid
        ) == 1 and "Suggestion fields and tags don't have any changes to the original note" in str(
            errors_by_nid
        )


class TestGetDeckUpdates:
    @pytest.mark.vcr()
    def test_get_deck_updates(
        self, authorized_client_for_user_test2, uuid_of_deck_of_user_test2, monkeypatch
    ):
        from ankihub.ankihub_client import AnkiHubClient, DeckUpdateChunk

        client: AnkiHubClient = authorized_client_for_user_test2

        page_size = 5
        monkeypatch.setattr("ankihub.ankihub_client.DECK_UPDATE_PAGE_SIZE", page_size)
        update_chunks: List[DeckUpdateChunk] = list(
            client.get_deck_updates(uuid_of_deck_of_user_test2, since=None)
        )
        assert len(update_chunks) == 2
        assert all(len(chunk.notes) == page_size for chunk in update_chunks)

    @pytest.mark.skipifvcr()
    def test_get_deck_updates_since(
        self,
        authorized_client_for_user_test1,
        uuid_of_deck_of_user_test1,
        new_note_suggestion,
        new_note_suggestion_note_info,
        vcr,
    ):
        from ankihub.ankihub_client import AnkiHubClient, DeckUpdateChunk, NoteInfo

        client: AnkiHubClient = authorized_client_for_user_test1

        since_time = datetime.now(timezone.utc)

        # create a new note
        new_note_suggestion.ankihub_deck_uuid = uuid_of_deck_of_user_test1
        client.create_new_note_suggestion(new_note_suggestion, auto_accept=True)

        # get deck updates since the time of the new note creation
        chunks = list(
            client.get_deck_updates(
                ankihub_deck_uuid=uuid_of_deck_of_user_test1, since=since_time
            )
        )

        note_info: NoteInfo = new_note_suggestion_note_info
        note_info.ankihub_note_uuid = new_note_suggestion.ankihub_note_uuid
        note_info.anki_nid = new_note_suggestion.anki_nid
        note_info.guid = new_note_suggestion.guid

        assert len(chunks) == 1
        assert chunks[0] == DeckUpdateChunk(
            latest_update=chunks[0].latest_update,  # not the same as since_time_str
            notes=[note_info],
            protected_fields={},
            protected_tags=[],
        )


@pytest.mark.vcr()
def test_get_deck_extensions_by_deck_id(authorized_client_for_user_test1):
    from ankihub.ankihub_client import AnkiHubClient, DeckExtension

    client: AnkiHubClient = authorized_client_for_user_test1

<<<<<<< HEAD
    deck_id = uuid.UUID("100df7b9-7749-4fe0-b801-e3dec1decd72")

    response = client.get_deck_extensions_by_deck_id(deck_id=deck_id)
    assert response == [
        DeckExtension(
            id=999,
            owner_id=1,
            ankihub_deck_uuid=uuid.UUID("100df7b9-7749-4fe0-b801-e3dec1decd72"),
            name="test100",
            tag_group_name="test100",
            description="",
        )
    ]
=======
    expected_response = {
        "deck_extensions": [
            {
                "id": 999,
                "owner": 1,
                "deck": str(DECK_WITH_EXTENSION_UUID),
                "name": "test100",
                "tag_group_name": "test100",
                "description": "",
            }
        ]
    }

    response = client.get_deck_extensions_by_deck_id(deck_id=DECK_WITH_EXTENSION_UUID)

    assert recursively_sorted(response) == recursively_sorted(expected_response)
>>>>>>> 006a0d9f


@pytest.mark.vcr()
def test_get_note_customizations_by_deck_extension_id(authorized_client_for_user_test1):
    from ankihub.ankihub_client import (
        AnkiHubClient,
        DeckExtensionUpdateChunk,
        NoteCustomization,
    )

    client: AnkiHubClient = authorized_client_for_user_test1

    deck_extension_id = 999

    expected_response = DeckExtensionUpdateChunk(
        note_customizations=[
            NoteCustomization(
                ankihub_nid=uuid.UUID("8645c6d6-4f3d-417e-8295-8f5009042b6e"),
                tags=[
                    "AnkiHub_Optional::test100::test1",
                    "AnkiHub_Optional::test100::test2",
                ],
            ),
            NoteCustomization(
                ankihub_nid=uuid.UUID("b2344a94-0ca6-44a1-87a1-1593558c10a9"),
                tags=[
                    "AnkiHub_Optional::test100::test1",
                    "AnkiHub_Optional::test100::test2",
                ],
            ),
        ],
    )

    chunks = list(
        client.get_deck_extension_updates(
            deck_extension_id=deck_extension_id, since=None
        )
    )
    assert len(chunks) == 1
<<<<<<< HEAD
    chunk = chunks[0]

    expected_response.latest_update = chunk.latest_update
    assert chunk == expected_response


@pytest.mark.vcr()
def test_get_note_customizations_by_deck_extension_id_in_multiple_chunks(
    authorized_client_for_user_test1, monkeypatch
):
    from ankihub.ankihub_client import (
        AnkiHubClient,
        DeckExtensionUpdateChunk,
        NoteCustomization,
    )

    client: AnkiHubClient = authorized_client_for_user_test1

    deck_extension_id = 999

    monkeypatch.setattr("ankihub.ankihub_client.DECK_EXTENSION_UPDATE_PAGE_SIZE", 1)

    exepcted_chunk_1 = DeckExtensionUpdateChunk(
        note_customizations=[
            NoteCustomization(
                ankihub_nid=uuid.UUID("8645c6d6-4f3d-417e-8295-8f5009042b6e"),
=======
    assert recursively_sorted(chunks[0]) == recursively_sorted(expected_response)


@pytest.mark.vcr()
def test_prevalidate_tag_groups(authorized_client_for_user_test2):
    from ankihub.ankihub_client import AnkiHubClient, TagGroupValidationResponse

    client: AnkiHubClient = authorized_client_for_user_test2

    tag_group_validation_responses = client.prevalidate_tag_groups(
        ankihub_deck_uuid=DECK_WITH_EXTENSION_UUID,
        tag_group_names=["test100", "invalid"],
    )
    assert tag_group_validation_responses == [
        TagGroupValidationResponse(
            tag_group_name="test100",
            deck_extension_id=DECK_EXTENSION_ID,
            success=True,
            errors=[],
        ),
        TagGroupValidationResponse(
            tag_group_name="invalid",
            deck_extension_id=None,
            success=False,
            errors=[
                "This Deck Extension does not exist. Please create one for this Deck on AnkiHub."
            ],
        ),
    ]


@pytest.mark.vcr()
def test_suggest_optional_tags(authorized_client_for_user_test2):
    from ankihub.ankihub_client import AnkiHubClient, OptionalTagSuggestion

    client: AnkiHubClient = authorized_client_for_user_test2

    client.suggest_optional_tags(
        suggestions=[
            OptionalTagSuggestion(
                ankihub_note_uuid=uuid.UUID("8645c6d6-4f3d-417e-8295-8f5009042b6e"),
                tag_group_name="test100",
                deck_extension_id=999,
>>>>>>> 006a0d9f
                tags=[
                    "AnkiHub_Optional::test100::test1",
                    "AnkiHub_Optional::test100::test2",
                ],
<<<<<<< HEAD
            ),
        ],
    )
    exepcted_chunk_2 = DeckExtensionUpdateChunk(
        note_customizations=[
            NoteCustomization(
                ankihub_nid=uuid.UUID("b2344a94-0ca6-44a1-87a1-1593558c10a9"),
                tags=[
                    "AnkiHub_Optional::test100::test1",
                    "AnkiHub_Optional::test100::test2",
                ],
            ),
        ]
    )

    chunks = list(
        client.get_deck_extension_updates(
            deck_extension_id=deck_extension_id, since=None
        )
    )
    assert len(chunks) == 2
    chunk_1, chunk_2 = chunks

    exepcted_chunk_1.latest_update = chunk_1.latest_update
    exepcted_chunk_2.latest_update = chunk_2.latest_update
    assert chunk_1 == exepcted_chunk_1
    assert chunk_2 == exepcted_chunk_2
=======
            )
        ]
    )

    # we have no easy way to check if the suggestion is created if it is not accepted,
    # so this test just checks that the request is successful


@pytest.mark.vcr()
def test_suggest_auto_accepted_optional_tags(authorized_client_for_user_test1):
    from ankihub.ankihub_client import AnkiHubClient, OptionalTagSuggestion

    client: AnkiHubClient = authorized_client_for_user_test1

    client.suggest_optional_tags(
        auto_accept=True,
        suggestions=[
            OptionalTagSuggestion(
                ankihub_note_uuid=uuid.UUID("8645c6d6-4f3d-417e-8295-8f5009042b6e"),
                tag_group_name="test100",
                deck_extension_id=DECK_EXTENSION_ID,
                tags=[
                    "AnkiHub_Optional::test100::new1",
                    "AnkiHub_Optional::test100::new2",
                ],
            )
        ],
    )

    # assert that the tags were updated
    expected_response = {
        "next": None,
        "note_customizations": [
            {
                "id": 2,
                "note": "8645c6d6-4f3d-417e-8295-8f5009042b6e",
                "tags": [
                    "AnkiHub_Optional::test100::new1",
                    "AnkiHub_Optional::test100::new2",
                ],
            },
            {
                "id": 1,
                "note": "b2344a94-0ca6-44a1-87a1-1593558c10a9",
                "tags": [
                    "AnkiHub_Optional::test100::test1",
                    "AnkiHub_Optional::test100::test2",
                ],
            },
        ],
    }

    chunks = list(
        client.get_note_customizations_by_deck_extension_id(
            deck_extension_id=DECK_EXTENSION_ID
        )
    )
    assert len(chunks) == 1
    assert recursively_sorted(chunks[0]) == recursively_sorted(expected_response)


def recursively_sorted(d):
    # https://stackoverflow.com/a/25851972/1123955
    if isinstance(d, dict):
        return {k: recursively_sorted(v) for k, v in sorted(d.items())}
    if isinstance(d, list):
        try:
            return list(sorted([recursively_sorted(v) for v in d]))
        except TypeError:
            return list(
                sorted((recursively_sorted(v) for v in d), key=lambda x: str(x))
            )

    return d
>>>>>>> 006a0d9f
<|MERGE_RESOLUTION|>--- conflicted
+++ resolved
@@ -565,7 +565,6 @@
 
     client: AnkiHubClient = authorized_client_for_user_test1
 
-<<<<<<< HEAD
     deck_id = uuid.UUID("100df7b9-7749-4fe0-b801-e3dec1decd72")
 
     response = client.get_deck_extensions_by_deck_id(deck_id=deck_id)
@@ -579,24 +578,6 @@
             description="",
         )
     ]
-=======
-    expected_response = {
-        "deck_extensions": [
-            {
-                "id": 999,
-                "owner": 1,
-                "deck": str(DECK_WITH_EXTENSION_UUID),
-                "name": "test100",
-                "tag_group_name": "test100",
-                "description": "",
-            }
-        ]
-    }
-
-    response = client.get_deck_extensions_by_deck_id(deck_id=DECK_WITH_EXTENSION_UUID)
-
-    assert recursively_sorted(response) == recursively_sorted(expected_response)
->>>>>>> 006a0d9f
 
 
 @pytest.mark.vcr()
@@ -636,7 +617,6 @@
         )
     )
     assert len(chunks) == 1
-<<<<<<< HEAD
     chunk = chunks[0]
 
     expected_response.latest_update = chunk.latest_update
@@ -659,12 +639,42 @@
 
     monkeypatch.setattr("ankihub.ankihub_client.DECK_EXTENSION_UPDATE_PAGE_SIZE", 1)
 
-    exepcted_chunk_1 = DeckExtensionUpdateChunk(
+    expected_chunk_1 = DeckExtensionUpdateChunk(
         note_customizations=[
             NoteCustomization(
                 ankihub_nid=uuid.UUID("8645c6d6-4f3d-417e-8295-8f5009042b6e"),
-=======
-    assert recursively_sorted(chunks[0]) == recursively_sorted(expected_response)
+                tags=[
+                    "AnkiHub_Optional::test100::test1",
+                    "AnkiHub_Optional::test100::test2",
+                ],
+            ),
+        ]
+    )
+
+    expected_chunk_2 = DeckExtensionUpdateChunk(
+        note_customizations=[
+            NoteCustomization(
+                ankihub_nid=uuid.UUID("b2344a94-0ca6-44a1-87a1-1593558c10a9"),
+                tags=[
+                    "AnkiHub_Optional::test100::test1",
+                    "AnkiHub_Optional::test100::test2",
+                ],
+            ),
+        ]
+    )
+
+    chunks = list(
+        client.get_deck_extension_updates(
+            deck_extension_id=deck_extension_id, since=None
+        )
+    )
+    assert len(chunks) == 2
+    chunk_1, chunk_2 = chunks
+
+    expected_chunk_1.latest_update = chunk_1.latest_update
+    expected_chunk_2.latest_update = chunk_2.latest_update
+    assert chunk_1 == expected_chunk_1
+    assert chunk_2 == expected_chunk_2
 
 
 @pytest.mark.vcr()
@@ -707,51 +717,25 @@
                 ankihub_note_uuid=uuid.UUID("8645c6d6-4f3d-417e-8295-8f5009042b6e"),
                 tag_group_name="test100",
                 deck_extension_id=999,
->>>>>>> 006a0d9f
-                tags=[
-                    "AnkiHub_Optional::test100::test1",
-                    "AnkiHub_Optional::test100::test2",
-                ],
-<<<<<<< HEAD
-            ),
-        ],
-    )
-    exepcted_chunk_2 = DeckExtensionUpdateChunk(
-        note_customizations=[
-            NoteCustomization(
-                ankihub_nid=uuid.UUID("b2344a94-0ca6-44a1-87a1-1593558c10a9"),
                 tags=[
                     "AnkiHub_Optional::test100::test1",
                     "AnkiHub_Optional::test100::test2",
                 ],
             ),
-        ]
-    )
-
-    chunks = list(
-        client.get_deck_extension_updates(
-            deck_extension_id=deck_extension_id, since=None
-        )
-    )
-    assert len(chunks) == 2
-    chunk_1, chunk_2 = chunks
-
-    exepcted_chunk_1.latest_update = chunk_1.latest_update
-    exepcted_chunk_2.latest_update = chunk_2.latest_update
-    assert chunk_1 == exepcted_chunk_1
-    assert chunk_2 == exepcted_chunk_2
-=======
-            )
-        ]
-    )
-
+        ],
+    )
     # we have no easy way to check if the suggestion is created if it is not accepted,
     # so this test just checks that the request is successful
 
 
 @pytest.mark.vcr()
 def test_suggest_auto_accepted_optional_tags(authorized_client_for_user_test1):
-    from ankihub.ankihub_client import AnkiHubClient, OptionalTagSuggestion
+    from ankihub.ankihub_client import (
+        AnkiHubClient,
+        DeckExtensionUpdateChunk,
+        NoteCustomization,
+        OptionalTagSuggestion,
+    )
 
     client: AnkiHubClient = authorized_client_for_user_test1
 
@@ -771,48 +755,40 @@
     )
 
     # assert that the tags were updated
-    expected_response = {
-        "next": None,
-        "note_customizations": [
-            {
-                "id": 2,
-                "note": "8645c6d6-4f3d-417e-8295-8f5009042b6e",
-                "tags": [
+    expected_response = DeckExtensionUpdateChunk(
+        note_customizations=[
+            NoteCustomization(
+                ankihub_nid=uuid.UUID("8645c6d6-4f3d-417e-8295-8f5009042b6e"),
+                tags=[
                     "AnkiHub_Optional::test100::new1",
                     "AnkiHub_Optional::test100::new2",
                 ],
-            },
-            {
-                "id": 1,
-                "note": "b2344a94-0ca6-44a1-87a1-1593558c10a9",
-                "tags": [
+            ),
+            NoteCustomization(
+                ankihub_nid=uuid.UUID("b2344a94-0ca6-44a1-87a1-1593558c10a9"),
+                tags=[
                     "AnkiHub_Optional::test100::test1",
                     "AnkiHub_Optional::test100::test2",
                 ],
-            },
-        ],
-    }
+            ),
+        ]
+    )
 
     chunks = list(
-        client.get_note_customizations_by_deck_extension_id(
-            deck_extension_id=DECK_EXTENSION_ID
-        )
-    )
+        client.get_deck_extension_updates(
+            deck_extension_id=DECK_EXTENSION_ID, since=None
+        )
+    )
+
     assert len(chunks) == 1
-    assert recursively_sorted(chunks[0]) == recursively_sorted(expected_response)
-
-
-def recursively_sorted(d):
-    # https://stackoverflow.com/a/25851972/1123955
-    if isinstance(d, dict):
-        return {k: recursively_sorted(v) for k, v in sorted(d.items())}
-    if isinstance(d, list):
-        try:
-            return list(sorted([recursively_sorted(v) for v in d]))
-        except TypeError:
-            return list(
-                sorted((recursively_sorted(v) for v in d), key=lambda x: str(x))
-            )
-
-    return d
->>>>>>> 006a0d9f
+    chunk = chunks[0]
+    expected_response.latest_update = chunk.latest_update
+
+    # sort tags to make sure they are in the same order
+    for note_customization in chunk.note_customizations:
+        note_customization.tags = sorted(note_customization.tags)
+
+    for note_customization in expected_response.note_customizations:
+        note_customization.tags = sorted(note_customization.tags)
+
+    assert chunk == expected_response