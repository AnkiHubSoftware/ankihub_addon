import copy
import pathlib
import uuid
from datetime import datetime, timedelta, timezone
from unittest.mock import MagicMock, Mock, patch

from anki.decks import DeckId
from anki.models import NotetypeId
from pytest_anki import AnkiSession

sample_model_id = NotetypeId(1650564101852)
sample_deck = str(pathlib.Path(__file__).parent / "test_data" / "small.apkg")


def test_entry_point(anki_session_with_addon: AnkiSession):
    from aqt.main import AnkiQt

    from ankihub import entry_point

    mw = entry_point.run()
    assert isinstance(mw, AnkiQt)


def test_editor(anki_session_with_addon: AnkiSession, requests_mock, monkeypatch):
    from ankihub.constants import API_URL_BASE, AnkiHubCommands
    from ankihub.gui.editor import (
        ankihub_message_handler,
        on_ankihub_button_press,
        on_select_command,
        setup,
    )

    editor = setup()
    # Check the default command.
    assert editor.ankihub_command == "Suggest a change"
    on_select_command(editor, AnkiHubCommands.NEW.value)
    # Check that the command was updated.
    assert editor.ankihub_command == "Suggest a new note"
    ankihub_message_handler(
        (False, None),
        f"ankihub:{AnkiHubCommands.CHANGE.value}",
        editor,
    )
    assert editor.ankihub_command == "Suggest a change"

    # Patch the editor so that it has the note attribute, which it will have when
    # the editor is actually instantiated during an Anki Desktop session.
    editor.mw = MagicMock()
    editor.note = MagicMock()
    editor.note.id = 1
    editor.note.fields = ["a", "b", "1"]
    editor.note.tags = ["test_tag"]

    # TODO Mock what this is actually expected to return
    expected_response = {}  # type: ignore
    requests_mock.post(
        f"{API_URL_BASE}/notes/{editor.note.id}/suggestion/",
        status_code=201,
        json=expected_response,
    )
    # This test is quite limited since we don't know how to run this test with a
    # "real," editor, instead of the manually instantiated one above. So for
    # now, this test just checks that on_ankihub_button_press runs without
    # raising any errors.
    monkeypatch.setattr("ankihub.gui.editor.SuggestionDialog.exec", Mock())
    response = on_ankihub_button_press(editor)
    assert response == {}


def test_get_note_types_in_deck(anki_session_with_addon: AnkiSession):
    anki_session = anki_session_with_addon
    with anki_session.profile_loaded():
        with anki_session.deck_installed(sample_deck) as deck_id:
            # test get note types in deck
            from ankihub.utils import get_note_types_in_deck

            note_model_ids = get_note_types_in_deck(DeckId(deck_id))
            # TODO test on a deck that has more than one note type.
            assert len(note_model_ids) == 1
            assert note_model_ids == [1650564101852]


def test_note_type_contains_field(anki_session_with_addon: AnkiSession):
    anki_session = anki_session_with_addon
    with anki_session.profile_loaded():
        with anki_session.deck_installed(sample_deck):
            from ankihub.constants import ANKIHUB_NOTE_TYPE_FIELD_NAME
            from ankihub.utils import note_type_contains_field

            note_type = anki_session.mw.col.models.get(sample_model_id)
            assert note_type_contains_field(note_type, sample_model_id) is False
            new_field = {"name": ANKIHUB_NOTE_TYPE_FIELD_NAME}
            note_type["flds"].append(new_field)
            assert note_type_contains_field(note_type, ANKIHUB_NOTE_TYPE_FIELD_NAME)
            note_type["flds"].remove(new_field)


def test_modify_note_type(anki_session_with_addon: AnkiSession):
    anki_session = anki_session_with_addon
    with anki_session.profile_loaded():
        with anki_session.deck_installed(sample_deck):
            from ankihub.constants import ANKIHUB_NOTE_TYPE_FIELD_NAME
            from ankihub.register_decks import modify_note_type

            note_type = anki_session.mw.col.models.by_name("Basic")
            original_note_type = copy.deepcopy(note_type)
            original_note_template = original_note_type["tmpls"][0]["afmt"]
            modify_note_type("Basic")
            modified_template = note_type["tmpls"][0]["afmt"]
            # # TODO Make more precise assertions.
            assert ANKIHUB_NOTE_TYPE_FIELD_NAME in modified_template
            assert original_note_template != modified_template


def test_create_collaborative_deck_and_upload(
    anki_session_with_addon: AnkiSession, requests_mock, monkeypatch
):
    anki_session = anki_session_with_addon

    from ankihub.constants import API_URL_BASE

    requests_mock.get(f"{API_URL_BASE}/decks/1/updates", json={"notes": []})

    monkeypatch.setattr("ankihub.utils.sync_with_ankihub", Mock())
    with anki_session.profile_loaded():
        with anki_session.deck_installed(sample_deck) as deck_id:

            from ankihub.register_decks import AnkiHubClient, create_collaborative_deck

            deck_name = anki_session.mw.col.decks.name(DeckId(deck_id))
            with monkeypatch.context() as m:
                m.setattr(AnkiHubClient, "upload_deck", Mock())
                create_collaborative_deck(deck_name)

                requests_mock.get(
                    f"{API_URL_BASE}/decks/pre-signed-url",
                    status_code=200,
                    json={"pre_signed_url": "http://fake_url"},
                )
                requests_mock.put(
                    "http://fake_url",
                    status_code=200,
                )
                requests_mock.post(f"{API_URL_BASE}/decks/", status_code=201)

                from ankihub.register_decks import upload_deck

                with patch("ankihub.ankihub_client.Config"):
                    monkeypatch.setattr(
                        "ankihub.ankihub_client.requests", requests_mock
                    )
                    upload_deck(DeckId(deck_id))


def test_client_login_and_signout(anki_session_with_addon: AnkiSession, requests_mock):
    from ankihub.ankihub_client import AnkiHubClient
    from ankihub.constants import API_URL_BASE

    client = AnkiHubClient()
    credentials_data = {"username": "test", "password": "testpassword"}
    requests_mock.post(f"{API_URL_BASE}/login/", json={"token": "f4k3t0k3n"})
    requests_mock.post(f"{API_URL_BASE}/logout/", json={"token": "f4k3t0k3n"})
    client.login(credentials=credentials_data)
    assert client._headers["Authorization"] == "Token f4k3t0k3n"

    # test signout
    client.signout()
    assert client._headers["Authorization"] == ""
    assert client._config.private_config.token == ""


def test_upload_deck(anki_session_with_addon: AnkiSession, requests_mock, monkeypatch):
    from ankihub.ankihub_client import AnkiHubClient, UnexpectedStatusCodeException
    from ankihub.constants import API_URL_BASE

    client = AnkiHubClient()

    requests_mock.get(
        f"{API_URL_BASE}/decks/pre-signed-url",
        status_code=200,
        json={"pre_signed_url": "http://fake_url"},
    )
    requests_mock.put(
        "http://fake_url",
        status_code=200,
    )
    requests_mock.post(
        f"{API_URL_BASE}/decks/",
        status_code=201,
        json={"anki_id": 1, "key": "small.apkg"},
    )

    # test upload deck
    response = client.upload_deck(file=pathlib.Path(sample_deck), anki_id=1)
    assert response.status_code == 201

    # test upload deck unauthenticated
    requests_mock.post(f"{API_URL_BASE}/decks/", status_code=403)
    try:
        client.upload_deck(pathlib.Path(sample_deck), anki_id=1)
    except UnexpectedStatusCodeException as e:
        assert e.response.status_code == 403
    else:
        assert False, "exception should be raised"


def test_get_deck_updates(
    anki_session_with_addon: AnkiSession, requests_mock, monkeypatch
):
    from ankihub.ankihub_client import AnkiHubClient, UnexpectedStatusCodeException
    from ankihub.constants import API_URL_BASE

    client = AnkiHubClient()

    # test get deck updates
    deck_id = 1
    date_object = datetime.now(tz=timezone.utc) - timedelta(days=30)

    timestamp = date_object.timestamp()
    expected_data = {
        "total": 1,
        "current_page": 1,
        "has_next": False,
        "since": timestamp,
        "notes": [
            {
                "deck_id": deck_id,
                "note_id": 1,
                "anki_id": 1,
                "tags": ["New Tag"],
                "fields": [{"name": "Text", "order": 0, "value": "Fake value"}],
            }
        ],
        "protected_fields": {"Basic": ["Back"]},
        "protected_tags": ["Test"],
    }

    requests_mock.get(f"{API_URL_BASE}/decks/{deck_id}/updates", json=expected_data)
    for response in client.get_deck_updates(deck_id=str(deck_id)):
        assert response.json() == expected_data

    # test get deck updates unauthenticated
    deck_id = 1
    requests_mock.get(f"{API_URL_BASE}/decks/{deck_id}/updates", status_code=403)
    try:
        for response in client.get_deck_updates(deck_id=str(deck_id)):
            pass
    except UnexpectedStatusCodeException as e:
        assert e.response.status_code == 403


def test_get_deck_by_id(
    anki_session_with_addon: AnkiSession, requests_mock, monkeypatch
):
    from ankihub.ankihub_client import AnkiHubClient, UnexpectedStatusCodeException
    from ankihub.constants import API_URL_BASE

    client = AnkiHubClient()

    # test get deck by id
    deck_id = 1
    date_time_str = datetime.now(tz=timezone.utc).strftime("%Y-%m-%dT%H:%M:%S.%f%z")
    expected_data = {
        "id": deck_id,
        "name": "test",
        "owner": 1,
        "anki_id": 1,
        "csv_last_upload": date_time_str,
        "csv_notes_url": "http://fake-csv-url.com/test.csv",
    }

    requests_mock.get(f"{API_URL_BASE}/decks/{deck_id}/", json=expected_data)
    response = client.get_deck_by_id(deck_id=str(deck_id))
    assert response.json() == expected_data

    # test get deck by id unauthenticated
    deck_id = DeckId(1)
    requests_mock.get(f"{API_URL_BASE}/decks/{deck_id}/", status_code=403)
    try:
        client.get_deck_by_id(deck_id=str(deck_id))
    except UnexpectedStatusCodeException as e:
        assert e.response.status_code == 403
    else:
        assert False, "exception should be raised"


def test_get_note_by_anki_id(
    anki_session_with_addon: AnkiSession, requests_mock, monkeypatch
):
    from ankihub.ankihub_client import AnkiHubClient, UnexpectedStatusCodeException
    from ankihub.constants import API_URL_BASE

    client = AnkiHubClient()

    # test get note by anki id
    note_anki_id = 1
    expected_data = {
        "deck_id": 1,
        "note_id": 1,
        "anki_id": 1,
        "tags": ["New Tag"],
        "fields": [{"name": "Text", "order": 0, "value": "Fake value"}],
    }
    requests_mock.get(f"{API_URL_BASE}/notes/{note_anki_id}", json=expected_data)
    response = client.get_note_by_anki_id(anki_id=note_anki_id)
    assert response.json() == expected_data

    # test get note by anki id unauthenticated
    note_anki_id = 1
    requests_mock.get(f"{API_URL_BASE}/notes/{note_anki_id}", status_code=403)
    try:
        client.get_note_by_anki_id(anki_id=note_anki_id)
    except UnexpectedStatusCodeException as e:
        assert e.response.status_code == 403
    else:
        assert False, "exception should be raised"


def test_create_change_note_suggestion(
    anki_session_with_addon: AnkiSession, requests_mock, monkeypatch
):
    from ankihub.ankihub_client import AnkiHubClient, UnexpectedStatusCodeException
    from ankihub.constants import API_URL_BASE, ChangeTypes

    client = AnkiHubClient()
    # test create change note suggestion
    note_id = 1
    requests_mock.post(f"{API_URL_BASE}/notes/{note_id}/suggestion/", status_code=201)
    response = client.create_change_note_suggestion(
        ankihub_note_uuid=str(1),
        fields=[{"name": "abc", "order": 0, "value": "abc changed"}],
        tags=["test"],
        change_type=ChangeTypes.NEW_CONTENT,
        comment="",
    )
    assert response.status_code == 201

    # test create change note suggestion unauthenticated
    note_id = 1
    requests_mock.post(f"{API_URL_BASE}/notes/{note_id}/suggestion/", status_code=403)
<<<<<<< HEAD
    try:
        client.create_change_note_suggestion(
            ankihub_note_uuid=str(1),
            fields=[{"name": "abc", "order": 0, "value": "abc changed"}],
            tags=["test"],
            change_type=ChangeTypes.NEW_UPDATE,
            comment="",
        )
    except UnexpectedStatusCodeException as e:
        assert e.response.status_code == 403
    else:
        assert False, "exception should be raised"
=======
    monkeypatch.setattr("ankihub.ankihub_client.showText", Mock())
    response = client.create_change_note_suggestion(
        ankihub_note_uuid=str(1),
        fields=[{"name": "abc", "order": 0, "value": "abc changed"}],
        tags=["test"],
        change_type=ChangeTypes.NEW_CONTENT,
        comment="",
    )
    assert response.status_code == 403
>>>>>>> 2d8ec226


def test_create_new_note_suggestion(
    anki_session_with_addon: AnkiSession, requests_mock, monkeypatch
):
    from ankihub.ankihub_client import AnkiHubClient, UnexpectedStatusCodeException
    from ankihub.constants import API_URL_BASE, ChangeTypes

    client = AnkiHubClient()
    # test create new note suggestion
    deck_id = str(uuid.uuid4())
    requests_mock.post(
        f"{API_URL_BASE}/decks/{deck_id}/note-suggestion/", status_code=201
    )
    response = client.create_new_note_suggestion(
        ankihub_deck_uuid=deck_id,
        anki_id=1,
        ankihub_note_uuid=str(1),
        fields=[{"name": "abc", "order": 0, "value": "abc changed"}],
        tags=["test"],
        change_type=ChangeTypes.NEW_CARD_TO_ADD,
        comment="",
    )
    assert response.status_code == 201

    # test create new note suggestion unauthenticated
    requests_mock.post(
        f"{API_URL_BASE}/decks/{deck_id}/note-suggestion/", status_code=403
    )
<<<<<<< HEAD

    try:
        client.create_new_note_suggestion(
            ankihub_deck_uuid=deck_id,
            ankihub_note_uuid=str(1),
            anki_id=1,
            fields=[{"name": "abc", "order": 0, "value": "abc changed"}],
            tags=["test"],
            change_type=ChangeTypes.NEW_UPDATE,
            comment="",
        )
    except UnexpectedStatusCodeException as e:
        assert e.response.status_code == 403
    else:
        assert False, "exception should be raised"
=======
    monkeypatch.setattr("ankihub.ankihub_client.showText", Mock())
    response = client.create_new_note_suggestion(
        ankihub_deck_uuid=deck_id,
        ankihub_note_uuid=str(1),
        anki_id=1,
        fields=[{"name": "abc", "order": 0, "value": "abc changed"}],
        tags=["test"],
        change_type=ChangeTypes.NEW_CARD_TO_ADD,
        comment="",
    )
    assert response.status_code == 403
>>>>>>> 2d8ec226
<|MERGE_RESOLUTION|>--- conflicted
+++ resolved
@@ -338,30 +338,18 @@
     # test create change note suggestion unauthenticated
     note_id = 1
     requests_mock.post(f"{API_URL_BASE}/notes/{note_id}/suggestion/", status_code=403)
-<<<<<<< HEAD
     try:
         client.create_change_note_suggestion(
             ankihub_note_uuid=str(1),
             fields=[{"name": "abc", "order": 0, "value": "abc changed"}],
             tags=["test"],
-            change_type=ChangeTypes.NEW_UPDATE,
+            change_type=ChangeTypes.NEW_CONTENT,
             comment="",
         )
     except UnexpectedStatusCodeException as e:
         assert e.response.status_code == 403
     else:
         assert False, "exception should be raised"
-=======
-    monkeypatch.setattr("ankihub.ankihub_client.showText", Mock())
-    response = client.create_change_note_suggestion(
-        ankihub_note_uuid=str(1),
-        fields=[{"name": "abc", "order": 0, "value": "abc changed"}],
-        tags=["test"],
-        change_type=ChangeTypes.NEW_CONTENT,
-        comment="",
-    )
-    assert response.status_code == 403
->>>>>>> 2d8ec226
 
 
 def test_create_new_note_suggestion(
@@ -391,8 +379,6 @@
     requests_mock.post(
         f"{API_URL_BASE}/decks/{deck_id}/note-suggestion/", status_code=403
     )
-<<<<<<< HEAD
-
     try:
         client.create_new_note_suggestion(
             ankihub_deck_uuid=deck_id,
@@ -400,23 +386,10 @@
             anki_id=1,
             fields=[{"name": "abc", "order": 0, "value": "abc changed"}],
             tags=["test"],
-            change_type=ChangeTypes.NEW_UPDATE,
+            change_type=ChangeTypes.NEW_CONTENT,
             comment="",
         )
     except UnexpectedStatusCodeException as e:
         assert e.response.status_code == 403
     else:
-        assert False, "exception should be raised"
-=======
-    monkeypatch.setattr("ankihub.ankihub_client.showText", Mock())
-    response = client.create_new_note_suggestion(
-        ankihub_deck_uuid=deck_id,
-        ankihub_note_uuid=str(1),
-        anki_id=1,
-        fields=[{"name": "abc", "order": 0, "value": "abc changed"}],
-        tags=["test"],
-        change_type=ChangeTypes.NEW_CARD_TO_ADD,
-        comment="",
-    )
-    assert response.status_code == 403
->>>>>>> 2d8ec226
+        assert False, "exception should be raised"