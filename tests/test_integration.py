--- conflicted
+++ resolved
@@ -466,23 +466,20 @@
         mw.col.decks.remove([mw.col.decks.id_for_name("Testdeck")])
 
         dids_before_import = all_dids()
-<<<<<<< HEAD
-        local_did = import_ankihub_deck("1", ankihub_sample_deck_notes_data, "test")
-=======
         local_did = import_ankihub_deck_inner(
+            ankihub_did="1",
             notes_data=ankihub_sample_deck_notes_data,
             deck_name="test",
-            remote_note_types=dict(),
+            remote_note_types={},
             protected_fields={},
             protected_tags=[],
         )
->>>>>>> f1682fe4
-        new_decks = all_dids() - dids_before_import
+        new_dids = all_dids() - dids_before_import
 
         assert (
-            len(new_decks) == 1
+            len(new_dids) == 1
         )  # we have no mechanism for importing subdecks from a csv yet, so ti will be just onen deck
-        assert local_did == list(new_decks)[0]
+        assert local_did == list(new_dids)[0]
 
 
 def test_import_existing_ankihub_deck(anki_session_with_addon: AnkiSession):
@@ -501,20 +498,17 @@
         existing_did = mw.col.decks.id_for_name("Testdeck")
 
         dids_before_import = all_dids()
-<<<<<<< HEAD
-        local_did = import_ankihub_deck("1", ankihub_sample_deck_notes_data, "test")
-=======
         local_did = import_ankihub_deck_inner(
+            ankihub_did="1",
             notes_data=ankihub_sample_deck_notes_data,
             deck_name="test",
-            remote_note_types=dict(),
+            remote_note_types={},
             protected_fields={},
             protected_tags=[],
         )
->>>>>>> f1682fe4
-        new_decks = all_dids() - dids_before_import
-
-        assert not new_decks
+        new_dids = all_dids() - dids_before_import
+
+        assert not new_dids
         assert local_did == existing_did
 
 
@@ -538,22 +532,19 @@
         mw.col.set_deck([cids[0]], other_deck_id)
 
         dids_before_import = all_dids()
-<<<<<<< HEAD
-        local_did = import_ankihub_deck("1", ankihub_sample_deck_notes_data, "test")
-=======
         local_did = import_ankihub_deck_inner(
+            ankihub_did="1",
             notes_data=ankihub_sample_deck_notes_data,
             deck_name="test",
-            remote_note_types=dict(),
+            remote_note_types={},
             protected_fields={},
             protected_tags=[],
         )
->>>>>>> f1682fe4
-        new_decks = all_dids() - dids_before_import
+        new_dids = all_dids() - dids_before_import
 
         # if the existing cards are in multiple seperate decks a new deck is created deck
-        assert len(new_decks) == 1
-        assert local_did == list(new_decks)[0]
+        assert len(new_dids) == 1
+        assert local_did == list(new_dids)[0]
 
 
 def test_update_ankihub_deck(anki_session_with_addon: AnkiSession):
@@ -565,45 +556,26 @@
     anki_session = anki_session_with_addon
     with anki_session.profile_loaded():
 
-<<<<<<< HEAD
-        first_local_did = import_sample_ankihub_deck(mw, monkeypatch)
+        first_local_did = import_sample_ankihub_deck(mw)
 
         dids_before_import = all_dids()
-        second_local_id = import_ankihub_deck(
-            "1", ankihub_sample_deck_notes_data, "test", local_did=first_local_did
-=======
-        # import the apkg to get the note types, then delete the deck
-        file = str(ankihub_sample_deck.absolute())
-        importer = AnkiPackageImporter(mw.col, file)
-        importer.run()
-        mw.col.decks.remove([mw.col.decks.id_for_name("Testdeck")])
-
-        first_local_did = import_ankihub_deck_inner(
+        second_local_did = import_ankihub_deck_inner(
+            ankihub_did="1",
             notes_data=ankihub_sample_deck_notes_data,
             deck_name="test",
-            remote_note_types=dict(),
-            protected_fields={},
-            protected_tags=[],
-        )
-
-        dids_before_import = all_dids()
-        second_local_did = import_ankihub_deck_inner(
-            notes_data=ankihub_sample_deck_notes_data,
-            deck_name="test",
-            remote_note_types=dict(),
+            remote_note_types={},
             protected_fields={},
             protected_tags=[],
             local_did=first_local_did,
->>>>>>> f1682fe4
         )
-        new_decks = all_dids() - dids_before_import
-
-        assert len(new_decks) == 0
+        new_dids = all_dids() - dids_before_import
+
+        assert len(new_dids) == 0
         assert first_local_did == second_local_did
 
 
 def test_update_ankihub_deck_when_deck_was_deleted(
-    anki_session_with_addon: AnkiSession,
+    anki_session_with_addon: AnkiSession, monkeypatch
 ):
     from aqt import mw
 
@@ -613,23 +585,7 @@
     anki_session = anki_session_with_addon
     with anki_session.profile_loaded():
 
-<<<<<<< HEAD
-        first_local_did = import_sample_ankihub_deck(mw, monkeypatch)
-=======
-        # import the apkg to get the note types, then delete the deck
-        file = str(ankihub_sample_deck.absolute())
-        importer = AnkiPackageImporter(mw.col, file)
-        importer.run()
-        mw.col.decks.remove([mw.col.decks.id_for_name("Testdeck")])
-
-        first_local_did = import_ankihub_deck_inner(
-            notes_data=ankihub_sample_deck_notes_data,
-            deck_name="test",
-            remote_note_types=dict(),
-            protected_fields={},
-            protected_tags=[],
-        )
->>>>>>> f1682fe4
+        first_local_did = import_sample_ankihub_deck(mw)
 
         # move cards to other deck and delete the deck
         other_deck = mw.col.decks.add_normal_deck_with_name("other deck").id
@@ -638,25 +594,20 @@
         mw.col.decks.remove([first_local_did])
 
         dids_before_import = all_dids()
-<<<<<<< HEAD
-        second_local_id = import_ankihub_deck(
-            "1", ankihub_sample_deck_notes_data, "test", local_did=first_local_did
-=======
-        second_local_did = import_ankihub_deck_inner(
+        second_local_id = import_ankihub_deck_inner(
+            ankihub_did="1",
             notes_data=ankihub_sample_deck_notes_data,
             deck_name="test",
-            remote_note_types=dict(),
+            remote_note_types={},
             protected_fields={},
             protected_tags=[],
             local_did=first_local_did,
->>>>>>> f1682fe4
         )
-        new_decks = all_dids() - dids_before_import
+        new_dids = all_dids() - dids_before_import
 
         # deck with first_local_did should be recreated
-        assert len(new_decks) == 1
-        assert list(new_decks)[0] == first_local_did
-<<<<<<< HEAD
+        assert len(new_dids) == 1
+        assert list(new_dids)[0] == first_local_did
         assert second_local_id == first_local_did
 
 
@@ -671,9 +622,7 @@
     with anki_session.profile_loaded():
         ankihub_did = "1"
 
-        import_sample_ankihub_deck(
-            ankihub_did=ankihub_did, mw=mw, monkeypatch=monkeypatch
-        )
+        import_sample_ankihub_deck(ankihub_did=ankihub_did, mw=mw)
 
         db = AnkiHubDB()
         mids = db.note_types_for_ankihub_deck(ankihub_did)
@@ -699,10 +648,8 @@
         assert len(nids) == 0
 
 
-def import_sample_ankihub_deck(
-    mw: aqt.AnkiQt, monkeypatch, ankihub_did: Optional[str] = None
-):
-    from ankihub.sync import import_ankihub_deck
+def import_sample_ankihub_deck(mw: aqt.AnkiQt, ankihub_did: Optional[str] = None):
+    from ankihub.sync import import_ankihub_deck_inner
     from ankihub.utils import all_dids
 
     if ankihub_did is None:
@@ -714,18 +661,21 @@
     importer.run()
     mw.col.decks.remove([mw.col.decks.id_for_name("Testdeck")])
 
-    monkeypatch.setattr("ankihub.sync.adjust_note_types_based_on_notes_data", Mock())
-
     dids_before_import = all_dids()
-    local_did = import_ankihub_deck(ankihub_did, ankihub_sample_deck_notes_data, "test")
-    new_decks = all_dids() - dids_before_import
-
-    assert len(new_decks) == 1
-    assert local_did == list(new_decks)[0]
+    local_did = import_ankihub_deck_inner(
+        ankihub_did=ankihub_did,
+        notes_data=ankihub_sample_deck_notes_data,
+        deck_name="test",
+        protected_fields={},
+        protected_tags=[],
+        remote_note_types={},
+    )
+    new_dids = all_dids() - dids_before_import
+
+    assert len(new_dids) == 1
+    assert local_did == list(new_dids)[0]
 
     return local_did
-=======
-        assert second_local_did == first_local_did
 
 
 def test_prepare_note(anki_session_with_addon: AnkiSession):
@@ -766,5 +716,4 @@
         # assert that the note was modified but the protected fields and tags were not
         assert note["Front"] == "new front"
         assert note["Back"] == "old back"
-        assert set(note.tags) == set(["a", "c", "d"])
->>>>>>> f1682fe4
+        assert set(note.tags) == set(["a", "c", "d"])