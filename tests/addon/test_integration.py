import copy
import os
import re
import tempfile
import uuid
from datetime import datetime, timedelta, timezone
from pathlib import Path
from time import sleep
from typing import Any, Callable, Dict, List, Optional, Protocol, Tuple
from unittest.mock import MagicMock, Mock, PropertyMock

import aqt
import pytest
from anki.cards import CardId
from anki.consts import QUEUE_TYPE_SUSPENDED
from anki.decks import DeckId, FilteredDeckConfig
from anki.models import NotetypeDict, NotetypeId
from anki.notes import Note, NoteId
from aqt import AnkiQt
from aqt.addons import InstallOk
from aqt.browser import Browser
from aqt.importing import AnkiPackageImporter
from aqt.qt import Qt
from pytest import MonkeyPatch, fixture
from pytest_anki import AnkiSession
from pytestqt.qtbot import QtBot  # type: ignore
from requests_mock import Mocker

from ..factories import NoteInfoFactory
from .conftest import TEST_PROFILE_ID

# workaround for vscode test discovery not using pytest.ini which sets this env var
# has to be set before importing ankihub
os.environ["SKIP_INIT"] = "1"

from anki._backend import RustBackendGenerated
from anki.sync import SyncOutput
from aqt.sync import sync_collection

from ankihub import entry_point
from ankihub.addons import (
    _change_file_permissions_of_addon_files,
    _maybe_change_file_permissions_of_addon_files,
    _with_disabled_log_file_handler,
)
from ankihub.ankihub_client import (
    ANKIHUB_DATETIME_FORMAT_STR,
    AnkiHubClient,
    AnkiHubRequestError,
    ChangeNoteSuggestion,
    Deck,
    DeckExtensionUpdateChunk,
    Field,
    NewNoteSuggestion,
    NoteCustomization,
    NoteInfo,
    OptionalTagSuggestion,
    SuggestionType,
    TagGroupValidationResponse,
    transform_notes_data,
)
from ankihub.auto_sync import setup_ankihub_sync_on_ankiweb_sync
from ankihub.db import ankihub_db, attached_ankihub_db
from ankihub.exporting import to_note_data
from ankihub.gui.browser import (
    ModifiedAfterSyncSearchNode,
    NewNoteSearchNode,
    SuggestionTypeSearchNode,
    UpdatedInTheLastXDaysSearchNode,
    _on_reset_optional_tags_action,
    custom_columns,
)
from ankihub.gui.custom_search_nodes import UpdatedSinceLastReviewSearchNode
from ankihub.gui.decks import SubscribedDecksDialog
from ankihub.gui.editor import _on_suggestion_button_press, _refresh_buttons
from ankihub.gui.optional_tag_suggestion_dialog import OptionalTagsSuggestionDialog
from ankihub.importing import (
    AnkiHubImporter,
    adjust_note_types,
    reset_note_types_of_notes,
)
from ankihub.note_conversion import (
    ADDON_INTERNAL_TAGS,
    ANKI_INTERNAL_TAGS,
    TAG_FOR_OPTIONAL_TAGS,
    TAG_FOR_PROTECTING_FIELDS,
)
from ankihub.register_decks import create_collaborative_deck, modify_note_type
from ankihub.reset_changes import reset_local_changes_to_notes
from ankihub.settings import (
    ANKIHUB_NOTE_TYPE_FIELD_NAME,
    AnkiHubCommands,
    DeckExtension,
    DeckExtensionConfig,
    api_url_base,
    config,
    profile_files_path,
)
from ankihub.subdecks import (
    SUBDECK_TAG,
    build_subdecks_and_move_cards_to_them,
    flatten_deck,
)
from ankihub.suggestions import (
    suggest_new_note,
    suggest_note_update,
    suggest_notes_in_bulk,
)
<<<<<<< HEAD
from ankihub.sync import AnkiHubSync, ah_sync
=======
from ankihub.sync import AnkiHubSync, sync
>>>>>>> d8c2baab
from ankihub.utils import (
    ANKIHUB_TEMPLATE_SNIPPET_RE,
    all_dids,
    get_note_types_in_deck,
    note_type_contains_field,
)

SAMPLE_MODEL_ID = NotetypeId(1656968697414)
TEST_DATA_PATH = Path(__file__).parent.parent / "test_data"
SAMPLE_DECK_APKG = TEST_DATA_PATH / "small.apkg"
ANKIHUB_SAMPLE_DECK_APKG = TEST_DATA_PATH / "small_ankihub.apkg"
SAMPLE_NOTES_DATA = eval((TEST_DATA_PATH / "small_ankihub.txt").read_text())

# the package name in the manifest is "ankihub"
# the package name is used during the add-on installation process
# to determine the path to the add-on files which also determines if an existing add-on is updated
# or if a new add-on is installed
ANKIHUB_ANKIADDON_FILE = TEST_DATA_PATH / "ankihub.ankiaddon"


class InstallSampleAHDeck(Protocol):
    def __call__(self) -> Tuple[DeckId, uuid.UUID]:
        ...


@fixture
def install_sample_ah_deck(
    anki_session_with_addon_data: AnkiSession,
    next_deterministic_uuid: Callable[[], uuid.UUID],
) -> InstallSampleAHDeck:
    def _install_sample_ah_deck():
        # Can only be used in an anki_session_with_addon.profile_loaded() context

        ah_did = next_deterministic_uuid()
        mw = anki_session_with_addon_data.mw
        anki_did = import_sample_ankihub_deck(mw, ankihub_did=ah_did)
        config.save_subscription(name="Testdeck", ankihub_did=ah_did, anki_did=anki_did)
        return anki_did, ah_did

    return _install_sample_ah_deck


def import_sample_ankihub_deck(
    mw: aqt.AnkiQt, ankihub_did: uuid.UUID, assert_created_deck=True
) -> DeckId:
    import_note_types_for_sample_deck(mw)

    # import the deck from the notes data
    dids_before_import = all_dids()
    importer = AnkiHubImporter()
    local_did = importer._import_ankihub_deck_inner(
        ankihub_did=ankihub_did,
        notes_data=ankihub_sample_deck_notes_data(),
        deck_name="Testdeck",
        protected_fields={},
        protected_tags=[],
        remote_note_types={},
    ).anki_did
    new_dids = all_dids() - dids_before_import

    if assert_created_deck:
        assert len(new_dids) == 1
        assert local_did == list(new_dids)[0]

    return local_did


@fixture
def ankihub_basic_note_type(anki_session_with_addon_data: AnkiSession) -> NotetypeDict:
    with anki_session_with_addon_data.profile_loaded():
        mw = anki_session_with_addon_data.mw
        result = create_or_get_ah_version_of_note_type(
            mw, mw.col.models.by_name("Basic")
        )
        return result


class MakeAHNote(Protocol):
    def __call__(
        self,
        ankihub_nid: uuid.UUID = None,
        note_type_id: Optional[NotetypeId] = None,
        generate_anki_id: bool = False,
    ) -> Note:
        ...


@fixture
def make_ah_note(
    anki_session_with_addon_data: AnkiSession,
    next_deterministic_uuid: Callable[[], uuid.UUID],
    next_deterministic_id: Callable[[], int],
) -> MakeAHNote:
    # Can only be used in an anki_session_with_addon.profile_loaded() context

    def _make_ah_note(
        ankihub_nid: uuid.UUID = None,
        note_type_id: Optional[NotetypeId] = None,
        generate_anki_id: bool = False,
    ) -> Note:
        mw = anki_session_with_addon_data.mw

        if ankihub_nid is None:
            ankihub_nid = next_deterministic_uuid()

        if note_type_id is None:
            note_type = create_or_get_ah_version_of_note_type(
                mw=mw, note_type=mw.col.models.by_name("Basic")
            )
        else:
            note_type = mw.col.models.get(note_type_id)
            assert note_type is not None

        note = mw.col.new_note(note_type)
        if generate_anki_id:
            note.id = NoteId(next_deterministic_id())

        # fields of the note will be set to "old <field_name>"
        # except for the ankihub note _type field (if it exists) which will be set to the ankihub nid
        for field_cfg in note_type["flds"]:
            field_name: str = field_cfg["name"]
            note[field_name] = f"old {field_name.lower()}"

        if ANKIHUB_NOTE_TYPE_FIELD_NAME in note:
            note[ANKIHUB_NOTE_TYPE_FIELD_NAME] = str(ankihub_nid)

        note[ANKIHUB_NOTE_TYPE_FIELD_NAME] = str(ankihub_nid)
        note.tags = []
        note.guid = "old guid"
        return note

    return _make_ah_note


def ankihub_sample_deck_notes_data():
    notes_data_raw = transform_notes_data(SAMPLE_NOTES_DATA)
    result = [NoteInfo.from_dict(x) for x in notes_data_raw]
    return result


def test_entry_point(anki_session_with_addon_data: AnkiSession, qtbot: QtBot):
    entry_point.run()
    with anki_session_with_addon_data.profile_loaded():
        qtbot.wait(1000)

    # this test is just to make sure the entry point doesn't crash
    # and that the add-on doesn't crash on Anki startup


def test_editor(
    anki_session_with_addon_data: AnkiSession,
    requests_mock: Mocker,
    monkeypatch: MonkeyPatch,
    next_deterministic_uuid: Callable[[], uuid.UUID],
    install_sample_ah_deck: InstallSampleAHDeck,
    disable_image_support_feature_flag,
):
    with anki_session_with_addon_data.profile_loaded():
        mw = anki_session_with_addon_data.mw

        install_sample_ah_deck()

        # mock the dialog so it doesn't block the testq
        monkeypatch.setattr("ankihub.gui.editor.SuggestionDialog.exec", Mock())

        editor = MagicMock()

        # test a new note suggestion
        editor.note = mw.col.new_note(mw.col.models.by_name("Basic (Testdeck / user1)"))

        note_1_ah_nid = next_deterministic_uuid()

        monkeypatch.setattr("ankihub.exporting.uuid.uuid4", lambda: note_1_ah_nid)

        requests_mock.post(
            f"{api_url_base()}/notes/{note_1_ah_nid}/suggestion/",
            status_code=201,
            json={},
        )

        _refresh_buttons(editor)
        assert editor.ankihub_command == AnkiHubCommands.NEW.value
        _on_suggestion_button_press(editor)

        # test a change note suggestion
        note = mw.col.get_note(mw.col.find_notes("")[0])
        editor.note = note

        note_2_ah_nid = ankihub_db.ankihub_nid_for_anki_nid(note.id)

        requests_mock.post(
            f"{api_url_base()}/notes/{note_2_ah_nid}/suggestion/",
            status_code=201,
            json={},
        )

        _refresh_buttons(editor)
        assert editor.ankihub_command == AnkiHubCommands.CHANGE.value

        # this should trigger a suggestion because the note has not been changed
        _on_suggestion_button_press(editor)
        assert requests_mock.call_count == 0

        # change the front of the note
        note["Front"] = "new front"
        note.flush()

        # this should trigger a suggestion because the note has been changed
        _on_suggestion_button_press(editor)

        # mocked requests: f"{api_url_base()}/notes/{notes_2_ah_nid}/suggestion/" and request to check feature flags
        assert requests_mock.call_count == 2


def test_get_note_types_in_deck(anki_session_with_addon_data: AnkiSession):
    anki_session = anki_session_with_addon_data
    with anki_session.profile_loaded():
        with anki_session.deck_installed(SAMPLE_DECK_APKG) as deck_id:
            # test get note types in deck
            note_model_ids = get_note_types_in_deck(DeckId(deck_id))
            # TODO test on a deck that has more than one note type.
            assert len(note_model_ids) == 2
            assert note_model_ids == [1656968697414, 1656968697418]


def test_note_type_contains_field(anki_session_with_addon_data: AnkiSession):
    anki_session = anki_session_with_addon_data
    with anki_session.profile_loaded():
        with anki_session.deck_installed(SAMPLE_DECK_APKG):
            note_type = anki_session.mw.col.models.get(SAMPLE_MODEL_ID)
            assert note_type_contains_field(note_type, SAMPLE_MODEL_ID) is False
            new_field = {"name": ANKIHUB_NOTE_TYPE_FIELD_NAME}
            note_type["flds"].append(new_field)
            assert note_type_contains_field(note_type, ANKIHUB_NOTE_TYPE_FIELD_NAME)
            note_type["flds"].remove(new_field)


def test_modify_note_type(anki_session_with_addon_data: AnkiSession):
    anki_session = anki_session_with_addon_data
    with anki_session.profile_loaded():
        with anki_session.deck_installed(SAMPLE_DECK_APKG):
            note_type = anki_session.mw.col.models.by_name("Basic")
            original_note_type = copy.deepcopy(note_type)
            original_note_template = original_note_type["tmpls"][0]["afmt"]
            modify_note_type(note_type)
            modified_template = note_type["tmpls"][0]["afmt"]
            # # TODO Make more precise assertions.
            assert ANKIHUB_NOTE_TYPE_FIELD_NAME in modified_template
            assert original_note_template != modified_template


def test_create_collaborative_deck_and_upload(
    anki_session_with_addon_data: AnkiSession,
    monkeypatch: MonkeyPatch,
    next_deterministic_uuid: Callable[[], uuid.UUID],
):
    with anki_session_with_addon_data.profile_loaded():
        mw = anki_session_with_addon_data.mw

        # create a new deck with one note
        deck_name = "New Deck"
        mw.col.decks.add_normal_deck_with_name(deck_name)
        anki_did = mw.col.decks.id_for_name(deck_name)

        note = mw.col.new_note(mw.col.models.by_name("Basic"))
        note["Front"] = "front"
        note["Back"] = "back"
        mw.col.add_note(note, anki_did)

        # upload deck
        ah_did = next_deterministic_uuid()
        upload_deck_mock = Mock()
        upload_deck_mock.return_value = ah_did
        ah_nid = next_deterministic_uuid()
        with monkeypatch.context() as m:
            m.setattr(
                "ankihub.ankihub_client.AnkiHubClient.upload_deck", upload_deck_mock
            )
            m.setattr("uuid.uuid4", lambda: ah_nid)
            create_collaborative_deck(deck_name, private=False)

        # re-load note to get updated note.mid
        note.load()

        # check that the client method was called with the correct data
        expected_note_types_data = [mw.col.models.get(note.mid)]
        expected_note_data = NoteInfo(
            ankihub_note_uuid=ah_nid,
            anki_nid=note.id,
            fields=[
                Field(name="Front", value="front", order=0),
                Field(name="Back", value="back", order=1),
            ],
            tags=[],
            mid=note.mid,
            guid=note.guid,
            last_update_type=None,
        )

        upload_deck_mock.assert_called_once_with(
            deck_name=deck_name,
            notes_data=[expected_note_data],
            note_types_data=expected_note_types_data,
            anki_deck_id=anki_did,
            private=False,
        )

        # check that note data is in db
        assert ankihub_db.note_data(note.id) == expected_note_data

        # check that note mod value is in database
        assert (
            ankihub_db.scalar(
                "SELECT mod from notes WHERE ankihub_note_id = ?", str(ah_nid)
            )
            == note.mod
        )


def test_get_deck_by_id(
    requests_mock: Mocker, next_deterministic_uuid: Callable[[], uuid.UUID]
):
    client = AnkiHubClient(hooks=[])

    # test get deck by id
    ankihub_deck_uuid = next_deterministic_uuid()
    date_time = datetime.now(tz=timezone.utc)
    expected_data = {
        "id": str(ankihub_deck_uuid),
        "name": "test",
        "owner": 1,
        "anki_id": 1,
        "csv_last_upload": date_time.strftime(ANKIHUB_DATETIME_FORMAT_STR),
        "csv_notes_filename": "test.csv",
    }

    requests_mock.get(
        f"{api_url_base()}/decks/{ankihub_deck_uuid}/", json=expected_data
    )
    deck_info = client.get_deck_by_id(ankihub_deck_uuid=ankihub_deck_uuid)  # type: ignore
    assert deck_info == Deck(
        ankihub_deck_uuid=ankihub_deck_uuid,
        anki_did=1,
        owner=True,
        name="test",
        csv_last_upload=date_time,
        csv_notes_filename="test.csv",
    )

    # test get deck by id unauthenticated
    requests_mock.get(f"{api_url_base()}/decks/{ankihub_deck_uuid}/", status_code=403)

    try:
        client.get_deck_by_id(ankihub_deck_uuid=ankihub_deck_uuid)  # type: ignore
    except AnkiHubRequestError as e:
        exc = e
    assert exc is not None and exc.response.status_code == 403


def test_suggest_note_update(
    anki_session_with_addon_data: AnkiSession,
    requests_mock: Mocker,
    install_sample_ah_deck: InstallSampleAHDeck,
    disable_image_support_feature_flag,
):
    anki_session = anki_session_with_addon_data
    with anki_session.profile_loaded():
        mw = anki_session.mw

        install_sample_ah_deck()

        notes_data: NoteInfo = ankihub_sample_deck_notes_data()
        note = mw.col.get_note(notes_data[0].anki_nid)
        ankihub_note_uuid = notes_data[0].ankihub_note_uuid

        # test create change note suggestion
        adapter = requests_mock.post(
            f"{api_url_base()}/notes/{ankihub_note_uuid}/suggestion/", status_code=201
        )

        note.tags = [
            "a",
            *ADDON_INTERNAL_TAGS,
            *ANKI_INTERNAL_TAGS,
            f"{TAG_FOR_OPTIONAL_TAGS}::TAG_GROUP::OptionalTag",
        ]
        suggest_note_update(
            note=note,
            change_type=SuggestionType.NEW_CONTENT,
            comment="test",
        )

        # ... assert that internal and optional tags were filtered out
        suggestion_data = adapter.last_request.json()  # type: ignore
        assert set(suggestion_data["tags"]) == set(
            [
                "a",
            ]
        )

        # test create change note suggestion unauthenticated
        requests_mock.post(
            f"{api_url_base()}/notes/{ankihub_note_uuid}/suggestion/", status_code=403
        )

        try:
            suggest_note_update(
                note=note,
                change_type=SuggestionType.NEW_CONTENT,
                comment="test",
            )
        except AnkiHubRequestError as e:
            exc = e
        assert exc is not None and exc.response.status_code == 403


def test_suggest_new_note(
    anki_session_with_addon_data: AnkiSession,
    requests_mock: Mocker,
    install_sample_ah_deck: InstallSampleAHDeck,
    disable_image_support_feature_flag,
):
    anki_session = anki_session_with_addon_data
    with anki_session.profile_loaded():
        mw = anki_session.mw

        _, ah_did = install_sample_ah_deck()
        note = mw.col.new_note(mw.col.models.by_name("Basic (Testdeck / user1)"))

        adapter = requests_mock.post(
            f"{api_url_base()}/decks/{ah_did}/note-suggestion/",
            status_code=201,
        )

        note.tags = [
            "a",
            *ADDON_INTERNAL_TAGS,
            *ANKI_INTERNAL_TAGS,
            f"{TAG_FOR_OPTIONAL_TAGS}::TAG_GROUP::OptionalTag",
        ]
        suggest_new_note(
            note=note,
            ankihub_deck_uuid=ah_did,
            comment="test",
        )

        # ... assert that add-on internal and optional tags were filtered out
        suggestion_data = adapter.last_request.json()  # type: ignore
        assert set(suggestion_data["tags"]) == set(
            [
                "a",
            ]
        )

        # test create change note suggestion unauthenticated
        url = f"{api_url_base()}/decks/{ah_did}/note-suggestion/"
        requests_mock.post(
            url,
            status_code=403,
        )

        exc = None
        try:
            suggest_new_note(
                note=note,
                ankihub_deck_uuid=ah_did,
                comment="test",
            )
        except AnkiHubRequestError as e:
            exc = e
        assert exc is not None and exc.response.status_code == 403


def test_suggest_notes_in_bulk(
    anki_session_with_addon_data: AnkiSession,
    monkeypatch: MonkeyPatch,
    install_sample_ah_deck: InstallSampleAHDeck,
    next_deterministic_uuid: Callable[[], uuid.UUID],
):
    anki_session = anki_session_with_addon_data
    bulk_suggestions_method_mock = MagicMock()
    monkeypatch.setattr(
        "ankihub.ankihub_client.AnkiHubClient.create_suggestions_in_bulk",
        bulk_suggestions_method_mock,
    )
    with anki_session.profile_loaded():
        mw = anki_session.mw

        anki_did, ah_did = install_sample_ah_deck()

        # add a new note
        new_note = mw.col.new_note(mw.col.models.by_name("Basic (Testdeck / user1)"))
        mw.col.add_note(new_note, deck_id=anki_did)

        CHANGED_NOTE_ID = NoteId(1608240057545)
        changed_note = mw.col.get_note(CHANGED_NOTE_ID)
        changed_note["Front"] = "changed front"
        changed_note.flush()

        # suggest two notes, one new and one updated, check if the client method was called with the correct arguments
        nids = [changed_note.id, new_note.id]
        notes = [mw.col.get_note(nid) for nid in nids]
        # also add one optional tag to each one of them to verify that the optional tags are not sent
        for note in notes:
            note.tags = list(
                set(note.tags)
                | set([f"{TAG_FOR_OPTIONAL_TAGS}::TAG_GROUP::OptionalTag"])
            )
        mw.col.update_notes(notes)

        new_note_ah_id = next_deterministic_uuid()
        with monkeypatch.context() as m:
            m.setattr("uuid.uuid4", lambda: new_note_ah_id)
            suggest_notes_in_bulk(
                notes=notes,
                auto_accept=False,
                change_type=SuggestionType.NEW_CONTENT,
                comment="test",
            )

        assert bulk_suggestions_method_mock.call_count == 1
        assert bulk_suggestions_method_mock.call_args.kwargs == {
            "change_note_suggestions": [
                ChangeNoteSuggestion(
                    ankihub_note_uuid=uuid.UUID("67f182c2-7306-47f8-aed6-d7edb42cd7de"),
                    anki_nid=CHANGED_NOTE_ID,
                    fields=[
                        Field(
                            name="Front",
                            order=0,
                            value="changed front",
                        ),
                    ],
                    tags=None,
                    comment="test",
                    change_type=SuggestionType.NEW_CONTENT,
                ),
            ],
            "new_note_suggestions": [
                NewNoteSuggestion(
                    ankihub_note_uuid=new_note_ah_id,
                    anki_nid=new_note.id,
                    fields=[
                        Field(name="Front", order=0, value=""),
                        Field(name="Back", order=1, value=""),
                    ],
                    tags=[],
                    guid=new_note.guid,
                    comment="test",
                    ankihub_deck_uuid=ah_did,
                    note_type_name="Basic (Testdeck / user1)",
                    anki_note_type_id=1657023668893,
                ),
            ],
            "auto_accept": False,
        }


def test_adjust_note_types(anki_session_with_addon_data: AnkiSession):
    anki_session = anki_session_with_addon_data
    with anki_session.profile_loaded():
        mw = anki_session.mw

        # for testing creating missing note type
        ankihub_basic_1 = copy.deepcopy(mw.col.models.by_name("Basic"))
        ankihub_basic_1["id"] = 1
        ankihub_basic_1["name"] = "AnkiHub Basic 1"
        modify_note_type(ankihub_basic_1)

        # for testing updating existing note type
        ankihub_basic_2 = copy.deepcopy(mw.col.models.by_name("Basic"))
        ankihub_basic_2["name"] = "AnkiHub Basic 2"
        modify_note_type(ankihub_basic_2)
        # ... save the note type
        ankihub_basic_2["id"] = 0
        changes = mw.col.models.add_dict(ankihub_basic_2)
        ankihub_basic_2["id"] = changes.id
        # ... then add a field
        new_field = mw.col.models.new_field("foo")
        new_field["ord"] = 2
        mw.col.models.add_field(ankihub_basic_2, new_field)
        # ... and change the name
        ankihub_basic_2["name"] = "AnkiHub Basic 2 (new)"

        remote_note_types = {
            ankihub_basic_1["id"]: ankihub_basic_1,
            ankihub_basic_2["id"]: ankihub_basic_2,
        }
        adjust_note_types(remote_note_types)

        assert mw.col.models.by_name("AnkiHub Basic 1") is not None
        assert mw.col.models.get(ankihub_basic_2["id"])["flds"][3]["name"] == "foo"
        assert (
            mw.col.models.get(ankihub_basic_2["id"])["name"] == "AnkiHub Basic 2 (new)"
        )


def test_reset_note_types_of_notes(anki_session_with_addon_data: AnkiSession):
    anki_session = anki_session_with_addon_data
    with anki_session.profile_loaded():
        mw = anki_session.mw

        # create a note and save it
        basic = mw.col.models.by_name("Basic")
        note = mw.col.new_note(basic)
        note["Front"] = "abc"
        note["Back"] = "abc"
        mw.col.add_note(note, mw.col.decks.active()[0])

        cloze = mw.col.models.by_name("Cloze")

        # change the note type of the note using reset_note_types_of_notes
        nid_mid_pairs = [
            (NoteId(note.id), NotetypeId(cloze["id"])),
        ]
        reset_note_types_of_notes(nid_mid_pairs)

        assert mw.col.get_note(note.id).mid == cloze["id"]


class TestAnkiHubImporter:
    def test_import_new_deck(
        self,
        anki_session_with_addon_data: AnkiSession,
        next_deterministic_uuid: Callable[[], uuid.UUID],
    ):
        from aqt import mw

        anki_session = anki_session_with_addon_data
        with anki_session.profile_loaded():

            # import the apkg to get the note types, then delete the deck
            file = str(ANKIHUB_SAMPLE_DECK_APKG.absolute())
            importer = AnkiPackageImporter(mw.col, file)
            importer.run()
            mw.col.decks.remove([mw.col.decks.id_for_name("Testdeck")])

            ankihub_deck_uuid = next_deterministic_uuid()
            dids_before_import = all_dids()
            ankihub_importer = AnkiHubImporter()
            import_result = ankihub_importer._import_ankihub_deck_inner(
                ankihub_did=ankihub_deck_uuid,
                notes_data=ankihub_sample_deck_notes_data(),
                deck_name="test",
                remote_note_types={},
                protected_fields={},
                protected_tags=[],
            )
            anki_did = import_result.anki_did
            new_dids = all_dids() - dids_before_import

            assert (
                len(new_dids) == 1
            )  # we have no mechanism for importing subdecks from a csv yet, so ti will be just onen deck
            assert anki_did == list(new_dids)[0]

            assert len(import_result.created_nids) == 3
            assert len(import_result.updated_nids) == 0

            assert_that_only_ankihub_sample_deck_info_in_database(
                ankihub_deck_uuid=ankihub_deck_uuid
            )

    def test_import_existing_deck_1(
        self,
        anki_session_with_addon_data: AnkiSession,
        next_deterministic_uuid: Callable[[], uuid.UUID],
    ):
        from aqt import mw

        anki_session = anki_session_with_addon_data
        with anki_session.profile_loaded():

            # import the apkg
            file = str(ANKIHUB_SAMPLE_DECK_APKG.absolute())
            importer = AnkiPackageImporter(mw.col, file)
            importer.run()
            existing_did = mw.col.decks.id_for_name("Testdeck")

            ankihub_deck_uuid = next_deterministic_uuid()
            dids_before_import = all_dids()
            ankihub_importer = AnkiHubImporter()
            import_result = ankihub_importer._import_ankihub_deck_inner(
                ankihub_did=ankihub_deck_uuid,
                notes_data=ankihub_sample_deck_notes_data(),
                deck_name="test",
                remote_note_types={},
                protected_fields={},
                protected_tags=[],
            )
            anki_did = import_result.anki_did
            new_dids = all_dids() - dids_before_import

            assert not new_dids
            assert anki_did == existing_did

            # no notes should be changed because they already exist
            assert len(import_result.created_nids) == 0
            assert len(import_result.updated_nids) == 0

            assert_that_only_ankihub_sample_deck_info_in_database(
                ankihub_deck_uuid=ankihub_deck_uuid
            )

    def test_import_existing_deck_2(
        self,
        anki_session_with_addon_data: AnkiSession,
        next_deterministic_uuid: Callable[[], uuid.UUID],
    ):
        from aqt import mw

        anki_session = anki_session_with_addon_data
        with anki_session.profile_loaded():

            # import the apkg
            file = str(ANKIHUB_SAMPLE_DECK_APKG.absolute())
            importer = AnkiPackageImporter(mw.col, file)
            importer.run()

            # move one card to another deck
            other_deck_id = mw.col.decks.add_normal_deck_with_name("other deck").id
            cids = mw.col.find_cards("deck:Testdeck")
            assert len(cids) == 3
            mw.col.set_deck([cids[0]], other_deck_id)

            ankihub_deck_uuid = next_deterministic_uuid()
            dids_before_import = all_dids()
            ankihub_importer = AnkiHubImporter()
            import_result = ankihub_importer._import_ankihub_deck_inner(
                ankihub_did=ankihub_deck_uuid,
                notes_data=ankihub_sample_deck_notes_data(),
                deck_name="test",
                remote_note_types={},
                protected_fields={},
                protected_tags=[],
            )
            anki_did = import_result.anki_did
            new_dids = all_dids() - dids_before_import

            # when the existing cards are in multiple seperate decks a new deck is created
            assert len(new_dids) == 1
            assert anki_did == list(new_dids)[0]

            # no notes should be changed because they already exist
            assert len(import_result.created_nids) == 0
            assert len(import_result.updated_nids) == 0

            assert_that_only_ankihub_sample_deck_info_in_database(
                ankihub_deck_uuid=ankihub_deck_uuid
            )

    def test_import_existing_deck_3(
        self,
        anki_session_with_addon_data: AnkiSession,
        next_deterministic_uuid: Callable[[], uuid.UUID],
    ):
        from aqt import mw

        anki_session = anki_session_with_addon_data
        with anki_session.profile_loaded():

            # import the apkg
            file = str(ANKIHUB_SAMPLE_DECK_APKG.absolute())
            importer = AnkiPackageImporter(mw.col, file)
            importer.run()
            existing_did = mw.col.decks.id_for_name("Testdeck")

            # modify two notes
            note_1 = mw.col.get_note(NoteId(1608240057545))
            note_1["Front"] = "new front"

            note_2 = mw.col.get_note(NoteId(1656968819662))
            note_2.tags.append("foo")

            mw.col.update_notes([note_1, note_2])

            # delete one note
            mw.col.remove_notes([NoteId(1608240029527)])

            ankihub_deck_uuid = next_deterministic_uuid()
            dids_before_import = all_dids()
            ankihub_importer = AnkiHubImporter()
            import_result = ankihub_importer._import_ankihub_deck_inner(
                ankihub_did=ankihub_deck_uuid,
                notes_data=ankihub_sample_deck_notes_data(),
                deck_name="test",
                remote_note_types={},
                protected_fields={},
                protected_tags=[],
            )
            anki_did = import_result.anki_did
            new_dids = all_dids() - dids_before_import

            assert not new_dids
            assert anki_did == existing_did

            assert len(import_result.created_nids) == 1
            assert len(import_result.updated_nids) == 2

            assert_that_only_ankihub_sample_deck_info_in_database(
                ankihub_deck_uuid=ankihub_deck_uuid
            )

    def test_update_deck(
        self,
        anki_session_with_addon_data: AnkiSession,
        install_sample_ah_deck: InstallSampleAHDeck,
        next_deterministic_uuid: Callable[[], uuid.UUID],
    ):
        anki_session = anki_session_with_addon_data
        with anki_session.profile_loaded():

            anki_did, _ = install_sample_ah_deck()
            first_local_did = anki_did

            ankihub_deck_uuid = next_deterministic_uuid()
            dids_before_import = all_dids()
            ankihub_importer = AnkiHubImporter()
            import_result = ankihub_importer._import_ankihub_deck_inner(
                ankihub_did=ankihub_deck_uuid,
                notes_data=ankihub_sample_deck_notes_data(),
                deck_name="test",
                remote_note_types={},
                protected_fields={},
                protected_tags=[],
                local_did=first_local_did,
            )
            second_anki_did = import_result.anki_did
            new_dids = all_dids() - dids_before_import

            assert len(new_dids) == 0
            assert first_local_did == second_anki_did

            # no notes should be changed because they already exist
            assert len(import_result.created_nids) == 0
            assert len(import_result.updated_nids) == 0

            assert_that_only_ankihub_sample_deck_info_in_database(
                ankihub_deck_uuid=ankihub_deck_uuid
            )

    def test_update_deck_when_it_was_deleted(
        self,
        anki_session_with_addon_data: AnkiSession,
        install_sample_ah_deck: InstallSampleAHDeck,
        next_deterministic_uuid: Callable[[], uuid.UUID],
    ):
        from aqt import mw

        anki_session = anki_session_with_addon_data
        with anki_session.profile_loaded():

            anki_did, _ = install_sample_ah_deck()
            first_local_did = anki_did

            # move cards to another deck and remove the original one
            other_deck = mw.col.decks.add_normal_deck_with_name("other deck").id
            cids = mw.col.find_cards(f"deck:{mw.col.decks.name(first_local_did)}")
            assert len(cids) == 3
            mw.col.set_deck(cids, other_deck)
            mw.col.decks.remove([first_local_did])

            ankihub_deck_uuid = next_deterministic_uuid()
            dids_before_import = all_dids()
            ankihub_importer = AnkiHubImporter()
            import_result = ankihub_importer._import_ankihub_deck_inner(
                ankihub_did=ankihub_deck_uuid,
                notes_data=ankihub_sample_deck_notes_data(),
                deck_name="test",
                remote_note_types={},
                protected_fields={},
                protected_tags=[],
                local_did=first_local_did,
            )
            second_anki_did = import_result.anki_did
            new_dids = all_dids() - dids_before_import

            # deck with first_local_did should be recreated
            assert len(new_dids) == 1
            assert list(new_dids)[0] == first_local_did
            assert second_anki_did == first_local_did

            # no notes should be changed because they already exist
            assert len(import_result.created_nids) == 0
            assert len(import_result.updated_nids) == 0

            assert_that_only_ankihub_sample_deck_info_in_database(
                ankihub_deck_uuid=ankihub_deck_uuid
            )

    def test_update_deck_with_subdecks(
        self,
        anki_session_with_addon_data: AnkiSession,
        install_sample_ah_deck: InstallSampleAHDeck,
    ):
        from aqt import mw

        anki_session = anki_session_with_addon_data
        with anki_session.profile_loaded():

            anki_did, ah_did = install_sample_ah_deck()

            # add a subdeck tag to a note
            notes_data = ankihub_sample_deck_notes_data()
            note_data = notes_data[0]
            note_data.tags = [f"{SUBDECK_TAG}::Testdeck::A::B"]
            note = mw.col.get_note(note_data.anki_nid)

            # import the deck again, now with the changed note data
            dids_before_import = all_dids()
            ankihub_importer = AnkiHubImporter()
            import_result = ankihub_importer._import_ankihub_deck_inner(
                ankihub_did=ah_did,
                notes_data=notes_data,
                deck_name="test",
                remote_note_types={},
                protected_fields={},
                protected_tags=[],
                local_did=anki_did,
                subdecks=True,
            )
            second_anki_did = import_result.anki_did
            new_dids = all_dids() - dids_before_import

            # assert that two new decks were created
            assert len(new_dids) == 2
            assert anki_did == second_anki_did
            assert mw.col.decks.by_name("Testdeck::A::B") is not None

            # one note should be updated
            assert len(import_result.created_nids) == 0
            assert len(import_result.updated_nids) == 1

            assert_that_only_ankihub_sample_deck_info_in_database(
                ankihub_deck_uuid=ah_did
            )

            # check that cards of the note were moved to the subdeck
            assert note.cards()
            for card in note.cards():
                assert card.did == mw.col.decks.id_for_name("Testdeck::A::B")

    def test_suspend_new_cards_of_existing_notes(
        self,
        anki_session_with_addon_data: AnkiSession,
        next_deterministic_uuid: Callable[[], uuid.UUID],
    ):
        anki_session = anki_session_with_addon_data
        with anki_session.profile_loaded():
            mw = anki_session.mw

            ankihub_cloze = create_or_get_ah_version_of_note_type(
                mw, mw.col.models.by_name("Cloze")
            )

            ah_nid = next_deterministic_uuid()
            ah_did = next_deterministic_uuid()

            def test_case(suspend_existing_card_before_update: bool):
                # create a cloze note with one card, optionally suspend the existing card,
                # then update the note using AnkiHubImporter adding a new cloze
                # which results in a new card getting created for the added cloze

                note = mw.col.new_note(ankihub_cloze)
                note["Text"] = "{{c1::foo}}"
                mw.col.add_note(note, DeckId(0))

                if suspend_existing_card_before_update:
                    # suspend the only card of the note
                    card = note.cards()[0]
                    card.queue = QUEUE_TYPE_SUSPENDED
                    card.flush()

                # update the note using the AnkiHub importer
                note_data = NoteInfo(
                    anki_nid=note.id,
                    ankihub_note_uuid=ah_nid,
                    fields=[
                        Field(name="Text", value="{{c1::foo}} {{c2::bar}}", order=0)
                    ],
                    tags=[],
                    mid=note.model()["id"],
                    last_update_type=None,
                    guid=note.guid,
                )

                # note has to be active in the database or the importer won't update it
                ankihub_db.upsert_notes_data(ankihub_did=ah_did, notes_data=[note_data])

                importer = AnkiHubImporter()
                updated_note = importer._update_or_create_note(
                    note_data=note_data,
                    anki_did=DeckId(0),
                    protected_fields={},
                    protected_tags=[],
                    first_import_of_deck=False,
                )
                assert len(updated_note.cards()) == 2
                return updated_note

            def get_new_card(note: Note):
                # the card with the higher id was created later
                return max(note.cards(), key=lambda c: c.id)

            # test "always" option
            config.public_config["suspend_new_cards_of_existing_notes"] = "always"

            updated_note = test_case(suspend_existing_card_before_update=False)
            assert get_new_card(updated_note).queue == QUEUE_TYPE_SUSPENDED

            updated_note = test_case(suspend_existing_card_before_update=True)
            assert get_new_card(updated_note).queue == QUEUE_TYPE_SUSPENDED

            # test "never" option
            config.public_config["suspend_new_cards_of_existing_notes"] = "never"

            updated_note = test_case(suspend_existing_card_before_update=False)
            assert get_new_card(updated_note).queue != QUEUE_TYPE_SUSPENDED

            updated_note = test_case(suspend_existing_card_before_update=True)
            assert get_new_card(updated_note).queue != QUEUE_TYPE_SUSPENDED

            # test "if_siblings_are_suspended" option
            config.public_config[
                "suspend_new_cards_of_existing_notes"
            ] = "if_siblings_are_suspended"

            updated_note = test_case(suspend_existing_card_before_update=False)
            assert all(
                card.queue != QUEUE_TYPE_SUSPENDED for card in updated_note.cards()
            )

            updated_note = test_case(suspend_existing_card_before_update=True)
            assert all(
                card.queue == QUEUE_TYPE_SUSPENDED for card in updated_note.cards()
            )

    def test_import_deck_and_check_that_values_are_saved_to_databases(
        self,
        anki_session_with_addon_data: AnkiSession,
        install_sample_ah_deck: InstallSampleAHDeck,
    ):
        with anki_session_with_addon_data.profile_loaded():
            mw = anki_session_with_addon_data.mw

            # import the deck to setup note types
            _, ah_did = install_sample_ah_deck()

            note_data = ankihub_sample_deck_notes_data()[0]

            # set fields and tags of note_data
            # so that we can check if protected fields and tags are handled correctly
            protected_field_name = note_data.fields[0].name
            note_data.fields[0].value = "new field content"
            note_type_id = note_data.mid

            note_data.tags = ["tag1", "tag2"]

            nid = note_data.anki_nid
            note = mw.col.get_note(nid)
            note.tags = ["protected_tag"]

            protected_field_content = "protected field content"
            note[protected_field_name] = protected_field_content

            note.flush()

            importer = AnkiHubImporter()
            importer._import_ankihub_deck_inner(
                ankihub_did=ah_did,
                notes_data=[note_data],
                deck_name="test",
                protected_fields={note_type_id: [protected_field_name]},
                protected_tags=["protected_tag"],
                remote_note_types={},
            )

            # assert that the fields are saved correctly in the Anki DB (protected)
            assert note[protected_field_name] == protected_field_content

            # assert that the tags are saved correctly in the Anki DB (protected)
            note = mw.col.get_note(nid)
            assert set(note.tags) == set(["tag1", "tag2", "protected_tag"])

            # assert that the note_data was saved correctly in the AnkiHub DB (without modifications)
            note_data_from_db = ankihub_db.note_data(nid)
            assert note_data_from_db == note_data

    def test_conflicting_notes_dont_get_imported(
        self,
        anki_session_with_addon_data: AnkiSession,
        ankihub_basic_note_type: NotetypeDict,
        next_deterministic_uuid: Callable[[], uuid.UUID],
    ):
        with anki_session_with_addon_data.profile_loaded():
            mw = anki_session_with_addon_data.mw

            anki_nid = NoteId(1)

            mid_1 = ankihub_basic_note_type["id"]
            mid_2 = create_copy_of_note_type(mw, ankihub_basic_note_type)["id"]

            # import the first note
            ah_did_1 = next_deterministic_uuid()
            note_info_1 = NoteInfoFactory(
                anki_nid=anki_nid,
                tags=["tag1"],
                mid=mid_1,
            )
            importer = AnkiHubImporter()
            import_result = importer._import_ankihub_deck_inner(
                ankihub_did=ah_did_1,
                notes_data=[note_info_1],
                deck_name="test",
            )
            assert import_result.created_nids == [anki_nid]
            assert import_result.updated_nids == []
            assert import_result.skipped_nids == []

            mod_1 = ankihub_db.scalar("SELECT mod FROM notes WHERE anki_note_id = ?", 1)
            sleep(0.1)  # sleep to test for mod value changes

            # import the second note with the same nid
            ah_did_2 = next_deterministic_uuid()
            note_info_2 = NoteInfoFactory(
                anki_nid=anki_nid,
                tags=["tag2"],
                mid=mid_2,
            )
            importer = AnkiHubImporter()
            import_result = importer._import_ankihub_deck_inner(
                ankihub_did=ah_did_2,
                notes_data=[note_info_2],
                deck_name="test",
            )
            assert import_result.created_nids == []
            assert import_result.updated_nids == []
            assert import_result.skipped_nids == [anki_nid]

            # Check that the first note wasn't changed by the second import.
            assert ankihub_db.note_data(anki_nid) == note_info_1
            assert ankihub_db.ankihub_deck_ids() == [ah_did_1]

            # Check that the mod value of the first note was not changed.
            mod_2 = ankihub_db.scalar("SELECT mod FROM notes WHERE anki_note_id = ?", 1)
            assert mod_2 == mod_1

            # Check that the note in the Anki database wasn't changed by the second import.
            assert mw.col.get_note(anki_nid).tags == ["tag1"]
            assert mw.col.get_note(anki_nid).mid == mid_1
            assert to_note_data(mw.col.get_note(anki_nid)) == note_info_1


def assert_that_only_ankihub_sample_deck_info_in_database(ankihub_deck_uuid: uuid.UUID):
    assert ankihub_db.ankihub_deck_ids() == [ankihub_deck_uuid]
    assert len(ankihub_db.anki_nids_for_ankihub_deck(ankihub_deck_uuid)) == 3


def create_copy_of_note_type(mw: AnkiQt, note_type: NotetypeDict) -> NotetypeDict:
    new_model = copy.deepcopy(note_type)
    new_model["id"] = 0
    mw.col.models.add_dict(new_model)
    return new_model


def create_or_get_ah_version_of_note_type(
    mw: AnkiQt, note_type: NotetypeDict
) -> NotetypeDict:
    note_type = copy.deepcopy(note_type)
    note_type["id"] = 0
    note_type["name"] = note_type["name"] + " (AnkiHub)"

    if model := mw.col.models.by_name(note_type["name"]):
        return model

    modify_note_type(note_type)
    mw.col.models.add_dict(note_type)
    return mw.col.models.by_name(note_type["name"])


def test_unsubsribe_from_deck(
    anki_session_with_addon_data: AnkiSession,
    install_sample_ah_deck: InstallSampleAHDeck,
):
    from aqt import mw

    anki_session = anki_session_with_addon_data
    with anki_session.profile_loaded():
        _, ah_did = install_sample_ah_deck()

        mids = ankihub_db.note_types_for_ankihub_deck(ah_did)
        assert len(mids) == 2

        SubscribedDecksDialog.unsubscribe_from_deck(ah_did)

        # check if note type modifications were removed
        assert all(not note_type_contains_field(mw.col.models.get(mid)) for mid in mids)

        assert all(
            not re.search(
                ANKIHUB_TEMPLATE_SNIPPET_RE, mw.col.models.get(mid)["tmpls"][0]["afmt"]
            )
            for mid in mids
        )

        # check if the deck was removed from the db
        mids = ankihub_db.note_types_for_ankihub_deck(ah_did)
        assert len(mids) == 0

        nids = ankihub_db.anki_nids_for_ankihub_deck(ah_did)
        assert len(nids) == 0


def import_note_types_for_sample_deck(mw: AnkiQt):

    # import the apkg to get the note types, then delete created decks
    dids_before_import = all_dids()

    file = str(ANKIHUB_SAMPLE_DECK_APKG.absolute())
    importer = AnkiPackageImporter(mw.col, file)
    importer.run()

    dids_after_import = all_dids()
    new_dids = list(dids_after_import - dids_before_import)

    mw.col.decks.remove(new_dids)


class TestPrepareNote:
    def test_prepare_note(
        self,
        anki_session_with_addon_data: AnkiSession,
        make_ah_note: MakeAHNote,
        ankihub_basic_note_type: NotetypeDict,
        next_deterministic_uuid: Callable[[], uuid.UUID],
    ):
        with anki_session_with_addon_data.profile_loaded():
            ankihub_nid = next_deterministic_uuid()

            new_fields = [
                Field(name="Front", value="new front", order=0),
                Field(name="Back", value="new back", order=1),
            ]
            new_tags = ["c", "d"]

            note = make_ah_note(ankihub_nid=ankihub_nid, generate_anki_id=True)
            note.tags = ["a", "b"]
            note_was_changed_1 = prepare_note(
                note,
                first_import_of_deck=True,
                fields=new_fields,
                tags=new_tags,
                protected_fields={ankihub_basic_note_type["id"]: ["Back"]},
                protected_tags=["a"],
            )
            # assert that the note was modified but the protected fields and tags were not
            assert note_was_changed_1
            assert note["Front"] == "new front"
            assert note["Back"] == "old back"
            assert set(note.tags) == set(["a", "c", "d"])

            # assert that the note was not modified because the same arguments were used on the same note
            note_was_changed_2 = prepare_note(
                note,
                first_import_of_deck=True,
                fields=new_fields,
                tags=new_tags,
                protected_fields={ankihub_basic_note_type["id"]: ["Back"]},
                protected_tags=["a"],
            )
            assert not note_was_changed_2
            assert note["Front"] == "new front"
            assert note["Back"] == "old back"
            assert set(note.tags) == set(["a", "c", "d"])

            # assert that addon-internal tags don't get removed
            note = make_ah_note(ankihub_nid=ankihub_nid, generate_anki_id=True)
            note.tags = list(ADDON_INTERNAL_TAGS)
            note_was_changed_5 = prepare_note(note, tags=[], first_import_of_deck=True)
            assert not note_was_changed_5
            assert set(note.tags) == set(ADDON_INTERNAL_TAGS)

            # assert that fields protected by tags are in fact protected
            note = make_ah_note(ankihub_nid=ankihub_nid, generate_anki_id=True)
            note.tags = [f"{TAG_FOR_PROTECTING_FIELDS}::Front"]
            note["Front"] = "old front"
            note_was_changed_6 = prepare_note(
                note,
                fields=[Field(name="Front", value="new front", order=0)],
                first_import_of_deck=True,
            )
            assert not note_was_changed_6
            assert note["Front"] == "old front"

            # assert that fields protected by tags are in fact protected
            note = make_ah_note(ankihub_nid=ankihub_nid, generate_anki_id=True)
            note.tags = [f"{TAG_FOR_PROTECTING_FIELDS}::All"]
            note_was_changed_7 = prepare_note(
                note,
                fields=[
                    Field(name="Front", value="new front", order=0),
                    Field(name="Back", value="new back", order=1),
                ],
                first_import_of_deck=True,
            )
            assert not note_was_changed_7
            assert note["Front"] == "old front"
            assert note["Back"] == "old back"

            # assert that the tag for protecting all fields works
            note = make_ah_note(ankihub_nid=ankihub_nid, generate_anki_id=True)
            note.tags = [f"{TAG_FOR_PROTECTING_FIELDS}::All"]
            note_was_changed_7 = prepare_note(
                note,
                fields=[
                    Field(name="Front", value="new front", order=0),
                    Field(name="Back", value="new back", order=1),
                ],
                first_import_of_deck=True,
            )
            assert not note_was_changed_7
            assert note["Front"] == "old front"
            assert note["Back"] == "old back"

            # assert that the note guid is changed
            note = make_ah_note(ankihub_nid=ankihub_nid, generate_anki_id=True)
            note_was_changed_8 = prepare_note(
                note,
                guid="new guid",
                first_import_of_deck=True,
            )
            assert note_was_changed_8
            assert note.guid == "new guid"

    def test_prepare_note_protect_field_with_spaces(
        self,
        anki_session_with_addon_data: AnkiSession,
        make_ah_note: MakeAHNote,
        ankihub_basic_note_type: Dict[str, Any],
        next_deterministic_uuid: Callable[[], uuid.UUID],
    ):
        anki_session = anki_session_with_addon_data
        with anki_session_with_addon_data.profile_loaded():
            mw = anki_session.mw

            ankihub_nid = next_deterministic_uuid()

            field_name_with_spaces = "Field name with spaces"
            ah_basic_variation = ankihub_basic_note_type.copy()
            ah_basic_variation["id"] = 0
            ah_basic_variation["name"] = "AnkiHub Basic Variation"
            ah_basic_variation["flds"][0]["name"] = field_name_with_spaces
            ah_basic_variation["tmpls"][0]["qfmt"] = ankihub_basic_note_type["tmpls"][
                0
            ]["qfmt"].replace("Front", field_name_with_spaces)
            mw.col.models.add_dict(ah_basic_variation)
            ah_basic_variation = mw.col.models.by_name(ah_basic_variation["name"])
            ah_basic_variation_id = ah_basic_variation["id"]

            # assert that fields with spaces are protected by tags that have spaces replaced by underscores
            note = make_ah_note(
                ankihub_nid=ankihub_nid,
                note_type_id=ah_basic_variation_id,
                generate_anki_id=True,
            )
            note.tags = [
                f"{TAG_FOR_PROTECTING_FIELDS}::{field_name_with_spaces.replace(' ', '_')}"
            ]
            note_changed = prepare_note(
                note=note,
                ankihub_nid=ankihub_nid,
                fields=[Field(name=field_name_with_spaces, value="new front", order=0)],
                first_import_of_deck=True,
            )
            assert not note_changed
            assert note[field_name_with_spaces] == "old field name with spaces"

            # assert that field is not protected without this tag (to make sure the test is correct)
            note = make_ah_note(
                ankihub_nid=ankihub_nid,
                note_type_id=ah_basic_variation_id,
                generate_anki_id=True,
            )
            note_changed = prepare_note(
                note=note,
                ankihub_nid=ankihub_nid,
                fields=[Field(name=field_name_with_spaces, value="new front", order=0)],
                first_import_of_deck=True,
            )
            assert note_changed
            assert note[field_name_with_spaces] == "new front"


def prepare_note(
    note,
    first_import_of_deck: bool,
    ankihub_nid: Optional[uuid.UUID] = None,
    tags: List[str] = [],
    fields: Optional[List[Field]] = [],
    protected_fields: Optional[Dict] = {},
    protected_tags: List[str] = [],
    guid: Optional[str] = None,
    last_update_type: SuggestionType = SuggestionType.NEW_CONTENT,
):
    if ankihub_nid is None:
        ankihub_nid = note[ANKIHUB_NOTE_TYPE_FIELD_NAME]

    if guid is None:
        guid = note.guid

    note_data = NoteInfo(
        ankihub_note_uuid=ankihub_nid,
        anki_nid=note.id,
        fields=fields,
        tags=tags,
        mid=note.mid,
        guid=guid,
        last_update_type=last_update_type,
    )

    ankihub_importer = AnkiHubImporter()
    result = ankihub_importer.prepare_note(
        note,
        note_data=note_data,
        protected_fields=protected_fields,
        protected_tags=protected_tags,
        first_import_of_deck=first_import_of_deck,
    )
    return result


class TestCustomSearchNodes:
    def test_ModifiedAfterSyncSearchNode_with_notes(
        self,
        anki_session_with_addon_data: AnkiSession,
        install_sample_ah_deck: InstallSampleAHDeck,
    ):
        with anki_session_with_addon_data.profile_loaded():
            mw = anki_session_with_addon_data.mw

            install_sample_ah_deck()
            all_nids = mw.col.find_notes("")

            browser = Mock()
            browser.table.is_notes_mode.return_value = True

            with attached_ankihub_db():
                assert (
                    ModifiedAfterSyncSearchNode(browser, "yes").filter_ids(all_nids)
                    == []
                )
                assert (
                    ModifiedAfterSyncSearchNode(browser, "no").filter_ids(all_nids)
                    == all_nids
                )

                # we can't use freeze_time here because note.mod is set by the Rust backend
                sleep(1.1)

                # modify a note - this changes its mod value in the Anki DB
                nid = all_nids[0]
                note = mw.col.get_note(nid)
                note["Front"] = "new front"
                note.flush()

                nids = ModifiedAfterSyncSearchNode(browser, "yes").filter_ids(all_nids)
                assert nids == [nid]

    def test_ModifiedAfterSyncSearchNode_with_cards(
        self,
        anki_session_with_addon_data: AnkiSession,
        install_sample_ah_deck: InstallSampleAHDeck,
    ):
        with anki_session_with_addon_data.profile_loaded():
            mw = anki_session_with_addon_data.mw

            install_sample_ah_deck()
            all_cids = mw.col.find_cards("")

            browser = Mock()
            browser.table.is_notes_mode.return_value = False

            with attached_ankihub_db():
                assert (
                    ModifiedAfterSyncSearchNode(browser, "yes").filter_ids(all_cids)
                    == []
                )
                assert (
                    ModifiedAfterSyncSearchNode(browser, "no").filter_ids(all_cids)
                    == all_cids
                )

                # we can't use freeze_time here because note.mod is set by the Rust backend
                sleep(1.1)

                # modify a note - this changes its mod value in the Anki DB
                cid = all_cids[0]
                note = mw.col.get_note(mw.col.get_card(cid).nid)
                note["Front"] = "new front"
                note.flush()

                cids = ModifiedAfterSyncSearchNode(browser, "yes").filter_ids(all_cids)
                assert cids == [cid]

    def test_UpdatedInTheLastXDaysSearchNode(
        self,
        anki_session_with_addon_data: AnkiSession,
        install_sample_ah_deck: InstallSampleAHDeck,
    ):
        with anki_session_with_addon_data.profile_loaded():
            mw = anki_session_with_addon_data.mw

            install_sample_ah_deck()

            all_nids = mw.col.find_notes("")

            browser = Mock()
            browser.table.is_notes_mode.return_value = True

            with attached_ankihub_db():
                assert (
                    UpdatedInTheLastXDaysSearchNode(browser, "1").filter_ids(all_nids)
                    == all_nids
                )
                assert (
                    UpdatedInTheLastXDaysSearchNode(browser, "2").filter_ids(all_nids)
                    == all_nids
                )

                yesterday_timestamp = int(
                    (datetime.now() - timedelta(days=1)).timestamp()
                )
                mw.col.db.execute(
                    f"UPDATE ankihub_db.notes SET mod = {yesterday_timestamp}"
                )

                assert (
                    UpdatedInTheLastXDaysSearchNode(browser, "1").filter_ids(all_nids)
                    == []
                )
                assert (
                    UpdatedInTheLastXDaysSearchNode(browser, "2").filter_ids(all_nids)
                    == all_nids
                )

    def test_NewNoteSearchNode(
        self,
        anki_session_with_addon_data: AnkiSession,
        next_deterministic_uuid: Callable[[], uuid.UUID],
    ):
        with anki_session_with_addon_data.profile_loaded():
            mw = anki_session_with_addon_data.mw

            import_note_types_for_sample_deck(mw)
            notes_data = ankihub_sample_deck_notes_data()
            notes_data[0].last_update_type = None
            notes_data[1].last_update_type = None
            notes_data[2].last_update_type = SuggestionType.OTHER

            ankihub_models = {
                m["id"]: m for m in mw.col.models.all() if "/" in m["name"]
            }
            AnkiHubImporter()._import_ankihub_deck_inner(
                ankihub_did=next_deterministic_uuid(),
                notes_data=notes_data,
                remote_note_types=ankihub_models,
                protected_fields={},
                protected_tags=[],
                deck_name="Test-Deck",
            )

            all_nids = mw.col.find_notes("")

            browser = Mock()
            browser.table.is_notes_mode.return_value = True

            with attached_ankihub_db():
                # notes without a last_update_type are new
                assert NewNoteSearchNode(browser, "").filter_ids(all_nids) == [
                    notes_data[0].anki_nid,
                    notes_data[1].anki_nid,
                ]

    def test_SuggestionTypeSearchNode(
        self,
        anki_session_with_addon_data: AnkiSession,
        next_deterministic_uuid: Callable[[], uuid.UUID],
    ):
        with anki_session_with_addon_data.profile_loaded():
            mw = anki_session_with_addon_data.mw

            import_note_types_for_sample_deck(mw)
            notes_data = ankihub_sample_deck_notes_data()
            notes_data[0].last_update_type = SuggestionType.NEW_CONTENT
            notes_data[1].last_update_type = SuggestionType.NEW_CONTENT
            notes_data[2].last_update_type = SuggestionType.SPELLING_GRAMMATICAL

            ankihub_models = {
                m["id"]: m for m in mw.col.models.all() if "/" in m["name"]
            }
            AnkiHubImporter()._import_ankihub_deck_inner(
                ankihub_did=next_deterministic_uuid(),
                notes_data=notes_data,
                remote_note_types=ankihub_models,
                protected_fields={},
                protected_tags=[],
                deck_name="Test-Deck",
            )

            all_nids = mw.col.find_notes("")

            browser = Mock()
            browser.table.is_notes_mode.return_value = True

            with attached_ankihub_db():
                assert SuggestionTypeSearchNode(
                    browser, SuggestionType.NEW_CONTENT.value[0]
                ).filter_ids(all_nids) == [
                    notes_data[0].anki_nid,
                    notes_data[1].anki_nid,
                ]
                assert SuggestionTypeSearchNode(
                    browser, SuggestionType.SPELLING_GRAMMATICAL.value[0]
                ).filter_ids(all_nids) == [notes_data[2].anki_nid]

    def test_UpdatedSinceLastReviewSearchNode(
        self,
        anki_session_with_addon_data: AnkiSession,
        install_sample_ah_deck: InstallSampleAHDeck,
    ):
        with anki_session_with_addon_data.profile_loaded():
            mw = anki_session_with_addon_data.mw

            _, ah_did = install_sample_ah_deck()

            all_nids = mw.col.find_notes("")

            browser = Mock()
            browser.table.is_notes_mode.return_value = True

            with attached_ankihub_db():
                assert (
                    UpdatedSinceLastReviewSearchNode(browser, "").filter_ids(all_nids)
                    == []
                )

            # add a review entry for a card to the database
            nid = all_nids[0]
            note = mw.col.get_note(nid)
            cid = note.card_ids()[0]

            record_review(mw, cid)

            # import the deck again, this counts as an update
            import_sample_ankihub_deck(
                mw, ankihub_did=ah_did, assert_created_deck=False
            )

            # check that the note of the card is now included in the search results
            with attached_ankihub_db():
                assert UpdatedSinceLastReviewSearchNode(browser, "").filter_ids(
                    all_nids
                ) == [nid]

            sleep(1.1)

            # add another review entry for the card to the database
            record_review(mw, cid)

            # check that the note of the card is not included in the search results anymore
            with attached_ankihub_db():
                assert (
                    UpdatedSinceLastReviewSearchNode(browser, "").filter_ids(all_nids)
                    == []
                )


def record_review(mw: AnkiQt, cid: CardId):
    mw.col.db.execute(
        "INSERT INTO revlog VALUES (?, ?, ?, ?, ?, ?, ?, ?, ?)",
        int(datetime.now().timestamp()) * 1000,
        cid,
        1,
        1,
        1,
        1,
        1,
        1,
        0,
    )


class TestBrowserTreeView:
    # without this mark the test sometime fails on clean-up
    @pytest.mark.qt_no_exception_capture
    def test_ankihub_items_exist_and_work(
        self,
        anki_session_with_addon_data: AnkiSession,
        qtbot: QtBot,
        install_sample_ah_deck: InstallSampleAHDeck,
    ):
        from aqt import dialogs
        from aqt.browser import Browser
        from aqt.browser.sidebar.item import SidebarItem
        from aqt.browser.sidebar.tree import SidebarTreeView

        config.public_config["sync_on_startup"] = False
        entry_point.run()

        with anki_session_with_addon_data.profile_loaded():
            mw = anki_session_with_addon_data.mw

            install_sample_ah_deck()

            browser: Browser = dialogs.open("Browser", mw)

            qtbot.wait(500)
            sidebar: SidebarTreeView = browser.sidebar
            ankihub_item: SidebarItem = sidebar.model().root.children[0]
            assert "AnkiHub" in ankihub_item.name

            # assert that all children of the ankihub_item exist
            ankihub_child_item_names = [item.name for item in ankihub_item.children]
            assert ankihub_child_item_names == [
                "With AnkiHub ID",
                "ID Pending",
                "Modified After Sync",
                "Not Modified After Sync",
                "Updated Today",
                "Updated Since Last Review",
            ]

            updated_today_item = ankihub_item.children[4]
            assert updated_today_item.name == "Updated Today"
            updated_today_child_item_names = [
                item.name for item in updated_today_item.children
            ]
            assert updated_today_child_item_names == [
                "New Note",
                *[x.value[1] for x in SuggestionType],
            ]

            # click on the first item
            with_ankihub_id_item = ankihub_item.children[0]
            sidebar._on_search(sidebar.model().index_for_item(with_ankihub_id_item))
            qtbot.wait(500)

            # assert that expected number of notes shows up
            browser.table.select_all()
            nids = browser.table.get_selected_note_ids()
            assert len(nids) == 3

    # without this mark the test sometime fails on clean-up
    @pytest.mark.qt_no_exception_capture
    def test_contains_ankihub_tag_items(
        self,
        anki_session_with_addon_data: AnkiSession,
        qtbot: QtBot,
        install_sample_ah_deck: InstallSampleAHDeck,
    ):
        from aqt import dialogs
        from aqt.browser import Browser
        from aqt.browser.sidebar.item import SidebarItem
        from aqt.browser.sidebar.tree import SidebarTreeView

        config.public_config["sync_on_startup"] = False
        entry_point.run()

        with anki_session_with_addon_data.profile_loaded():
            mw = anki_session_with_addon_data.mw

            install_sample_ah_deck()

            notes = mw.col.find_notes("")
            note = mw.col.get_note(notes[0])

            # add ankihub tags to a note
            # when no notes have the tag, the related ankihub tag tree item will not exist
            note.tags = [TAG_FOR_PROTECTING_FIELDS, SUBDECK_TAG, TAG_FOR_OPTIONAL_TAGS]
            note.flush()

            browser: Browser = dialogs.open("Browser", mw)

            qtbot.wait(500)
            sidebar: SidebarTreeView = browser.sidebar
            ankihub_item: SidebarItem = sidebar.model().root.children[0]
            assert "AnkiHub" in ankihub_item.name

            # assert that all children of the ankihub_item exist
            item_names = [item.name for item in ankihub_item.children]
            assert item_names == [
                "With AnkiHub ID",
                "ID Pending",
                "Modified After Sync",
                "Not Modified After Sync",
                "Updated Today",
                "Updated Since Last Review",
                TAG_FOR_OPTIONAL_TAGS,
                TAG_FOR_PROTECTING_FIELDS,
                SUBDECK_TAG,
            ]


# without this mark the test sometime fails on clean-up
@pytest.mark.qt_no_exception_capture
def test_browser_custom_columns(
    anki_session_with_addon_data: AnkiSession,
    qtbot: QtBot,
    install_sample_ah_deck: InstallSampleAHDeck,
):
    from aqt import dialogs

    config.public_config["sync_on_startup"] = False
    entry_point.run()

    with anki_session_with_addon_data.profile_loaded():
        mw = anki_session_with_addon_data.mw

        install_sample_ah_deck()

        notes_data = ankihub_sample_deck_notes_data()

        browser: Browser = dialogs.open("Browser", mw)
        browser.search_for("")
        qtbot.wait(500)

        browser.table.select_all()
        nids = browser.table.get_selected_note_ids()
        assert len(nids) == len(notes_data) == 3

        # enable all custom columns
        for custom_column in custom_columns:
            browser.table._on_column_toggled(True, custom_column.builtin_column.key)

        qtbot.wait(500)

        # compare the custom column values with the expected values for the first row
        current_row = browser.table._model.get_row(browser.table._current())
        custom_column_cells = current_row.cells[4:]
        custom_column_cells_texts = [cell.text for cell in custom_column_cells]
        assert custom_column_cells_texts == [
            str(notes_data[0].ankihub_note_uuid),
            "No",
            "No",
        ]


class TestBuildSubdecksAndMoveCardsToThem:
    def test_basic(
        self,
        anki_session_with_addon_data: AnkiSession,
        install_sample_ah_deck: InstallSampleAHDeck,
    ):
        with anki_session_with_addon_data.profile_loaded():
            mw = anki_session_with_addon_data.mw

            _, ah_did = install_sample_ah_deck()

            # add subdeck tags to notes
            nids = mw.col.find_notes("deck:Testdeck")
            note1 = mw.col.get_note(nids[0])
            note1.tags = [f"{SUBDECK_TAG}::Testdeck"]
            note1.flush()

            note2 = mw.col.get_note(nids[1])
            note2.tags = [f"{SUBDECK_TAG}::Testdeck::B::C"]
            note2.flush()

            # call the function that moves all cards in the deck to their subdecks
            build_subdecks_and_move_cards_to_them(ah_did)

            # assert that the decks were created and the cards of the notes were moved to them
            assert note1.cards()
            for card in note1.cards():
                assert mw.col.decks.name(card.did) == "Testdeck"

            assert note2.cards()
            for card in note2.cards():
                assert mw.col.decks.name(card.did) == "Testdeck::B::C"

    def test_empty_decks_get_deleted(
        self,
        anki_session_with_addon_data: AnkiSession,
        install_sample_ah_deck: InstallSampleAHDeck,
    ):
        with anki_session_with_addon_data.profile_loaded():
            mw = anki_session_with_addon_data.mw

            _, ah_did = install_sample_ah_deck()

            # create empty decks
            mw.col.decks.add_normal_deck_with_name("Testdeck::empty::A")
            # assert that the empty decks were created to be sure
            assert mw.col.decks.id("Testdeck::empty", create=False)
            assert mw.col.decks.id("Testdeck::empty::A", create=False)

            # call the function that moves all cards in the deck to their subdecks
            build_subdecks_and_move_cards_to_them(ah_did)

            # assert that the empty decks were deleted
            assert mw.col.decks.id("Testdeck::empty", create=False) is None
            assert mw.col.decks.id("Testdeck::empty::A", create=False) is None

    def test_notes_not_moved_out_filtered_decks(
        self,
        anki_session_with_addon_data: AnkiSession,
        install_sample_ah_deck: InstallSampleAHDeck,
    ):
        with anki_session_with_addon_data.profile_loaded():
            mw = anki_session_with_addon_data.mw

            _, ah_did = install_sample_ah_deck()

            nids = mw.col.find_notes("deck:Testdeck")

            # create a filtered deck that will contain the cards of the imported deck
            filtered_deck = mw.col.sched.get_or_create_filtered_deck(DeckId(0))
            filtered_deck.name = "filtered deck"
            filtered_deck.config.search_terms.pop(0)
            filtered_deck.config.search_terms.append(
                FilteredDeckConfig.SearchTerm(
                    search="deck:Testdeck",
                    limit=100,
                    order=0,  # type: ignore
                )
            )
            mw.col.sched.add_or_update_filtered_deck(filtered_deck)
            filtered_deck_id = mw.col.decks.id("filtered deck", create=False)
            filtered_deck = mw.col.sched.get_or_create_filtered_deck(filtered_deck_id)

            # assign a subdeck tag to a note
            nids = mw.col.find_notes("deck:Testdeck")
            note = mw.col.get_note(nids[0])
            note.tags = [f"{SUBDECK_TAG}::Testdeck::B::C"]
            note.flush()

            # assert that the note is in the filtered deck to be safe
            assert note.cards()
            for card in note.cards():
                assert card.did == filtered_deck.id

            # call the function that moves all cards in the deck to their subdecks
            build_subdecks_and_move_cards_to_them(ah_did)

            # assert that only the odid of the cards of the note was changed
            assert note.cards()
            for card in note.cards():
                assert mw.col.decks.name(card.did) == "filtered deck"
                assert mw.col.decks.name(card.odid) == "Testdeck::B::C"

    def test_note_without_subdeck_tag_not_moved(
        self,
        anki_session_with_addon_data: AnkiSession,
        install_sample_ah_deck: InstallSampleAHDeck,
    ):
        with anki_session_with_addon_data.profile_loaded():
            mw = anki_session_with_addon_data.mw

            _, ah_did = install_sample_ah_deck()

            # move cards of a note to the default deck
            nids = mw.col.find_notes("deck:Testdeck")
            note = mw.col.get_note(nids[0])
            mw.col.set_deck(note.card_ids(), 1)

            # call the function that moves all cards in the deck to their subdecks
            build_subdecks_and_move_cards_to_them(ah_did)

            # assert that the cards of the note were not moved because the note has no subdeck tag
            assert note.cards()
            for card in note.cards():
                assert card.did == 1


def test_flatten_deck(
    anki_session_with_addon_data: AnkiSession,
    install_sample_ah_deck: InstallSampleAHDeck,
):
    with anki_session_with_addon_data.profile_loaded():
        mw = anki_session_with_addon_data.mw

        _, ah_did = install_sample_ah_deck()

        subdeck_name = "Testdeck::A::B"
        mw.col.decks.add_normal_deck_with_name(subdeck_name)
        subdeck_id = mw.col.decks.id_for_name(subdeck_name)

        # move cards of a note to the default deck
        nids = mw.col.find_notes("deck:Testdeck")
        note = mw.col.get_note(nids[0])
        mw.col.set_deck(note.card_ids(), subdeck_id)

        # call the function that flattens the deck and removes all subdecks
        flatten_deck(ah_did)

        # assert that the cards of the note were moved back to the root deck
        # because the note has no subdeck tag
        assert note.cards()
        for card in note.cards():
            assert mw.col.decks.name(card.did) == "Testdeck"

        # assert that the subdecks were deleted
        assert mw.col.decks.by_name(subdeck_name) is None


def test_reset_local_changes_to_notes(
    anki_session_with_addon_data: AnkiSession,
    monkeypatch: MonkeyPatch,
    install_sample_ah_deck: InstallSampleAHDeck,
):
    with anki_session_with_addon_data.profile_loaded():
        mw = anki_session_with_addon_data.mw

        _, ah_did = install_sample_ah_deck()

        # ids of notes are from small_ankihub.txt
        basic_note_1 = mw.col.get_note(NoteId(1608240029527))
        basic_note_2 = mw.col.get_note(NoteId(1608240057545))

        # change the content of a note and move it to a different deck
        basic_note_1["Front"] = "changed"
        basic_note_1.flush()
        mw.col.set_deck(basic_note_1.card_ids(), 1)

        # delete a note
        mw.col.remove_notes([basic_note_2.id])

        # Mock the import function (that is called by reset_local_changes_to_notes)
        # so that it doesn't try to fetch data from AnkiHub
        # and just use empty remote note types and protected fields and tags.
        # This works because the note types are not deleted in the test and protected
        # fields and tags are also not used in the test.
        def mock_import_ankihub_deck(self: AnkiHubImporter, *args, **kwargs):
            self._import_ankihub_deck_inner(
                *args,
                **kwargs,
                remote_note_types=dict(),  # type: ignore
                protected_fields=dict(),  # type: ignore
                protected_tags=list(),  # type: ignore
            )

        monkeypatch.setattr(
            "ankihub.importing.AnkiHubImporter.import_ankihub_deck",
            mock_import_ankihub_deck,
        )
        # reset local changes
        nids = ankihub_db.anki_nids_for_ankihub_deck(ah_did)
        reset_local_changes_to_notes(nids=nids, ankihub_deck_uuid=ah_did)

        # assert that basic_note_1 was changed back is still in the deck it was moved to
        # (resetting local changes to notes should not move existing notes between decks as the
        # user might not want that)
        basic_note_1.load()
        assert basic_note_1["Front"] == "This is the front 1"
        assert basic_note_1.cards()
        for card in basic_note_1.cards():
            assert card.did == 1

        # assert that basic_note_2 was added back and is in the ankihub deck
        basic_note_2.load()
        assert basic_note_2["Front"] == "<p>This is the front 2 without review</p>"
        assert basic_note_2.cards()
        for card in basic_note_2.cards():
            assert mw.col.decks.name(card.did) == "Testdeck"


def test_migrate_profile_data_from_old_location(
    anki_session_with_addon_before_profile_support: AnkiSession,
    monkeypatch: MonkeyPatch,
    disable_image_support_feature_flag,
):
    anki_session = anki_session_with_addon_before_profile_support

    # mock the ah_sync object so that the add-on doesn't try to sync with AnkiHub
    monkeypatch.setattr(
        "ankihub.sync.ah_sync.sync_all_decks", lambda *args, **kwargs: None
    )

    # run the entrypoint and load the profile to trigger the migration
    entry_point.run()
    with anki_session.profile_loaded():
        pass

    user_files_path = Path(anki_session.base) / "addons21" / "ankihub" / "user_files"
    profile_files_path = user_files_path / str(TEST_PROFILE_ID)

    assert set([x.name for x in profile_files_path.glob("*")]) == {
        "ankihub.db",
        ".private_config.json",
    }

    assert set([x.name for x in user_files_path.glob("*")]) == {
        str(TEST_PROFILE_ID),
        "README.md",
        "ankihub.log",
        "ankihub.log.1",
    }


def test_profile_swap(
    anki_session_with_addon_data: AnkiSession,
    monkeypatch: MonkeyPatch,
    install_sample_ah_deck: InstallSampleAHDeck,
):
    anki_session = anki_session_with_addon_data

    USER_FILES_PATH = Path(anki_session.base) / "addons21/ankihub/user_files"
    # already exists
    PROFILE_1_NAME = "User 1"
    PROFILE_1_ID = TEST_PROFILE_ID
    # will be created in the test
    PROFILE_2_NAME = "User 2"
    PROFILE_2_ID = uuid.UUID("22222222-2222-2222-2222-222222222222")

    general_setup_mock = Mock()
    monkeypatch.setattr("ankihub.entry_point.general_setup", general_setup_mock)

    entry_point.run()

    # load the first profile and import a deck
    with anki_session.profile_loaded():
        mw = anki_session.mw

        assert profile_files_path() == USER_FILES_PATH / str(PROFILE_1_ID)

        install_sample_ah_deck()

        # the database should contain the imported deck
        assert len(ankihub_db.ankihub_deck_ids()) == 1
        # the config should contain the deck subscription
        assert len(config.deck_ids()) == 1

    # create the second profile
    mw.pm.create(PROFILE_2_NAME)

    # load the second profile
    mw.pm.load(PROFILE_2_NAME)
    # monkeypatch uuid4 so that the id of the second profile is known
    with monkeypatch.context() as m:
        m.setattr("uuid.uuid4", lambda: PROFILE_2_ID)
        with anki_session.profile_loaded():
            assert profile_files_path() == USER_FILES_PATH / str(PROFILE_2_ID)
            # the database should be empty
            assert len(ankihub_db.ankihub_deck_ids()) == 0
            # the config should not conatin any deck subscriptions
            assert len(config.deck_ids()) == 0

    # load the first profile again
    mw.pm.load(PROFILE_1_NAME)
    with anki_session.profile_loaded():
        assert profile_files_path() == USER_FILES_PATH / str(PROFILE_1_ID)
        # the database should contain the imported deck
        assert len(ankihub_db.ankihub_deck_ids()) == 1
        # the config should contain the deck subscription
        assert len(config.deck_ids()) == 1

    # assert that the general_setup function was only called once
    assert general_setup_mock.call_count == 1


class TestAutoSync:
    def setup_method(self):
        # Mock the token so that the AnkiHub sync is not aborted.
        config.token = PropertyMock(return_value=lambda: "test_token")

    def test_with_on_ankiweb_sync_config_option(
        self,
        anki_session_with_addon_data: AnkiSession,
        monkeypatch: MonkeyPatch,
        qtbot: QtBot,
    ):
        with anki_session_with_addon_data.profile_loaded():
            mw = anki_session_with_addon_data.mw

            patch_ankiweb_sync_to_do_nothing(mw, monkeypatch)
            sync_all_decks_mock = self._mock_sync_all_decks(mw, monkeypatch)

            setup_ankihub_sync_on_ankiweb_sync()

            config.public_config["auto_sync"] = "on_ankiweb_sync"

            # Trigger the AnkiWeb sync and assert that the AnkiHub sync is invoked.
            sync_collection(mw, on_done=lambda: None)
            qtbot.wait(200)
            assert sync_all_decks_mock.call_count == 1

    def test_with_never_option(
        self,
        anki_session_with_addon_data: AnkiSession,
        monkeypatch: MonkeyPatch,
        qtbot: QtBot,
    ):
        with anki_session_with_addon_data.profile_loaded():
            mw = anki_session_with_addon_data.mw

            patch_ankiweb_sync_to_do_nothing(mw, monkeypatch)
            sync_all_decks_mock = self._mock_sync_all_decks(mw, monkeypatch)

            setup_ankihub_sync_on_ankiweb_sync()

            config.public_config["auto_sync"] = "never"

            # Trigger the AnkiWeb sync and assert that the AnkiHub sync is invoked.
            sync_collection(mw, on_done=lambda: None)
            qtbot.wait(200)
            assert sync_all_decks_mock.call_count == 0

    def test_with_on_startup_option(
        self,
        anki_session_with_addon_data: AnkiSession,
        monkeypatch: MonkeyPatch,
        qtbot: QtBot,
    ):
        with anki_session_with_addon_data.profile_loaded():
            mw = anki_session_with_addon_data.mw

            patch_ankiweb_sync_to_do_nothing(mw, monkeypatch)
            sync_all_decks_mock = self._mock_sync_all_decks(mw, monkeypatch)

            setup_ankihub_sync_on_ankiweb_sync()

            config.public_config["auto_sync"] = "on_startup"

            # Trigger the AnkiWeb sync and assert that the AnkiHub sync is invoked.
            sync_collection(mw, on_done=lambda: None)
            qtbot.wait(200)
            assert sync_all_decks_mock.call_count == 1

            # Trigger the AnkiWeb sync again and assert that the AnkiHub sync is not invoked this time.
            sync_collection(mw, on_done=lambda: None)
            qtbot.wait(200)
            assert sync_all_decks_mock.call_count == 1

    def _mock_sync_all_decks(self, mw: AnkiQt, monkeypatch: MonkeyPatch) -> Mock:
        # Mock the sync with AnkiHub so that it doesn't actually sync.
        sync_all_decks_mock = Mock()
        monkeypatch.setattr(ah_sync, "sync_all_decks", sync_all_decks_mock)
        return sync_all_decks_mock


def patch_ankiweb_sync_to_do_nothing(mw: AnkiQt, monkeypatch: MonkeyPatch):
    """Patch AnkiWeb sync so that when this is called:
    https://github.com/ankitects/anki/blob/e5d5d1d4bdecfac326353d154c933e477c4e3eb8/qt/aqt/sync.py#L87
    this runs:
    https://github.com/ankitects/anki/blob/e5d5d1d4bdecfac326353d154c933e477c4e3eb8/qt/aqt/sync.py#L122-L127
    but the AnkiWeb sync does nothing and no error dialogs show show up.
    """

    # Mock the sync_auth function so that the sync is not aborted.
    monkeypatch.setattr(mw.pm, "sync_auth", lambda: True)

    # Mock the sync with AnkiWeb so that it doesn't actually sync.
    # Also mock the sync output so that Anki doesn't trigger a full sync or show a message.
    sync_output_mock = Mock(
        host_number=1,
        server_message=[],
        required=SyncOutput.NO_CHANGES,
        NO_CHANGES=SyncOutput.NO_CHANGES,
    )
    monkeypatch.setattr(
        RustBackendGenerated, "sync_collection", lambda *args: sync_output_mock
    )

    # Mock the latest_progress function because it is called by a timer during the sync
    # and would otherwise open an error message dialog.
    monkeypatch.setattr(aqt.mw.col, "latest_progress", lambda *args, **kwargs: Mock())

    # Mock the can_auto_sync function so that no sync is triggered when Anki is closed.
    monkeypatch.setattr(mw, "can_auto_sync", lambda *args, **kwargs: False)


def test_sync_with_optional_content(
    anki_session_with_addon_data: AnkiSession,
    monkeypatch: MonkeyPatch,
    next_deterministic_uuid: Callable[[], uuid.UUID],
):
    anki_session = anki_session_with_addon_data

    with anki_session.profile_loaded():
        with anki_session.deck_installed(SAMPLE_DECK_APKG) as _:
            mw = anki_session.mw

            ankihub_deck_uuid = next_deterministic_uuid()
            deck_extension_id = 31

            notes_data = ankihub_sample_deck_notes_data()
            ankihub_db.upsert_notes_data(ankihub_deck_uuid, notes_data)
            note_data = notes_data[0]
            note = mw.col.get_note(note_data.anki_nid)

            assert set(note.tags) == set(["my::tag2", "my::tag"])

            latest_update = datetime.now()
            with monkeypatch.context() as m:
                m.setattr(
                    "ankihub.ankihub_client.AnkiHubClient.get_deck_extensions_by_deck_id",
                    lambda *args, **kwargs: [
                        DeckExtension(
                            id=deck_extension_id,
                            owner_id=1,
                            ankihub_deck_uuid=ankihub_deck_uuid,
                            name="test99",
                            tag_group_name="test99",
                            description="",
                        )
                    ],
                )
                m.setattr(
                    "ankihub.ankihub_client.AnkiHubClient.get_deck_extension_updates",
                    lambda *args, **kwargs: [
                        DeckExtensionUpdateChunk(
                            note_customizations=[
                                NoteCustomization(
                                    ankihub_nid=note_data.ankihub_note_uuid,
                                    tags=[
                                        "AnkiHub_Optional::test99::test1",
                                        "AnkiHub_Optional::test99::test2",
                                    ],
                                ),
                            ],
                            latest_update=latest_update,
                        ),
                    ],
                )
                sync = AnkiHubSync()
                sync._sync_deck_extensions(ankihub_deck_uuid)

            updated_note = mw.col.get_note(note.id)

            expected_tags = [
                "my::tag2",
                "my::tag",
                "AnkiHub_Optional::test99::test2",
                "AnkiHub_Optional::test99::test1",
            ]

            assert set(updated_note.tags) == set(expected_tags)

            # assert that the deck extension info was saved in the config
            assert config.deck_extension_config(
                extension_id=deck_extension_id
            ) == DeckExtensionConfig(
                ankihub_deck_uuid=ankihub_deck_uuid,
                owner_id=1,
                name="test99",
                tag_group_name="test99",
                description="",
                latest_update=latest_update,
            )


def test_optional_tag_suggestion_dialog(
    anki_session_with_addon_data: AnkiSession,
    qtbot: QtBot,
    monkeypatch: MonkeyPatch,
    install_sample_ah_deck: InstallSampleAHDeck,
):
    anki_session = anki_session_with_addon_data

    with anki_session.profile_loaded():
        mw = anki_session.mw

        # import a sample deck and give notes optional tags
        install_sample_ah_deck()

        nids = mw.col.find_notes("")
        notes = [mw.col.get_note(nid) for nid in nids]

        notes[0].tags = [
            f"{TAG_FOR_OPTIONAL_TAGS}::VALID::tag1",
        ]
        notes[0].flush()

        notes[1].tags = [
            f"{TAG_FOR_OPTIONAL_TAGS}::INVALID::tag1",
        ]
        notes[1].flush()

        # open the dialog
        monkeypatch.setattr(
            "ankihub.ankihub_client.AnkiHubClient.prevalidate_tag_groups",
            lambda *args, **kwargs: [
                TagGroupValidationResponse(
                    tag_group_name="VALID",
                    deck_extension_id=1,
                    success=True,
                    errors=[],
                ),
                TagGroupValidationResponse(
                    tag_group_name="INVALID",
                    deck_extension_id=2,
                    success=False,
                    errors=["error message"],
                ),
            ],
        )
        dialog = OptionalTagsSuggestionDialog(parent=mw, nids=nids)
        dialog.show()

        qtbot.wait(500)

        # assert that the dialog is in the correct state
        assert dialog.tag_group_list.count() == 2

        # items are sorted alphabetically
        assert dialog.tag_group_list.item(0).text() == "INVALID"
        assert "error message" in dialog.tag_group_list.item(0).toolTip()

        assert dialog.tag_group_list.item(1).text() == "VALID"
        # empty tooltip means that the tag group is valid because invalid tag groups
        # have a tooltip with the error message
        assert dialog.tag_group_list.item(1).toolTip() == ""

        assert dialog.submit_btn.isEnabled()

        suggest_optional_tags_mock = Mock()
        monkeypatch.setattr(
            "ankihub.ankihub_client.AnkiHubClient.suggest_optional_tags",
            suggest_optional_tags_mock,
        )

        # select the "VALID" tag group and click the submit button
        dialog.tag_group_list.item(1).setSelected(True)
        qtbot.mouseClick(dialog.submit_btn, Qt.MouseButton.LeftButton)
        qtbot.wait(500)

        assert suggest_optional_tags_mock.call_count == 1

        # assert that the suggest_optional_tags function was called with the correct arguments
        assert suggest_optional_tags_mock.call_args.kwargs == {
            "suggestions": [
                OptionalTagSuggestion(
                    tag_group_name="VALID",
                    deck_extension_id=1,
                    ankihub_note_uuid=uuid.UUID("e2857855-b414-4a2a-a0bf-2a0eac273f21"),
                    tags=["AnkiHub_Optional::VALID::tag1"],
                )
            ],
            "auto_accept": False,
        }


@pytest.mark.qt_no_exception_capture
def test_reset_optional_tags_action(
    anki_session_with_addon_data: AnkiSession,
    qtbot: QtBot,
    monkeypatch: MonkeyPatch,
    install_sample_ah_deck: InstallSampleAHDeck,
):
    from aqt import dialogs

    entry_point.run()

    with anki_session_with_addon_data.profile_loaded():
        mw = anki_session_with_addon_data.mw

        _, ah_did = install_sample_ah_deck()

        config.create_or_update_deck_extension_config(
            DeckExtension(
                id=1,
                ankihub_deck_uuid=ah_did,
                owner_id=1,
                name="test99",
                tag_group_name="test99",
                description="",
            )
        )

        # add a note with an optional tag that should be reset
        nids = mw.col.find_notes("")
        nid = nids[0]

        note = mw.col.get_note(nid)
        note.tags = [f"{TAG_FOR_OPTIONAL_TAGS}::test99::test1"]
        note.flush()

        # create other note that should not be affected by the reset
        other_note = mw.col.new_note(mw.col.models.by_name("Basic"))
        other_note.tags = [f"{TAG_FOR_OPTIONAL_TAGS}::test99::test2"]
        mw.col.add_note(other_note, DeckId(1))

        # mock the choose_list function to always return the first item
        choose_list_mock = Mock()
        choose_list_mock.return_value = 0
        monkeypatch.setattr("ankihub.gui.browser.choose_list", choose_list_mock)

        # mock the ask_user function to always confirm the reset
        monkeypatch.setattr(
            "ankihub.gui.browser.ask_user", lambda *args, **kwargs: True
        )

        # mock the is_logged_in function to always return True
        is_logged_in_mock = Mock()
        is_logged_in_mock.return_value = True
        monkeypatch.setattr(config, "is_logged_in", is_logged_in_mock)

        # mock method of ah_sync
        sync_all_decks_mock = Mock()
        monkeypatch.setattr(ah_sync, "sync_all_decks", sync_all_decks_mock)

        # run the reset action
        browser: Browser = dialogs.open("Browser", mw)
        qtbot.wait(300)

        _on_reset_optional_tags_action(browser)
        qtbot.wait(300)

        # assert that the ui behaved as expected
        assert choose_list_mock.call_count == 1
        assert choose_list_mock.call_args.kwargs["choices"] == ["test99 (Testdeck)"]

        # assert that the note was reset
        note = mw.col.get_note(nid)
        assert note.tags == []

        assert is_logged_in_mock.call_count == 1
        assert sync_all_decks_mock.call_count == 1

        # the other note should not be affected, because it is in a different deck
        assert mw.col.get_note(other_note.id).tags == [
            f"{TAG_FOR_OPTIONAL_TAGS}::test99::test2"
        ]


def test_download_images_on_sync(
    anki_session_with_addon_data: AnkiSession,
    install_sample_ah_deck: InstallSampleAHDeck,
    monkeypatch: MonkeyPatch,
    qtbot: QtBot,
    enable_image_support_feature_flag,
):
    with anki_session_with_addon_data.profile_loaded():
        mw = anki_session_with_addon_data.mw

        _, ah_did = install_sample_ah_deck()

        # Add a reference to a local image to a note.
        nids = mw.col.find_notes("")
        nid = nids[0]
        note = mw.col.get_note(nid)
        note.fields[0] = "Some text. <img src='image.png'>"
        note.flush()

        # Mock the client to simulate that there are no deck updates and extensions.
        monkeypatch.setattr(
            AnkiHubClient,
            "get_deck_updates",
            lambda *args, **kwargs: [],
        )
        monkeypatch.setattr(
            AnkiHubClient,
            "get_deck_extensions_by_deck_id",
            lambda *args, **kwargs: [],
        )

        # Mock the client method for downloading images.
        download_images_mock = Mock()
        monkeypatch.setattr(AnkiHubClient, "download_images", download_images_mock)

        # Run the sync.
        sync.sync_all_decks_and_media()

        # Let the background thread (which downloads missing media) finish.
        qtbot.wait(200)

        # Assert that the client method for downloading images was called with the correct arguments.
        download_images_mock.assert_called_once_with(["image.png"], ah_did)


def test_upload_images(
    anki_session_with_addon_data: AnkiSession,
    monkeypatch: MonkeyPatch,
    requests_mock: Mocker,
):
    import tempfile

    with anki_session_with_addon_data.profile_loaded():
        fake_presigned_url = "https://fake_presigned_url.com"
        monkeypatch.setattr(
            "ankihub.ankihub_client.AnkiHubClient.get_presigned_url",
            lambda *args, **kwargs: fake_presigned_url,
        )

        upload_request_mock = requests_mock.put(
            fake_presigned_url,
            json={"success": True},
        )

        with tempfile.NamedTemporaryFile(suffix=".png") as f:
            file_path = Path(f.name)
            fake_bucket_path = "fake_bucket_path"
            client = AnkiHubClient()
            client.upload_images([file_path], bucket_path=fake_bucket_path)

        assert len(upload_request_mock.request_history) == 1  # type: ignore

        file_path_from_request = upload_request_mock.last_request.text.name  # type: ignore
        assert file_path_from_request == str(file_path.absolute())


class TestSuggestionsWithImages:
    def test_suggest_note_update_with_image(
        self,
        anki_session_with_addon_data: AnkiSession,
        requests_mock: Mocker,
        monkeypatch: MonkeyPatch,
        install_sample_ah_deck: Callable[[], Tuple[uuid.UUID, int]],
        enable_image_support_feature_flag,
    ):
        anki_session = anki_session_with_addon_data
        with anki_session.profile_loaded():
            mw = anki_session.mw

            install_sample_ah_deck()

            fake_presigned_url = "https://fake_presigned_url.com"
            monkeypatch.setattr(
                "ankihub.ankihub_client.AnkiHubClient.get_presigned_url",
                lambda *args, **kwargs: fake_presigned_url,
            )

            upload_request_mock = requests_mock.put(
                fake_presigned_url,
                json={"success": True},
            )

            with tempfile.NamedTemporaryFile(suffix=".png") as f:
                # add file to media folder
                file_name_in_col = mw.col.media.add_file(f.name)
                file_path_in_col = Path(mw.col.media.dir()) / file_name_in_col

                nids = mw.col.find_notes("")
                note = mw.col.get_note(nids[0])

                # add file reference to a note
                file_name_in_col = Path(file_path_in_col.name).name
                note["Front"] = f'<img src="{file_name_in_col}">'
                note.flush()

                ah_nid = ankihub_db.ankihub_nid_for_anki_nid(note.id)

                # create a suggestion for the note
                suggestion_request_mock = requests_mock.post(
                    f"{api_url_base()}/notes/{ah_nid}/suggestion/", status_code=201
                )

                suggest_note_update(
                    note=note,
                    change_type=SuggestionType.NEW_CONTENT,
                    comment="test",
                )

                assert len(suggestion_request_mock.request_history) == 1  # type: ignore

                # assert that the image was uploaded
                assert len(upload_request_mock.request_history) == 1  # type: ignore
                assert upload_request_mock.last_request.text.name == str(  # type: ignore
                    file_path_in_col.absolute()
                )

    def test_suggest_new_note_with_image(
        self,
        anki_session_with_addon_data: AnkiSession,
        requests_mock: Mocker,
        monkeypatch: MonkeyPatch,
        install_sample_ah_deck: InstallSampleAHDeck,
        enable_image_support_feature_flag,
    ):
        anki_session = anki_session_with_addon_data
        with anki_session.profile_loaded():
            mw = anki_session.mw

            _, ah_did = install_sample_ah_deck()
            note = mw.col.new_note(mw.col.models.by_name("Basic (Testdeck / user1)"))

            requests_mock.post(
                f"{api_url_base()}/decks/{ah_did}/note-suggestion/",
                status_code=201,
            )

            fake_presigned_url = "https://fake_presigned_url.com"
            monkeypatch.setattr(
                "ankihub.ankihub_client.AnkiHubClient.get_presigned_url",
                lambda *args, **kwargs: fake_presigned_url,
            )

            upload_request_mock = requests_mock.put(
                fake_presigned_url,
                json={"success": True},
            )

            with tempfile.NamedTemporaryFile(suffix=".png") as f:
                # add file to media folder
                file_name_in_col = mw.col.media.add_file(f.name)
                file_path_in_col = Path(mw.col.media.dir()) / file_name_in_col

                # add file reference to a note
                file_name_in_col = Path(file_path_in_col.name).name
                note["Front"] = f'<img src="{file_name_in_col}">'

                suggest_new_note(
                    note=note,
                    ankihub_deck_uuid=ah_did,
                    comment="test",
                )

                # assert that the image was uploaded
                assert len(upload_request_mock.request_history) == 1  # type: ignore
                assert upload_request_mock.last_request.text.name == str(  # type: ignore
                    file_path_in_col.absolute()
                )


class TestAddonUpdate:
    def test_addon_update(
        self,
        anki_session_with_addon_data: AnkiSession,
        monkeypatch: MonkeyPatch,
        qtbot: QtBot,
    ):
        # install the add-on so that all files are in the add-on folder
        # the anki_session fixture does not setup the add-ons code in the add-ons folder
        with anki_session_with_addon_data.profile_loaded():
            mw = anki_session_with_addon_data.mw

            result = mw.addonManager.install(file=str(ANKIHUB_ANKIADDON_FILE))
            assert isinstance(result, InstallOk)

        # The purpose of this mocks is to test whether our modifications to the add-on update process
        # (defined in ankihub.addons) are used.
        # The original functions will still be called because this sets the side effect to be the original functions,
        # but this way we can check if they were called.
        maybe_change_file_permissions_of_addon_files_mock = Mock()
        maybe_change_file_permissions_of_addon_files_mock.side_effect = (
            _maybe_change_file_permissions_of_addon_files
        )
        monkeypatch.setattr(
            "ankihub.addons._maybe_change_file_permissions_of_addon_files",
            maybe_change_file_permissions_of_addon_files_mock,
        )

        with_disabled_log_file_handler_mock = Mock()
        with_disabled_log_file_handler_mock.side_effect = _with_disabled_log_file_handler  # type: ignore
        monkeypatch.setattr(
            "ankihub.addons._with_disabled_log_file_handler",
            with_disabled_log_file_handler_mock,
        )

        # udpate the AnkiHub add-on
        # entry point has to be run so that the add-on is loaded and the patches to the
        # update process are applied
        entry_point.run()
        with anki_session_with_addon_data.profile_loaded():
            mw = anki_session_with_addon_data.mw

            result = mw.addonManager.install(file=str(ANKIHUB_ANKIADDON_FILE))
            assert isinstance(result, InstallOk)

            assert mw.addonManager.allAddons() == ["ankihub"]

        with_disabled_log_file_handler_mock.assert_called_once()

        # this is called twice because because multiple functions were wrapped with the
        # with_disabled_log_file_handler wrapper, this is ok
        maybe_change_file_permissions_of_addon_files_mock.call_count == 2

        # start Anki
        entry_point.run()
        with anki_session_with_addon_data.profile_loaded():
            mw = anki_session_with_addon_data.mw

            assert mw.addonManager.allAddons() == ["ankihub"]
            qtbot.wait(1000)

    def test_that_changing_file_permissions_of_addons_folder_does_not_break_addon_load(
        self, anki_session_with_addon_data: AnkiSession, qtbot: QtBot
    ):
        with anki_session_with_addon_data.profile_loaded():
            mw = anki_session_with_addon_data.mw

            addon_dir = Path(mw.addonManager.addonsFolder("ankihub"))
            _change_file_permissions_of_addon_files(addon_dir=addon_dir)

        entry_point.run()
        with anki_session_with_addon_data.profile_loaded():
            mw = anki_session_with_addon_data.mw

            qtbot.wait(1000)<|MERGE_RESOLUTION|>--- conflicted
+++ resolved
@@ -106,11 +106,7 @@
     suggest_note_update,
     suggest_notes_in_bulk,
 )
-<<<<<<< HEAD
 from ankihub.sync import AnkiHubSync, ah_sync
-=======
-from ankihub.sync import AnkiHubSync, sync
->>>>>>> d8c2baab
 from ankihub.utils import (
     ANKIHUB_TEMPLATE_SNIPPET_RE,
     all_dids,
@@ -2186,7 +2182,7 @@
 
     # mock the ah_sync object so that the add-on doesn't try to sync with AnkiHub
     monkeypatch.setattr(
-        "ankihub.sync.ah_sync.sync_all_decks", lambda *args, **kwargs: None
+        "ankihub.sync.ah_sync.sync_all_decks_and_media", lambda *args, **kwargs: None
     )
 
     # run the entrypoint and load the profile to trigger the migration
@@ -2286,68 +2282,70 @@
             mw = anki_session_with_addon_data.mw
 
             patch_ankiweb_sync_to_do_nothing(mw, monkeypatch)
-            sync_all_decks_mock = self._mock_sync_all_decks(mw, monkeypatch)
+            sync_all_decks_and_media_mock = self._mock_sync_all_decks_and_media(
+                monkeypatch
+            )
 
             setup_ankihub_sync_on_ankiweb_sync()
 
             config.public_config["auto_sync"] = "on_ankiweb_sync"
+
+            # Trigger the AnkiWeb sync and assert that the AnkiHub sync is invoked.
+            sync_collection(mw, on_done=lambda: None)
+            qtbot.wait(200)
+            assert sync_all_decks_and_media_mock.call_count == 1
+
+    def test_with_never_option(
+        self,
+        anki_session_with_addon_data: AnkiSession,
+        monkeypatch: MonkeyPatch,
+        qtbot: QtBot,
+    ):
+        with anki_session_with_addon_data.profile_loaded():
+            mw = anki_session_with_addon_data.mw
+
+            patch_ankiweb_sync_to_do_nothing(mw, monkeypatch)
+            sync_all_decks_mock = self._mock_sync_all_decks_and_media(monkeypatch)
+
+            setup_ankihub_sync_on_ankiweb_sync()
+
+            config.public_config["auto_sync"] = "never"
+
+            # Trigger the AnkiWeb sync and assert that the AnkiHub sync is invoked.
+            sync_collection(mw, on_done=lambda: None)
+            qtbot.wait(200)
+            assert sync_all_decks_mock.call_count == 0
+
+    def test_with_on_startup_option(
+        self,
+        anki_session_with_addon_data: AnkiSession,
+        monkeypatch: MonkeyPatch,
+        qtbot: QtBot,
+    ):
+        with anki_session_with_addon_data.profile_loaded():
+            mw = anki_session_with_addon_data.mw
+
+            patch_ankiweb_sync_to_do_nothing(mw, monkeypatch)
+            sync_all_decks_mock = self._mock_sync_all_decks_and_media(monkeypatch)
+
+            setup_ankihub_sync_on_ankiweb_sync()
+
+            config.public_config["auto_sync"] = "on_startup"
 
             # Trigger the AnkiWeb sync and assert that the AnkiHub sync is invoked.
             sync_collection(mw, on_done=lambda: None)
             qtbot.wait(200)
             assert sync_all_decks_mock.call_count == 1
 
-    def test_with_never_option(
-        self,
-        anki_session_with_addon_data: AnkiSession,
-        monkeypatch: MonkeyPatch,
-        qtbot: QtBot,
-    ):
-        with anki_session_with_addon_data.profile_loaded():
-            mw = anki_session_with_addon_data.mw
-
-            patch_ankiweb_sync_to_do_nothing(mw, monkeypatch)
-            sync_all_decks_mock = self._mock_sync_all_decks(mw, monkeypatch)
-
-            setup_ankihub_sync_on_ankiweb_sync()
-
-            config.public_config["auto_sync"] = "never"
-
-            # Trigger the AnkiWeb sync and assert that the AnkiHub sync is invoked.
-            sync_collection(mw, on_done=lambda: None)
-            qtbot.wait(200)
-            assert sync_all_decks_mock.call_count == 0
-
-    def test_with_on_startup_option(
-        self,
-        anki_session_with_addon_data: AnkiSession,
-        monkeypatch: MonkeyPatch,
-        qtbot: QtBot,
-    ):
-        with anki_session_with_addon_data.profile_loaded():
-            mw = anki_session_with_addon_data.mw
-
-            patch_ankiweb_sync_to_do_nothing(mw, monkeypatch)
-            sync_all_decks_mock = self._mock_sync_all_decks(mw, monkeypatch)
-
-            setup_ankihub_sync_on_ankiweb_sync()
-
-            config.public_config["auto_sync"] = "on_startup"
-
-            # Trigger the AnkiWeb sync and assert that the AnkiHub sync is invoked.
-            sync_collection(mw, on_done=lambda: None)
-            qtbot.wait(200)
-            assert sync_all_decks_mock.call_count == 1
-
             # Trigger the AnkiWeb sync again and assert that the AnkiHub sync is not invoked this time.
             sync_collection(mw, on_done=lambda: None)
             qtbot.wait(200)
             assert sync_all_decks_mock.call_count == 1
 
-    def _mock_sync_all_decks(self, mw: AnkiQt, monkeypatch: MonkeyPatch) -> Mock:
+    def _mock_sync_all_decks_and_media(self, monkeypatch: MonkeyPatch) -> Mock:
         # Mock the sync with AnkiHub so that it doesn't actually sync.
         sync_all_decks_mock = Mock()
-        monkeypatch.setattr(ah_sync, "sync_all_decks", sync_all_decks_mock)
+        monkeypatch.setattr(ah_sync, "sync_all_decks_and_media", sync_all_decks_mock)
         return sync_all_decks_mock
 
 
@@ -2609,8 +2607,10 @@
         monkeypatch.setattr(config, "is_logged_in", is_logged_in_mock)
 
         # mock method of ah_sync
-        sync_all_decks_mock = Mock()
-        monkeypatch.setattr(ah_sync, "sync_all_decks", sync_all_decks_mock)
+        sync_all_decks_and_media_mock = Mock()
+        monkeypatch.setattr(
+            ah_sync, "sync_all_decks_and_media", sync_all_decks_and_media_mock
+        )
 
         # run the reset action
         browser: Browser = dialogs.open("Browser", mw)
@@ -2628,7 +2628,7 @@
         assert note.tags == []
 
         assert is_logged_in_mock.call_count == 1
-        assert sync_all_decks_mock.call_count == 1
+        assert sync_all_decks_and_media_mock.call_count == 1
 
         # the other note should not be affected, because it is in a different deck
         assert mw.col.get_note(other_note.id).tags == [
@@ -2654,6 +2654,9 @@
         note = mw.col.get_note(nid)
         note.fields[0] = "Some text. <img src='image.png'>"
         note.flush()
+
+        # Mock the token to simulate that the user is logged in.
+        monkeypatch.setattr(config, "token", lambda: "test token")
 
         # Mock the client to simulate that there are no deck updates and extensions.
         monkeypatch.setattr(
@@ -2672,7 +2675,7 @@
         monkeypatch.setattr(AnkiHubClient, "download_images", download_images_mock)
 
         # Run the sync.
-        sync.sync_all_decks_and_media()
+        ah_sync.sync_all_decks_and_media()
 
         # Let the background thread (which downloads missing media) finish.
         qtbot.wait(200)
