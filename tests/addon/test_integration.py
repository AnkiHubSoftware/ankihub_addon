--- conflicted
+++ resolved
@@ -3599,15 +3599,6 @@
             ah_deck_updater, "update_decks_and_media"
         )
 
-<<<<<<< HEAD
-        # Mock the AnkiWeb sync to just call its callback.
-        def sync_collection_side_effect(*args, **kwargs) -> None:
-            on_done: Callable[[], None] = kwargs["on_done"]
-            on_done()
-
-        self.ankiweb_sync_mock = mocker.patch.object(
-            aqt.sync, "sync_collection", side_effect=sync_collection_side_effect
-=======
         # Mock the AnkiWeb sync so it only calls its callback on the main thread.
         def run_callback_on_main(*args, **kwargs) -> None:
             on_done = kwargs["on_done"]
@@ -3615,7 +3606,6 @@
 
         self.ankiweb_sync_mock = mocker.patch.object(
             aqt.sync, "sync_collection", side_effect=run_callback_on_main
->>>>>>> eb989656
         )
         # ... and reload aqt.main so the mock is used.
         importlib.reload(aqt.main)
