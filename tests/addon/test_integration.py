import copy
import os
import re
import tempfile
import uuid
from datetime import datetime, timedelta, timezone
from pathlib import Path
from time import sleep
from typing import Any, Callable, Dict, List, Optional, Protocol, Tuple
from unittest.mock import MagicMock, Mock, PropertyMock

import aqt
import pytest
from anki.cards import CardId
from anki.consts import QUEUE_TYPE_SUSPENDED
from anki.decks import DeckId, FilteredDeckConfig
from anki.models import NotetypeDict, NotetypeId
from anki.notes import Note, NoteId
from anki.sync import SyncOutput
from aqt import AnkiQt, gui_hooks
from aqt.addcards import AddCards
from aqt.addons import InstallOk
from aqt.browser import Browser
from aqt.importing import AnkiPackageImporter
from aqt.qt import Qt
from aqt.sync import sync_collection
from pytest import MonkeyPatch, fixture
from pytest_anki import AnkiSession
from pytestqt.qtbot import QtBot  # type: ignore
from requests_mock import Mocker

from ..factories import NoteInfoFactory
from .conftest import TEST_PROFILE_ID

# workaround for vscode test discovery not using pytest.ini which sets this env var
# has to be set before importing ankihub
os.environ["SKIP_INIT"] = "1"

from ankihub import entry_point
from ankihub.addons import (
    _change_file_permissions_of_addon_files,
    _maybe_change_file_permissions_of_addon_files,
    _with_disabled_log_file_handler,
)
from ankihub.ankihub_client import (
    ANKIHUB_DATETIME_FORMAT_STR,
    AnkiHubClient,
    AnkiHubRequestError,
    ChangeNoteSuggestion,
    Deck,
    DeckExtensionUpdateChunk,
    Field,
    NewNoteSuggestion,
    NoteCustomization,
    NoteInfo,
    OptionalTagSuggestion,
    SuggestionType,
    TagGroupValidationResponse,
    transform_notes_data,
)
from ankihub.auto_sync import setup_ankihub_sync_on_ankiweb_sync
from ankihub.db import ankihub_db, attached_ankihub_db
from ankihub.debug import (
    _log_stack,
    _setup_logging_for_sync_collection_and_media,
    _setup_sentry_reporting_for_error_on_addon_update,
    _user_files_context_dict,
)
from ankihub.exporting import to_note_data
from ankihub.gui import utils
from ankihub.gui.browser import (
    ModifiedAfterSyncSearchNode,
    NewNoteSearchNode,
    SuggestionTypeSearchNode,
    UpdatedInTheLastXDaysSearchNode,
    _on_reset_optional_tags_action,
    custom_columns,
)
from ankihub.gui.custom_search_nodes import UpdatedSinceLastReviewSearchNode
from ankihub.gui.decks import SubscribedDecksDialog
from ankihub.gui.editor import _on_suggestion_button_press, _refresh_buttons
from ankihub.gui.optional_tag_suggestion_dialog import OptionalTagsSuggestionDialog
from ankihub.importing import (
    AnkiHubImporter,
    adjust_note_types,
    reset_note_types_of_notes,
)
from ankihub.media_utils import IMG_NAME_IN_IMG_TAG_REGEX
from ankihub.note_conversion import (
    ADDON_INTERNAL_TAGS,
    ANKI_INTERNAL_TAGS,
    TAG_FOR_OPTIONAL_TAGS,
    TAG_FOR_PROTECTING_FIELDS,
)
from ankihub.register_decks import create_collaborative_deck, modify_note_type
from ankihub.reset_changes import reset_local_changes_to_notes
from ankihub.settings import (
    ANKIHUB_NOTE_TYPE_FIELD_NAME,
    AnkiHubCommands,
    DeckExtension,
    DeckExtensionConfig,
    config,
    profile_files_path,
)
from ankihub.subdecks import (
    SUBDECK_TAG,
    build_subdecks_and_move_cards_to_them,
    flatten_deck,
)
from ankihub.suggestions import (
    suggest_new_note,
    suggest_note_update,
    suggest_notes_in_bulk,
)
from ankihub.sync import AnkiHubSync, ah_sync
from ankihub.utils import (
    ANKIHUB_TEMPLATE_SNIPPET_RE,
    all_dids,
    get_note_types_in_deck,
    note_type_contains_field,
)

SAMPLE_MODEL_ID = NotetypeId(1656968697414)
TEST_DATA_PATH = Path(__file__).parent.parent / "test_data"
SAMPLE_DECK_APKG = TEST_DATA_PATH / "small.apkg"
ANKIHUB_SAMPLE_DECK_APKG = TEST_DATA_PATH / "small_ankihub.apkg"
SAMPLE_NOTES_DATA = eval((TEST_DATA_PATH / "small_ankihub.txt").read_text())

# the package name in the manifest is "ankihub"
# the package name is used during the add-on installation process
# to determine the path to the add-on files which also determines if an existing add-on is updated
# or if a new add-on is installed
ANKIHUB_ANKIADDON_FILE = TEST_DATA_PATH / "ankihub.ankiaddon"


class InstallSampleAHDeck(Protocol):
    def __call__(self) -> Tuple[DeckId, uuid.UUID]:
        ...


@fixture
def install_sample_ah_deck(
    anki_session_with_addon_data: AnkiSession,
    next_deterministic_uuid: Callable[[], uuid.UUID],
) -> InstallSampleAHDeck:
    def _install_sample_ah_deck():
        # Can only be used in an anki_session_with_addon.profile_loaded() context

        ah_did = next_deterministic_uuid()
        mw = anki_session_with_addon_data.mw
        anki_did = import_sample_ankihub_deck(mw, ankihub_did=ah_did)
        config.save_subscription(name="Testdeck", ankihub_did=ah_did, anki_did=anki_did)
        return anki_did, ah_did

    return _install_sample_ah_deck


def import_sample_ankihub_deck(
    mw: aqt.AnkiQt, ankihub_did: uuid.UUID, assert_created_deck=True
) -> DeckId:
    import_note_types_for_sample_deck(mw)

    # import the deck from the notes data
    dids_before_import = all_dids()
    importer = AnkiHubImporter()
    local_did = importer._import_ankihub_deck_inner(
        ankihub_did=ankihub_did,
        notes_data=ankihub_sample_deck_notes_data(),
        deck_name="Testdeck",
        protected_fields={},
        protected_tags=[],
        remote_note_types={},
    ).anki_did
    new_dids = all_dids() - dids_before_import

    if assert_created_deck:
        assert len(new_dids) == 1
        assert local_did == list(new_dids)[0]

    return local_did


@fixture
def ankihub_basic_note_type(anki_session_with_addon_data: AnkiSession) -> NotetypeDict:
    with anki_session_with_addon_data.profile_loaded():
        mw = anki_session_with_addon_data.mw
        result = create_or_get_ah_version_of_note_type(
            mw, mw.col.models.by_name("Basic")
        )
        return result


class MakeAHNote(Protocol):
    def __call__(
        self,
        ankihub_nid: uuid.UUID = None,
        note_type_id: Optional[NotetypeId] = None,
        generate_anki_id: bool = False,
    ) -> Note:
        ...


@fixture
def make_ah_note(
    anki_session_with_addon_data: AnkiSession,
    next_deterministic_uuid: Callable[[], uuid.UUID],
    next_deterministic_id: Callable[[], int],
) -> MakeAHNote:
    # Can only be used in an anki_session_with_addon.profile_loaded() context

    def _make_ah_note(
        ankihub_nid: uuid.UUID = None,
        note_type_id: Optional[NotetypeId] = None,
        generate_anki_id: bool = False,
    ) -> Note:
        mw = anki_session_with_addon_data.mw

        if ankihub_nid is None:
            ankihub_nid = next_deterministic_uuid()

        if note_type_id is None:
            note_type = create_or_get_ah_version_of_note_type(
                mw=mw, note_type=mw.col.models.by_name("Basic")
            )
        else:
            note_type = mw.col.models.get(note_type_id)
            assert note_type is not None

        note = mw.col.new_note(note_type)
        if generate_anki_id:
            note.id = NoteId(next_deterministic_id())

        # fields of the note will be set to "old <field_name>"
        # except for the ankihub note _type field (if it exists) which will be set to the ankihub nid
        for field_cfg in note_type["flds"]:
            field_name: str = field_cfg["name"]
            note[field_name] = f"old {field_name.lower()}"

        if ANKIHUB_NOTE_TYPE_FIELD_NAME in note:
            note[ANKIHUB_NOTE_TYPE_FIELD_NAME] = str(ankihub_nid)

        note[ANKIHUB_NOTE_TYPE_FIELD_NAME] = str(ankihub_nid)
        note.tags = []
        note.guid = "old guid"
        return note

    return _make_ah_note


def ankihub_sample_deck_notes_data() -> List[NoteInfo]:
    notes_data_raw = transform_notes_data(SAMPLE_NOTES_DATA)
    result = [NoteInfo.from_dict(x) for x in notes_data_raw]
    return result


def test_entry_point(anki_session_with_addon_data: AnkiSession, qtbot: QtBot):
    entry_point.run()
    with anki_session_with_addon_data.profile_loaded():
        qtbot.wait(1000)

    # this test is just to make sure the entry point doesn't crash
    # and that the add-on doesn't crash on Anki startup


def test_editor(
    anki_session_with_addon_data: AnkiSession,
    requests_mock: Mocker,
    monkeypatch: MonkeyPatch,
    next_deterministic_uuid: Callable[[], uuid.UUID],
    install_sample_ah_deck: InstallSampleAHDeck,
    disable_image_support_feature_flag,
):
    with anki_session_with_addon_data.profile_loaded():
        mw = anki_session_with_addon_data.mw

        install_sample_ah_deck()

        # mock the dialog so it doesn't block the testq
        monkeypatch.setattr("ankihub.gui.editor.SuggestionDialog.exec", Mock())

        editor = MagicMock()

        # test a new note suggestion
        editor.note = mw.col.new_note(mw.col.models.by_name("Basic (Testdeck / user1)"))

        note_1_ah_nid = next_deterministic_uuid()

        monkeypatch.setattr("ankihub.exporting.uuid.uuid4", lambda: note_1_ah_nid)

        requests_mock.post(
            f"{config.api_url}/notes/{note_1_ah_nid}/suggestion/",
            status_code=201,
            json={},
        )

        _refresh_buttons(editor)
        assert editor.ankihub_command == AnkiHubCommands.NEW.value
        _on_suggestion_button_press(editor)

        # test a change note suggestion
        note = mw.col.get_note(mw.col.find_notes("")[0])
        editor.note = note

        note_2_ah_nid = ankihub_db.ankihub_nid_for_anki_nid(note.id)

        requests_mock.post(
            f"{config.api_url}/notes/{note_2_ah_nid}/suggestion/",
            status_code=201,
            json={},
        )

        _refresh_buttons(editor)
        assert editor.ankihub_command == AnkiHubCommands.CHANGE.value

        # this should not trigger a suggestion because the note has not been changed
        _on_suggestion_button_press(editor)
        assert requests_mock.call_count == 0

        # change the front of the note
        note["Front"] = "new front"
        note.flush()

        # this should trigger a suggestion because the note has been changed
        _on_suggestion_button_press(editor)

        # mocked requests: f"{config.api_url_base}/notes/{notes_2_ah_nid}/suggestion/" and
        # request to check feature flags
        assert requests_mock.call_count == 2


def test_get_note_types_in_deck(anki_session_with_addon_data: AnkiSession):
    anki_session = anki_session_with_addon_data
    with anki_session.profile_loaded():
        with anki_session.deck_installed(SAMPLE_DECK_APKG) as deck_id:
            # test get note types in deck
            note_model_ids = get_note_types_in_deck(DeckId(deck_id))
            # TODO test on a deck that has more than one note type.
            assert len(note_model_ids) == 2
            assert note_model_ids == [1656968697414, 1656968697418]


def test_note_type_contains_field(anki_session_with_addon_data: AnkiSession):
    anki_session = anki_session_with_addon_data
    with anki_session.profile_loaded():
        with anki_session.deck_installed(SAMPLE_DECK_APKG):
            note_type = anki_session.mw.col.models.get(SAMPLE_MODEL_ID)
            assert note_type_contains_field(note_type, SAMPLE_MODEL_ID) is False
            new_field = {"name": ANKIHUB_NOTE_TYPE_FIELD_NAME}
            note_type["flds"].append(new_field)
            assert note_type_contains_field(note_type, ANKIHUB_NOTE_TYPE_FIELD_NAME)
            note_type["flds"].remove(new_field)


def test_modify_note_type(anki_session_with_addon_data: AnkiSession):
    anki_session = anki_session_with_addon_data
    with anki_session.profile_loaded():
        with anki_session.deck_installed(SAMPLE_DECK_APKG):
            note_type = anki_session.mw.col.models.by_name("Basic")
            original_note_type = copy.deepcopy(note_type)
            original_note_template = original_note_type["tmpls"][0]["afmt"]
            modify_note_type(note_type)
            modified_template = note_type["tmpls"][0]["afmt"]
            # # TODO Make more precise assertions.
            assert ANKIHUB_NOTE_TYPE_FIELD_NAME in modified_template
            assert original_note_template != modified_template


def test_create_collaborative_deck_and_upload(
    anki_session_with_addon_data: AnkiSession,
    monkeypatch: MonkeyPatch,
    next_deterministic_uuid: Callable[[], uuid.UUID],
    enable_image_support_feature_flag,
):
    with anki_session_with_addon_data.profile_loaded():
        mw = anki_session_with_addon_data.mw

        # create a new deck with one note
        deck_name = "New Deck"
        mw.col.decks.add_normal_deck_with_name(deck_name)
        anki_did = mw.col.decks.id_for_name(deck_name)

        note = mw.col.new_note(mw.col.models.by_name("Basic"))
        note["Front"] = "front"
        note["Back"] = "back"
        mw.col.add_note(note, anki_did)

        # upload deck
        ah_did = next_deterministic_uuid()
        upload_deck_mock = Mock()
        upload_deck_mock.return_value = ah_did
        ah_nid = next_deterministic_uuid()
        with monkeypatch.context() as m:
            m.setattr(
                "ankihub.ankihub_client.AnkiHubClient.upload_deck", upload_deck_mock
            )
            m.setattr("uuid.uuid4", lambda: ah_nid)
            create_collaborative_deck(deck_name, private=False)

        # re-load note to get updated note.mid
        note.load()

        # check that the client method was called with the correct data
        expected_note_types_data = [mw.col.models.get(note.mid)]
        expected_note_data = NoteInfo(
            ankihub_note_uuid=ah_nid,
            anki_nid=note.id,
            fields=[
                Field(name="Front", value="front", order=0),
                Field(name="Back", value="back", order=1),
            ],
            tags=[],
            mid=note.mid,
            guid=note.guid,
            last_update_type=None,
        )

        upload_deck_mock.assert_called_once_with(
            deck_name=deck_name,
            notes_data=[expected_note_data],
            note_types_data=expected_note_types_data,
            anki_deck_id=anki_did,
            private=False,
        )

        # check that note data is in db
        assert ankihub_db.note_data(note.id) == expected_note_data

        # check that note mod value is in database
        assert (
            ankihub_db.scalar(
                "SELECT mod from notes WHERE ankihub_note_id = ?", str(ah_nid)
            )
            == note.mod
        )


def test_get_deck_by_id(
    requests_mock: Mocker, next_deterministic_uuid: Callable[[], uuid.UUID]
):
    client = AnkiHubClient(local_media_dir_path=Path("/tmp/ankihub_media"))

    # test get deck by id
    ankihub_deck_uuid = next_deterministic_uuid()
    date_time = datetime.now(tz=timezone.utc)
    expected_data = {
        "id": str(ankihub_deck_uuid),
        "name": "test",
        "owner": 1,
        "anki_id": 1,
        "csv_last_upload": date_time.strftime(ANKIHUB_DATETIME_FORMAT_STR),
        "csv_notes_filename": "test.csv",
    }

    requests_mock.get(
        f"{config.api_url}/decks/{ankihub_deck_uuid}/", json=expected_data
    )
    deck_info = client.get_deck_by_id(ankihub_deck_uuid=ankihub_deck_uuid)  # type: ignore
    assert deck_info == Deck(
        ankihub_deck_uuid=ankihub_deck_uuid,
        anki_did=1,
        owner=True,
        name="test",
        csv_last_upload=date_time,
        csv_notes_filename="test.csv",
    )

    # test get deck by id unauthenticated
    requests_mock.get(f"{config.api_url}/decks/{ankihub_deck_uuid}/", status_code=403)

    try:
        client.get_deck_by_id(ankihub_deck_uuid=ankihub_deck_uuid)  # type: ignore
    except AnkiHubRequestError as e:
        exc = e
    assert exc is not None and exc.response.status_code == 403


def test_suggest_note_update(
    anki_session_with_addon_data: AnkiSession,
    install_sample_ah_deck: InstallSampleAHDeck,
    monkeypatch: MonkeyPatch,
    ankihub_basic_note_type: NotetypeDict,
    disable_image_support_feature_flag,
):
    anki_session = anki_session_with_addon_data
    with anki_session.profile_loaded():
        mw = anki_session.mw

        _, ah_did = install_sample_ah_deck()

        notes_data = ankihub_sample_deck_notes_data()
        note = mw.col.get_note(NoteId(notes_data[0].anki_nid))

        # test create change note suggestion
<<<<<<< HEAD
        note = mw.col.new_note(ankihub_basic_note_type)
        note["Front"] = "front"
        note.tags = ["will_be_removed"]
        ankihub_db.upsert_notes_data(
            ankihub_did=ah_did, notes_data=[to_note_data(note, set_new_id=True)]
=======
        adapter = requests_mock.post(
            f"{config.api_url}/notes/{ankihub_note_uuid}/suggestion/",
            status_code=201,
>>>>>>> 9b6203ed
        )

        # make changes to the note
        note["Front"] = "updated"

        note.tags = [
            "a",
            # internal and optional tags should be removed
            *ADDON_INTERNAL_TAGS,
            *ANKI_INTERNAL_TAGS,
            f"{TAG_FOR_OPTIONAL_TAGS}::TAG_GROUP::OptionalTag",
        ]

        # suggest the changes
        create_change_note_suggestion_mock = MagicMock()
        monkeypatch.setattr(
            "ankihub.ankihub_client.AnkiHubClient.create_change_note_suggestion",
            create_change_note_suggestion_mock,
        )

        suggest_note_update(
            note=note,
            change_type=SuggestionType.NEW_CONTENT,
            comment="test",
        )

<<<<<<< HEAD
        # check that the correct suggestion was created
        create_change_note_suggestion_mock.assert_called_once_with(
            change_note_suggestion=ChangeNoteSuggestion(
                anki_nid=note.id,
                ankihub_note_uuid=ankihub_db.ankihub_nid_for_anki_nid(note.id),
=======
        # ... assert that internal and optional tags were filtered out
        suggestion_data = adapter.last_request.json()  # type: ignore
        assert set(suggestion_data["tags"]) == set(
            [
                "a",
            ]
        )

        # test create change note suggestion unauthenticated
        requests_mock.post(
            f"{config.api_url}/notes/{ankihub_note_uuid}/suggestion/",
            status_code=403,
        )

        try:
            suggest_note_update(
                note=note,
>>>>>>> 9b6203ed
                change_type=SuggestionType.NEW_CONTENT,
                fields=[Field(name="Front", value="updated", order=0)],
                added_tags=["a"],
                removed_tags=["will_be_removed"],
                comment="test",
            ),
            auto_accept=False,
        )


def test_suggest_new_note(
    anki_session_with_addon_data: AnkiSession,
    requests_mock: Mocker,
    install_sample_ah_deck: InstallSampleAHDeck,
    disable_image_support_feature_flag,
):
    anki_session = anki_session_with_addon_data
    with anki_session.profile_loaded():
        mw = anki_session.mw

        _, ah_did = install_sample_ah_deck()
        note = mw.col.new_note(mw.col.models.by_name("Basic (Testdeck / user1)"))

        adapter = requests_mock.post(
            f"{config.api_url}/decks/{ah_did}/note-suggestion/",
            status_code=201,
        )

        note.tags = [
            "a",
            *ADDON_INTERNAL_TAGS,
            *ANKI_INTERNAL_TAGS,
            f"{TAG_FOR_OPTIONAL_TAGS}::TAG_GROUP::OptionalTag",
        ]
        suggest_new_note(
            note=note,
            ankihub_did=ah_did,
            comment="test",
        )

        # ... assert that add-on internal and optional tags were filtered out
        suggestion_data = adapter.last_request.json()  # type: ignore
        assert set(suggestion_data["tags"]) == set(
            [
                "a",
            ]
        )

        # test create change note suggestion unauthenticated
        url = f"{config.api_url}/decks/{ah_did}/note-suggestion/"
        requests_mock.post(
            url,
            status_code=403,
        )

        exc = None
        try:
            suggest_new_note(
                note=note,
                ankihub_did=ah_did,
                comment="test",
            )
        except AnkiHubRequestError as e:
            exc = e
        assert exc is not None and exc.response.status_code == 403


def test_suggest_notes_in_bulk(
    anki_session_with_addon_data: AnkiSession,
    monkeypatch: MonkeyPatch,
    install_sample_ah_deck: InstallSampleAHDeck,
    next_deterministic_uuid: Callable[[], uuid.UUID],
):
    anki_session = anki_session_with_addon_data
    bulk_suggestions_method_mock = MagicMock()
    monkeypatch.setattr(
        "ankihub.ankihub_client.AnkiHubClient.create_suggestions_in_bulk",
        bulk_suggestions_method_mock,
    )
    with anki_session.profile_loaded():
        mw = anki_session.mw

        anki_did, ah_did = install_sample_ah_deck()

        # add a new note
        new_note = mw.col.new_note(mw.col.models.by_name("Basic (Testdeck / user1)"))
        mw.col.add_note(new_note, deck_id=anki_did)

        CHANGED_NOTE_ID = NoteId(1608240057545)
        changed_note = mw.col.get_note(CHANGED_NOTE_ID)
        changed_note["Front"] = "changed front"
        changed_note.tags += ["a"]
        changed_note.flush()

        # suggest two notes, one new and one updated, check if the client method was called with the correct arguments
        nids = [changed_note.id, new_note.id]
        notes = [mw.col.get_note(nid) for nid in nids]
        # also add one optional tag to each one of them to verify that the optional tags are not sent
        for note in notes:
            note.tags = list(
                set(note.tags)
                | set([f"{TAG_FOR_OPTIONAL_TAGS}::TAG_GROUP::OptionalTag"])
            )
        mw.col.update_notes(notes)

        new_note_ah_id = next_deterministic_uuid()
        with monkeypatch.context() as m:
            m.setattr("uuid.uuid4", lambda: new_note_ah_id)
            suggest_notes_in_bulk(
                notes=notes,
                auto_accept=False,
                change_type=SuggestionType.NEW_CONTENT,
                comment="test",
            )

        assert bulk_suggestions_method_mock.call_count == 1
        assert bulk_suggestions_method_mock.call_args.kwargs == {
            "change_note_suggestions": [
                ChangeNoteSuggestion(
                    ankihub_note_uuid=uuid.UUID("67f182c2-7306-47f8-aed6-d7edb42cd7de"),
                    anki_nid=CHANGED_NOTE_ID,
                    fields=[
                        Field(
                            name="Front",
                            order=0,
                            value="changed front",
                        ),
                    ],
                    added_tags=["a"],
                    removed_tags=[],
                    comment="test",
                    change_type=SuggestionType.NEW_CONTENT,
                ),
            ],
            "new_note_suggestions": [
                NewNoteSuggestion(
                    ankihub_note_uuid=new_note_ah_id,
                    anki_nid=new_note.id,
                    fields=[
                        Field(name="Front", order=0, value=""),
                        Field(name="Back", order=1, value=""),
                    ],
                    tags=[],
                    guid=new_note.guid,
                    comment="test",
                    ankihub_deck_uuid=ah_did,
                    note_type_name="Basic (Testdeck / user1)",
                    anki_note_type_id=1657023668893,
                ),
            ],
            "auto_accept": False,
        }


def test_adjust_note_types(anki_session_with_addon_data: AnkiSession):
    anki_session = anki_session_with_addon_data
    with anki_session.profile_loaded():
        mw = anki_session.mw

        # for testing creating missing note type
        ankihub_basic_1 = copy.deepcopy(mw.col.models.by_name("Basic"))
        ankihub_basic_1["id"] = 1
        ankihub_basic_1["name"] = "AnkiHub Basic 1"
        modify_note_type(ankihub_basic_1)

        # for testing updating existing note type
        ankihub_basic_2 = copy.deepcopy(mw.col.models.by_name("Basic"))
        ankihub_basic_2["name"] = "AnkiHub Basic 2"
        modify_note_type(ankihub_basic_2)
        # ... save the note type
        ankihub_basic_2["id"] = 0
        changes = mw.col.models.add_dict(ankihub_basic_2)
        ankihub_basic_2["id"] = changes.id
        # ... then add a field
        new_field = mw.col.models.new_field("foo")
        new_field["ord"] = 2
        mw.col.models.add_field(ankihub_basic_2, new_field)
        # ... and change the name
        ankihub_basic_2["name"] = "AnkiHub Basic 2 (new)"

        remote_note_types = {
            ankihub_basic_1["id"]: ankihub_basic_1,
            ankihub_basic_2["id"]: ankihub_basic_2,
        }
        adjust_note_types(remote_note_types)

        assert mw.col.models.by_name("AnkiHub Basic 1") is not None
        assert mw.col.models.get(ankihub_basic_2["id"])["flds"][3]["name"] == "foo"
        assert (
            mw.col.models.get(ankihub_basic_2["id"])["name"] == "AnkiHub Basic 2 (new)"
        )


def test_reset_note_types_of_notes(anki_session_with_addon_data: AnkiSession):
    anki_session = anki_session_with_addon_data
    with anki_session.profile_loaded():
        mw = anki_session.mw

        # create a note and save it
        basic = mw.col.models.by_name("Basic")
        note = mw.col.new_note(basic)
        note["Front"] = "abc"
        note["Back"] = "abc"
        mw.col.add_note(note, mw.col.decks.active()[0])

        cloze = mw.col.models.by_name("Cloze")

        # change the note type of the note using reset_note_types_of_notes
        nid_mid_pairs = [
            (NoteId(note.id), NotetypeId(cloze["id"])),
        ]
        reset_note_types_of_notes(nid_mid_pairs)

        assert mw.col.get_note(note.id).mid == cloze["id"]


class TestAnkiHubImporter:
    def test_import_new_deck(
        self,
        anki_session_with_addon_data: AnkiSession,
        next_deterministic_uuid: Callable[[], uuid.UUID],
    ):
        from aqt import mw

        anki_session = anki_session_with_addon_data
        with anki_session.profile_loaded():

            # import the apkg to get the note types, then delete the deck
            file = str(ANKIHUB_SAMPLE_DECK_APKG.absolute())
            importer = AnkiPackageImporter(mw.col, file)
            importer.run()
            mw.col.decks.remove([mw.col.decks.id_for_name("Testdeck")])

            ankihub_deck_uuid = next_deterministic_uuid()
            dids_before_import = all_dids()
            ankihub_importer = AnkiHubImporter()
            import_result = ankihub_importer._import_ankihub_deck_inner(
                ankihub_did=ankihub_deck_uuid,
                notes_data=ankihub_sample_deck_notes_data(),
                deck_name="test",
                remote_note_types={},
                protected_fields={},
                protected_tags=[],
            )
            anki_did = import_result.anki_did
            new_dids = all_dids() - dids_before_import

            assert (
                len(new_dids) == 1
            )  # we have no mechanism for importing subdecks from a csv yet, so ti will be just onen deck
            assert anki_did == list(new_dids)[0]

            assert len(import_result.created_nids) == 3
            assert len(import_result.updated_nids) == 0

            assert_that_only_ankihub_sample_deck_info_in_database(
                ankihub_deck_uuid=ankihub_deck_uuid
            )

    def test_import_existing_deck_1(
        self,
        anki_session_with_addon_data: AnkiSession,
        next_deterministic_uuid: Callable[[], uuid.UUID],
    ):
        from aqt import mw

        anki_session = anki_session_with_addon_data
        with anki_session.profile_loaded():

            # import the apkg
            file = str(ANKIHUB_SAMPLE_DECK_APKG.absolute())
            importer = AnkiPackageImporter(mw.col, file)
            importer.run()
            existing_did = mw.col.decks.id_for_name("Testdeck")

            ankihub_deck_uuid = next_deterministic_uuid()
            dids_before_import = all_dids()
            ankihub_importer = AnkiHubImporter()
            import_result = ankihub_importer._import_ankihub_deck_inner(
                ankihub_did=ankihub_deck_uuid,
                notes_data=ankihub_sample_deck_notes_data(),
                deck_name="test",
                remote_note_types={},
                protected_fields={},
                protected_tags=[],
            )
            anki_did = import_result.anki_did
            new_dids = all_dids() - dids_before_import

            assert not new_dids
            assert anki_did == existing_did

            # no notes should be changed because they already exist
            assert len(import_result.created_nids) == 0
            assert len(import_result.updated_nids) == 0

            assert_that_only_ankihub_sample_deck_info_in_database(
                ankihub_deck_uuid=ankihub_deck_uuid
            )

    def test_import_existing_deck_2(
        self,
        anki_session_with_addon_data: AnkiSession,
        next_deterministic_uuid: Callable[[], uuid.UUID],
    ):
        from aqt import mw

        anki_session = anki_session_with_addon_data
        with anki_session.profile_loaded():

            # import the apkg
            file = str(ANKIHUB_SAMPLE_DECK_APKG.absolute())
            importer = AnkiPackageImporter(mw.col, file)
            importer.run()

            # move one card to another deck
            other_deck_id = mw.col.decks.add_normal_deck_with_name("other deck").id
            cids = mw.col.find_cards("deck:Testdeck")
            assert len(cids) == 3
            mw.col.set_deck([cids[0]], other_deck_id)

            ankihub_deck_uuid = next_deterministic_uuid()
            dids_before_import = all_dids()
            ankihub_importer = AnkiHubImporter()
            import_result = ankihub_importer._import_ankihub_deck_inner(
                ankihub_did=ankihub_deck_uuid,
                notes_data=ankihub_sample_deck_notes_data(),
                deck_name="test",
                remote_note_types={},
                protected_fields={},
                protected_tags=[],
            )
            anki_did = import_result.anki_did
            new_dids = all_dids() - dids_before_import

            # when the existing cards are in multiple seperate decks a new deck is created
            assert len(new_dids) == 1
            assert anki_did == list(new_dids)[0]

            # no notes should be changed because they already exist
            assert len(import_result.created_nids) == 0
            assert len(import_result.updated_nids) == 0

            assert_that_only_ankihub_sample_deck_info_in_database(
                ankihub_deck_uuid=ankihub_deck_uuid
            )

    def test_import_existing_deck_3(
        self,
        anki_session_with_addon_data: AnkiSession,
        next_deterministic_uuid: Callable[[], uuid.UUID],
    ):
        from aqt import mw

        anki_session = anki_session_with_addon_data
        with anki_session.profile_loaded():

            # import the apkg
            file = str(ANKIHUB_SAMPLE_DECK_APKG.absolute())
            importer = AnkiPackageImporter(mw.col, file)
            importer.run()
            existing_did = mw.col.decks.id_for_name("Testdeck")

            # modify two notes
            note_1 = mw.col.get_note(NoteId(1608240057545))
            note_1["Front"] = "new front"

            note_2 = mw.col.get_note(NoteId(1656968819662))
            note_2.tags.append("foo")

            mw.col.update_notes([note_1, note_2])

            # delete one note
            mw.col.remove_notes([NoteId(1608240029527)])

            ankihub_deck_uuid = next_deterministic_uuid()
            dids_before_import = all_dids()
            ankihub_importer = AnkiHubImporter()
            import_result = ankihub_importer._import_ankihub_deck_inner(
                ankihub_did=ankihub_deck_uuid,
                notes_data=ankihub_sample_deck_notes_data(),
                deck_name="test",
                remote_note_types={},
                protected_fields={},
                protected_tags=[],
            )
            anki_did = import_result.anki_did
            new_dids = all_dids() - dids_before_import

            assert not new_dids
            assert anki_did == existing_did

            assert len(import_result.created_nids) == 1
            assert len(import_result.updated_nids) == 2

            assert_that_only_ankihub_sample_deck_info_in_database(
                ankihub_deck_uuid=ankihub_deck_uuid
            )

    def test_update_deck(
        self,
        anki_session_with_addon_data: AnkiSession,
        install_sample_ah_deck: InstallSampleAHDeck,
        next_deterministic_uuid: Callable[[], uuid.UUID],
    ):
        anki_session = anki_session_with_addon_data
        with anki_session.profile_loaded():

            anki_did, _ = install_sample_ah_deck()
            first_local_did = anki_did

            ankihub_deck_uuid = next_deterministic_uuid()
            dids_before_import = all_dids()
            ankihub_importer = AnkiHubImporter()
            import_result = ankihub_importer._import_ankihub_deck_inner(
                ankihub_did=ankihub_deck_uuid,
                notes_data=ankihub_sample_deck_notes_data(),
                deck_name="test",
                remote_note_types={},
                protected_fields={},
                protected_tags=[],
                local_did=first_local_did,
            )
            second_anki_did = import_result.anki_did
            new_dids = all_dids() - dids_before_import

            assert len(new_dids) == 0
            assert first_local_did == second_anki_did

            # no notes should be changed because they already exist
            assert len(import_result.created_nids) == 0
            assert len(import_result.updated_nids) == 0

            assert_that_only_ankihub_sample_deck_info_in_database(
                ankihub_deck_uuid=ankihub_deck_uuid
            )

    def test_update_deck_when_it_was_deleted(
        self,
        anki_session_with_addon_data: AnkiSession,
        install_sample_ah_deck: InstallSampleAHDeck,
        next_deterministic_uuid: Callable[[], uuid.UUID],
    ):
        from aqt import mw

        anki_session = anki_session_with_addon_data
        with anki_session.profile_loaded():

            anki_did, _ = install_sample_ah_deck()
            first_local_did = anki_did

            # move cards to another deck and remove the original one
            other_deck = mw.col.decks.add_normal_deck_with_name("other deck").id
            cids = mw.col.find_cards(f"deck:{mw.col.decks.name(first_local_did)}")
            assert len(cids) == 3
            mw.col.set_deck(cids, other_deck)
            mw.col.decks.remove([first_local_did])

            ankihub_deck_uuid = next_deterministic_uuid()
            dids_before_import = all_dids()
            ankihub_importer = AnkiHubImporter()
            import_result = ankihub_importer._import_ankihub_deck_inner(
                ankihub_did=ankihub_deck_uuid,
                notes_data=ankihub_sample_deck_notes_data(),
                deck_name="test",
                remote_note_types={},
                protected_fields={},
                protected_tags=[],
                local_did=first_local_did,
            )
            second_anki_did = import_result.anki_did
            new_dids = all_dids() - dids_before_import

            # deck with first_local_did should be recreated
            assert len(new_dids) == 1
            assert list(new_dids)[0] == first_local_did
            assert second_anki_did == first_local_did

            # no notes should be changed because they already exist
            assert len(import_result.created_nids) == 0
            assert len(import_result.updated_nids) == 0

            assert_that_only_ankihub_sample_deck_info_in_database(
                ankihub_deck_uuid=ankihub_deck_uuid
            )

    def test_update_deck_with_subdecks(
        self,
        anki_session_with_addon_data: AnkiSession,
        install_sample_ah_deck: InstallSampleAHDeck,
    ):
        from aqt import mw

        anki_session = anki_session_with_addon_data
        with anki_session.profile_loaded():

            anki_did, ah_did = install_sample_ah_deck()

            # add a subdeck tag to a note
            notes_data = ankihub_sample_deck_notes_data()
            note_data = notes_data[0]
            note_data.tags = [f"{SUBDECK_TAG}::Testdeck::A::B"]
            note = mw.col.get_note(NoteId(note_data.anki_nid))

            # import the deck again, now with the changed note data
            dids_before_import = all_dids()
            ankihub_importer = AnkiHubImporter()
            import_result = ankihub_importer._import_ankihub_deck_inner(
                ankihub_did=ah_did,
                notes_data=notes_data,
                deck_name="test",
                remote_note_types={},
                protected_fields={},
                protected_tags=[],
                local_did=anki_did,
                subdecks=True,
            )
            second_anki_did = import_result.anki_did
            new_dids = all_dids() - dids_before_import

            # assert that two new decks were created
            assert len(new_dids) == 2
            assert anki_did == second_anki_did
            assert mw.col.decks.by_name("Testdeck::A::B") is not None

            # one note should be updated
            assert len(import_result.created_nids) == 0
            assert len(import_result.updated_nids) == 1

            assert_that_only_ankihub_sample_deck_info_in_database(
                ankihub_deck_uuid=ah_did
            )

            # check that cards of the note were moved to the subdeck
            assert note.cards()
            for card in note.cards():
                assert card.did == mw.col.decks.id_for_name("Testdeck::A::B")

    def test_suspend_new_cards_of_existing_notes(
        self,
        anki_session_with_addon_data: AnkiSession,
        next_deterministic_uuid: Callable[[], uuid.UUID],
    ):
        anki_session = anki_session_with_addon_data
        with anki_session.profile_loaded():
            mw = anki_session.mw

            ankihub_cloze = create_or_get_ah_version_of_note_type(
                mw, mw.col.models.by_name("Cloze")
            )

            ah_nid = next_deterministic_uuid()
            ah_did = next_deterministic_uuid()

            def test_case(suspend_existing_card_before_update: bool):
                # create a cloze note with one card, optionally suspend the existing card,
                # then update the note using AnkiHubImporter adding a new cloze
                # which results in a new card getting created for the added cloze

                note = mw.col.new_note(ankihub_cloze)
                note["Text"] = "{{c1::foo}}"
                mw.col.add_note(note, DeckId(0))

                if suspend_existing_card_before_update:
                    # suspend the only card of the note
                    card = note.cards()[0]
                    card.queue = QUEUE_TYPE_SUSPENDED
                    card.flush()

                # update the note using the AnkiHub importer
                note_data = NoteInfo(
                    anki_nid=note.id,
                    ankihub_note_uuid=ah_nid,
                    fields=[
                        Field(name="Text", value="{{c1::foo}} {{c2::bar}}", order=0)
                    ],
                    tags=[],
                    mid=note.model()["id"],
                    last_update_type=None,
                    guid=note.guid,
                )

                # note has to be active in the database or the importer won't update it
                ankihub_db.upsert_notes_data(ankihub_did=ah_did, notes_data=[note_data])

                importer = AnkiHubImporter()
                updated_note = importer._update_or_create_note(
                    note_data=note_data,
                    anki_did=DeckId(0),
                    protected_fields={},
                    protected_tags=[],
                    first_import_of_deck=False,
                )
                assert len(updated_note.cards()) == 2
                return updated_note

            def get_new_card(note: Note):
                # the card with the higher id was created later
                return max(note.cards(), key=lambda c: c.id)

            # test "always" option
            config.public_config["suspend_new_cards_of_existing_notes"] = "always"

            updated_note = test_case(suspend_existing_card_before_update=False)
            assert get_new_card(updated_note).queue == QUEUE_TYPE_SUSPENDED

            updated_note = test_case(suspend_existing_card_before_update=True)
            assert get_new_card(updated_note).queue == QUEUE_TYPE_SUSPENDED

            # test "never" option
            config.public_config["suspend_new_cards_of_existing_notes"] = "never"

            updated_note = test_case(suspend_existing_card_before_update=False)
            assert get_new_card(updated_note).queue != QUEUE_TYPE_SUSPENDED

            updated_note = test_case(suspend_existing_card_before_update=True)
            assert get_new_card(updated_note).queue != QUEUE_TYPE_SUSPENDED

            # test "if_siblings_are_suspended" option
            config.public_config[
                "suspend_new_cards_of_existing_notes"
            ] = "if_siblings_are_suspended"

            updated_note = test_case(suspend_existing_card_before_update=False)
            assert all(
                card.queue != QUEUE_TYPE_SUSPENDED for card in updated_note.cards()
            )

            updated_note = test_case(suspend_existing_card_before_update=True)
            assert all(
                card.queue == QUEUE_TYPE_SUSPENDED for card in updated_note.cards()
            )

    def test_import_deck_and_check_that_values_are_saved_to_databases(
        self,
        anki_session_with_addon_data: AnkiSession,
        install_sample_ah_deck: InstallSampleAHDeck,
    ):
        with anki_session_with_addon_data.profile_loaded():
            mw = anki_session_with_addon_data.mw

            # import the deck to setup note types
            _, ah_did = install_sample_ah_deck()

            note_data = ankihub_sample_deck_notes_data()[0]

            # set fields and tags of note_data
            # so that we can check if protected fields and tags are handled correctly
            protected_field_name = note_data.fields[0].name
            note_data.fields[0].value = "new field content"
            note_type_id = note_data.mid

            note_data.tags = ["tag1", "tag2"]

            nid = NoteId(note_data.anki_nid)
            note = mw.col.get_note(nid)
            note.tags = ["protected_tag"]

            protected_field_content = "protected field content"
            note[protected_field_name] = protected_field_content

            note.flush()

            importer = AnkiHubImporter()
            importer._import_ankihub_deck_inner(
                ankihub_did=ah_did,
                notes_data=[note_data],
                deck_name="test",
                protected_fields={note_type_id: [protected_field_name]},
                protected_tags=["protected_tag"],
                remote_note_types={},
            )

            # assert that the fields are saved correctly in the Anki DB (protected)
            assert note[protected_field_name] == protected_field_content

            # assert that the tags are saved correctly in the Anki DB (protected)
            note = mw.col.get_note(nid)
            assert set(note.tags) == set(["tag1", "tag2", "protected_tag"])

            # assert that the note_data was saved correctly in the AnkiHub DB (without modifications)
            note_data_from_db = ankihub_db.note_data(nid)
            assert note_data_from_db == note_data

    def test_conflicting_notes_dont_get_imported(
        self,
        anki_session_with_addon_data: AnkiSession,
        ankihub_basic_note_type: NotetypeDict,
        next_deterministic_uuid: Callable[[], uuid.UUID],
    ):
        with anki_session_with_addon_data.profile_loaded():
            mw = anki_session_with_addon_data.mw

            anki_nid = NoteId(1)

            mid_1 = ankihub_basic_note_type["id"]
            mid_2 = create_copy_of_note_type(mw, ankihub_basic_note_type)["id"]

            # import the first note
            ah_did_1 = next_deterministic_uuid()
            note_info_1 = NoteInfoFactory.create(
                anki_nid=anki_nid,
                tags=["tag1"],
                mid=mid_1,
            )
            importer = AnkiHubImporter()
            import_result = importer._import_ankihub_deck_inner(
                ankihub_did=ah_did_1,
                notes_data=[note_info_1],
                deck_name="test",
            )
            assert import_result.created_nids == [anki_nid]
            assert import_result.updated_nids == []
            assert import_result.skipped_nids == []

            mod_1 = ankihub_db.scalar("SELECT mod FROM notes WHERE anki_note_id = ?", 1)
            sleep(0.1)  # sleep to test for mod value changes

            # import the second note with the same nid
            ah_did_2 = next_deterministic_uuid()
            note_info_2 = NoteInfoFactory.create(
                anki_nid=anki_nid,
                tags=["tag2"],
                mid=mid_2,
            )
            importer = AnkiHubImporter()
            import_result = importer._import_ankihub_deck_inner(
                ankihub_did=ah_did_2,
                notes_data=[note_info_2],
                deck_name="test",
            )
            assert import_result.created_nids == []
            assert import_result.updated_nids == []
            assert import_result.skipped_nids == [anki_nid]

            # Check that the first note wasn't changed by the second import.
            assert ankihub_db.note_data(anki_nid) == note_info_1
            assert ankihub_db.ankihub_deck_ids() == [ah_did_1]

            # Check that the mod value of the first note was not changed.
            mod_2 = ankihub_db.scalar("SELECT mod FROM notes WHERE anki_note_id = ?", 1)
            assert mod_2 == mod_1

            # Check that the note in the Anki database wasn't changed by the second import.
            assert mw.col.get_note(anki_nid).tags == ["tag1"]
            assert mw.col.get_note(anki_nid).mid == mid_1
            assert to_note_data(mw.col.get_note(anki_nid)) == note_info_1


def assert_that_only_ankihub_sample_deck_info_in_database(ankihub_deck_uuid: uuid.UUID):
    assert ankihub_db.ankihub_deck_ids() == [ankihub_deck_uuid]
    assert len(ankihub_db.anki_nids_for_ankihub_deck(ankihub_deck_uuid)) == 3


def create_copy_of_note_type(mw: AnkiQt, note_type: NotetypeDict) -> NotetypeDict:
    new_model = copy.deepcopy(note_type)
    new_model["id"] = 0
    mw.col.models.add_dict(new_model)
    return new_model


def create_or_get_ah_version_of_note_type(
    mw: AnkiQt, note_type: NotetypeDict
) -> NotetypeDict:
    note_type = copy.deepcopy(note_type)
    note_type["id"] = 0
    note_type["name"] = note_type["name"] + " (AnkiHub)"

    if model := mw.col.models.by_name(note_type["name"]):
        return model

    modify_note_type(note_type)
    mw.col.models.add_dict(note_type)
    return mw.col.models.by_name(note_type["name"])


def test_unsubsribe_from_deck(
    anki_session_with_addon_data: AnkiSession,
    install_sample_ah_deck: InstallSampleAHDeck,
):
    from aqt import mw

    anki_session = anki_session_with_addon_data
    with anki_session.profile_loaded():
        _, ah_did = install_sample_ah_deck()

        mids = ankihub_db.note_types_for_ankihub_deck(ah_did)
        assert len(mids) == 2

        SubscribedDecksDialog.unsubscribe_from_deck(ah_did)

        # check if note type modifications were removed
        assert all(not note_type_contains_field(mw.col.models.get(mid)) for mid in mids)

        assert all(
            not re.search(
                ANKIHUB_TEMPLATE_SNIPPET_RE, mw.col.models.get(mid)["tmpls"][0]["afmt"]
            )
            for mid in mids
        )

        # check if the deck was removed from the db
        mids = ankihub_db.note_types_for_ankihub_deck(ah_did)
        assert len(mids) == 0

        nids = ankihub_db.anki_nids_for_ankihub_deck(ah_did)
        assert len(nids) == 0


def import_note_types_for_sample_deck(mw: AnkiQt):

    # import the apkg to get the note types, then delete created decks
    dids_before_import = all_dids()

    file = str(ANKIHUB_SAMPLE_DECK_APKG.absolute())
    importer = AnkiPackageImporter(mw.col, file)
    importer.run()

    dids_after_import = all_dids()
    new_dids = list(dids_after_import - dids_before_import)

    mw.col.decks.remove(new_dids)


class TestPrepareNote:
    def test_prepare_note(
        self,
        anki_session_with_addon_data: AnkiSession,
        make_ah_note: MakeAHNote,
        ankihub_basic_note_type: NotetypeDict,
        next_deterministic_uuid: Callable[[], uuid.UUID],
    ):
        with anki_session_with_addon_data.profile_loaded():
            ankihub_nid = next_deterministic_uuid()

            new_fields = [
                Field(name="Front", value="new front", order=0),
                Field(name="Back", value="new back", order=1),
            ]
            new_tags = ["c", "d"]

            note = make_ah_note(ankihub_nid=ankihub_nid, generate_anki_id=True)
            note.tags = ["a", "b"]
            note_was_changed_1 = prepare_note(
                note,
                first_import_of_deck=True,
                fields=new_fields,
                tags=new_tags,
                protected_fields={ankihub_basic_note_type["id"]: ["Back"]},
                protected_tags=["a"],
            )
            # assert that the note was modified but the protected fields and tags were not
            assert note_was_changed_1
            assert note["Front"] == "new front"
            assert note["Back"] == "old back"
            assert set(note.tags) == set(["a", "c", "d"])

            # assert that the note was not modified because the same arguments were used on the same note
            note_was_changed_2 = prepare_note(
                note,
                first_import_of_deck=True,
                fields=new_fields,
                tags=new_tags,
                protected_fields={ankihub_basic_note_type["id"]: ["Back"]},
                protected_tags=["a"],
            )
            assert not note_was_changed_2
            assert note["Front"] == "new front"
            assert note["Back"] == "old back"
            assert set(note.tags) == set(["a", "c", "d"])

            # assert that addon-internal tags don't get removed
            note = make_ah_note(ankihub_nid=ankihub_nid, generate_anki_id=True)
            note.tags = list(ADDON_INTERNAL_TAGS)
            note_was_changed_5 = prepare_note(note, tags=[], first_import_of_deck=True)
            assert not note_was_changed_5
            assert set(note.tags) == set(ADDON_INTERNAL_TAGS)

            # assert that fields protected by tags are in fact protected
            note = make_ah_note(ankihub_nid=ankihub_nid, generate_anki_id=True)
            note.tags = [f"{TAG_FOR_PROTECTING_FIELDS}::Front"]
            note["Front"] = "old front"
            note_was_changed_6 = prepare_note(
                note,
                fields=[Field(name="Front", value="new front", order=0)],
                first_import_of_deck=True,
            )
            assert not note_was_changed_6
            assert note["Front"] == "old front"

            # assert that fields protected by tags are in fact protected
            note = make_ah_note(ankihub_nid=ankihub_nid, generate_anki_id=True)
            note.tags = [f"{TAG_FOR_PROTECTING_FIELDS}::All"]
            note_was_changed_7 = prepare_note(
                note,
                fields=[
                    Field(name="Front", value="new front", order=0),
                    Field(name="Back", value="new back", order=1),
                ],
                first_import_of_deck=True,
            )
            assert not note_was_changed_7
            assert note["Front"] == "old front"
            assert note["Back"] == "old back"

            # assert that the tag for protecting all fields works
            note = make_ah_note(ankihub_nid=ankihub_nid, generate_anki_id=True)
            note.tags = [f"{TAG_FOR_PROTECTING_FIELDS}::All"]
            note_was_changed_7 = prepare_note(
                note,
                fields=[
                    Field(name="Front", value="new front", order=0),
                    Field(name="Back", value="new back", order=1),
                ],
                first_import_of_deck=True,
            )
            assert not note_was_changed_7
            assert note["Front"] == "old front"
            assert note["Back"] == "old back"

            # assert that the note guid is changed
            note = make_ah_note(ankihub_nid=ankihub_nid, generate_anki_id=True)
            note_was_changed_8 = prepare_note(
                note,
                guid="new guid",
                first_import_of_deck=True,
            )
            assert note_was_changed_8
            assert note.guid == "new guid"

    def test_prepare_note_protect_field_with_spaces(
        self,
        anki_session_with_addon_data: AnkiSession,
        make_ah_note: MakeAHNote,
        ankihub_basic_note_type: Dict[str, Any],
        next_deterministic_uuid: Callable[[], uuid.UUID],
    ):
        anki_session = anki_session_with_addon_data
        with anki_session_with_addon_data.profile_loaded():
            mw = anki_session.mw

            ankihub_nid = next_deterministic_uuid()

            field_name_with_spaces = "Field name with spaces"
            ah_basic_variation = ankihub_basic_note_type.copy()
            ah_basic_variation["id"] = 0
            ah_basic_variation["name"] = "AnkiHub Basic Variation"
            ah_basic_variation["flds"][0]["name"] = field_name_with_spaces
            ah_basic_variation["tmpls"][0]["qfmt"] = ankihub_basic_note_type["tmpls"][
                0
            ]["qfmt"].replace("Front", field_name_with_spaces)
            mw.col.models.add_dict(ah_basic_variation)
            ah_basic_variation = mw.col.models.by_name(ah_basic_variation["name"])
            ah_basic_variation_id = ah_basic_variation["id"]

            # assert that fields with spaces are protected by tags that have spaces replaced by underscores
            note = make_ah_note(
                ankihub_nid=ankihub_nid,
                note_type_id=ah_basic_variation_id,
                generate_anki_id=True,
            )
            note.tags = [
                f"{TAG_FOR_PROTECTING_FIELDS}::{field_name_with_spaces.replace(' ', '_')}"
            ]
            note_changed = prepare_note(
                note=note,
                ankihub_nid=ankihub_nid,
                fields=[Field(name=field_name_with_spaces, value="new front", order=0)],
                first_import_of_deck=True,
            )
            assert not note_changed
            assert note[field_name_with_spaces] == "old field name with spaces"

            # assert that field is not protected without this tag (to make sure the test is correct)
            note = make_ah_note(
                ankihub_nid=ankihub_nid,
                note_type_id=ah_basic_variation_id,
                generate_anki_id=True,
            )
            note_changed = prepare_note(
                note=note,
                ankihub_nid=ankihub_nid,
                fields=[Field(name=field_name_with_spaces, value="new front", order=0)],
                first_import_of_deck=True,
            )
            assert note_changed
            assert note[field_name_with_spaces] == "new front"


def prepare_note(
    note,
    first_import_of_deck: bool,
    ankihub_nid: Optional[uuid.UUID] = None,
    tags: List[str] = [],
    fields: Optional[List[Field]] = [],
    protected_fields: Optional[Dict] = {},
    protected_tags: List[str] = [],
    guid: Optional[str] = None,
    last_update_type: SuggestionType = SuggestionType.NEW_CONTENT,
):
    if ankihub_nid is None:
        ankihub_nid = note[ANKIHUB_NOTE_TYPE_FIELD_NAME]

    if guid is None:
        guid = note.guid

    note_data = NoteInfo(
        ankihub_note_uuid=ankihub_nid,
        anki_nid=note.id,
        fields=fields,
        tags=tags,
        mid=note.mid,
        guid=guid,
        last_update_type=last_update_type,
    )

    ankihub_importer = AnkiHubImporter()
    result = ankihub_importer.prepare_note(
        note,
        note_data=note_data,
        protected_fields=protected_fields,
        protected_tags=protected_tags,
        first_import_of_deck=first_import_of_deck,
    )
    return result


class TestCustomSearchNodes:
    def test_ModifiedAfterSyncSearchNode_with_notes(
        self,
        anki_session_with_addon_data: AnkiSession,
        install_sample_ah_deck: InstallSampleAHDeck,
    ):
        with anki_session_with_addon_data.profile_loaded():
            mw = anki_session_with_addon_data.mw

            install_sample_ah_deck()
            all_nids = mw.col.find_notes("")

            browser = Mock()
            browser.table.is_notes_mode.return_value = True

            with attached_ankihub_db():
                assert (
                    ModifiedAfterSyncSearchNode(browser, "yes").filter_ids(all_nids)
                    == []
                )
                assert (
                    ModifiedAfterSyncSearchNode(browser, "no").filter_ids(all_nids)
                    == all_nids
                )

                # we can't use freeze_time here because note.mod is set by the Rust backend
                sleep(1.1)

                # modify a note - this changes its mod value in the Anki DB
                nid = all_nids[0]
                note = mw.col.get_note(nid)
                note["Front"] = "new front"
                note.flush()

                nids = ModifiedAfterSyncSearchNode(browser, "yes").filter_ids(all_nids)
                assert nids == [nid]

    def test_ModifiedAfterSyncSearchNode_with_cards(
        self,
        anki_session_with_addon_data: AnkiSession,
        install_sample_ah_deck: InstallSampleAHDeck,
    ):
        with anki_session_with_addon_data.profile_loaded():
            mw = anki_session_with_addon_data.mw

            install_sample_ah_deck()
            all_cids = mw.col.find_cards("")

            browser = Mock()
            browser.table.is_notes_mode.return_value = False

            with attached_ankihub_db():
                assert (
                    ModifiedAfterSyncSearchNode(browser, "yes").filter_ids(all_cids)
                    == []
                )
                assert (
                    ModifiedAfterSyncSearchNode(browser, "no").filter_ids(all_cids)
                    == all_cids
                )

                # we can't use freeze_time here because note.mod is set by the Rust backend
                sleep(1.1)

                # modify a note - this changes its mod value in the Anki DB
                cid = all_cids[0]
                note = mw.col.get_note(mw.col.get_card(cid).nid)
                note["Front"] = "new front"
                note.flush()

                cids = ModifiedAfterSyncSearchNode(browser, "yes").filter_ids(all_cids)
                assert cids == [cid]

    def test_UpdatedInTheLastXDaysSearchNode(
        self,
        anki_session_with_addon_data: AnkiSession,
        install_sample_ah_deck: InstallSampleAHDeck,
    ):
        with anki_session_with_addon_data.profile_loaded():
            mw = anki_session_with_addon_data.mw

            install_sample_ah_deck()

            all_nids = mw.col.find_notes("")

            browser = Mock()
            browser.table.is_notes_mode.return_value = True

            with attached_ankihub_db():
                assert (
                    UpdatedInTheLastXDaysSearchNode(browser, "1").filter_ids(all_nids)
                    == all_nids
                )
                assert (
                    UpdatedInTheLastXDaysSearchNode(browser, "2").filter_ids(all_nids)
                    == all_nids
                )

                yesterday_timestamp = int(
                    (datetime.now() - timedelta(days=1)).timestamp()
                )
                mw.col.db.execute(
                    f"UPDATE ankihub_db.notes SET mod = {yesterday_timestamp}"
                )

                assert (
                    UpdatedInTheLastXDaysSearchNode(browser, "1").filter_ids(all_nids)
                    == []
                )
                assert (
                    UpdatedInTheLastXDaysSearchNode(browser, "2").filter_ids(all_nids)
                    == all_nids
                )

    def test_NewNoteSearchNode(
        self,
        anki_session_with_addon_data: AnkiSession,
        next_deterministic_uuid: Callable[[], uuid.UUID],
    ):
        with anki_session_with_addon_data.profile_loaded():
            mw = anki_session_with_addon_data.mw

            import_note_types_for_sample_deck(mw)
            notes_data = ankihub_sample_deck_notes_data()
            notes_data[0].last_update_type = None
            notes_data[1].last_update_type = None
            notes_data[2].last_update_type = SuggestionType.OTHER

            ankihub_models = {
                m["id"]: m for m in mw.col.models.all() if "/" in m["name"]
            }
            AnkiHubImporter()._import_ankihub_deck_inner(
                ankihub_did=next_deterministic_uuid(),
                notes_data=notes_data,
                remote_note_types=ankihub_models,
                protected_fields={},
                protected_tags=[],
                deck_name="Test-Deck",
            )

            all_nids = mw.col.find_notes("")

            browser = Mock()
            browser.table.is_notes_mode.return_value = True

            with attached_ankihub_db():
                # notes without a last_update_type are new
                assert NewNoteSearchNode(browser, "").filter_ids(all_nids) == [
                    notes_data[0].anki_nid,
                    notes_data[1].anki_nid,
                ]

    def test_SuggestionTypeSearchNode(
        self,
        anki_session_with_addon_data: AnkiSession,
        next_deterministic_uuid: Callable[[], uuid.UUID],
    ):
        with anki_session_with_addon_data.profile_loaded():
            mw = anki_session_with_addon_data.mw

            import_note_types_for_sample_deck(mw)
            notes_data = ankihub_sample_deck_notes_data()
            notes_data[0].last_update_type = SuggestionType.NEW_CONTENT
            notes_data[1].last_update_type = SuggestionType.NEW_CONTENT
            notes_data[2].last_update_type = SuggestionType.SPELLING_GRAMMATICAL

            ankihub_models = {
                m["id"]: m for m in mw.col.models.all() if "/" in m["name"]
            }
            AnkiHubImporter()._import_ankihub_deck_inner(
                ankihub_did=next_deterministic_uuid(),
                notes_data=notes_data,
                remote_note_types=ankihub_models,
                protected_fields={},
                protected_tags=[],
                deck_name="Test-Deck",
            )

            all_nids = mw.col.find_notes("")

            browser = Mock()
            browser.table.is_notes_mode.return_value = True

            with attached_ankihub_db():
                assert SuggestionTypeSearchNode(
                    browser, SuggestionType.NEW_CONTENT.value[0]
                ).filter_ids(all_nids) == [
                    notes_data[0].anki_nid,
                    notes_data[1].anki_nid,
                ]
                assert SuggestionTypeSearchNode(
                    browser, SuggestionType.SPELLING_GRAMMATICAL.value[0]
                ).filter_ids(all_nids) == [notes_data[2].anki_nid]

    def test_UpdatedSinceLastReviewSearchNode(
        self,
        anki_session_with_addon_data: AnkiSession,
        install_sample_ah_deck: InstallSampleAHDeck,
    ):
        with anki_session_with_addon_data.profile_loaded():
            mw = anki_session_with_addon_data.mw

            _, ah_did = install_sample_ah_deck()

            all_nids = mw.col.find_notes("")

            browser = Mock()
            browser.table.is_notes_mode.return_value = True

            with attached_ankihub_db():
                assert (
                    UpdatedSinceLastReviewSearchNode(browser, "").filter_ids(all_nids)
                    == []
                )

            # add a review entry for a card to the database
            nid = all_nids[0]
            note = mw.col.get_note(nid)
            cid = note.card_ids()[0]

            record_review(mw, cid)

            # import the deck again, this counts as an update
            import_sample_ankihub_deck(
                mw, ankihub_did=ah_did, assert_created_deck=False
            )

            # check that the note of the card is now included in the search results
            with attached_ankihub_db():
                assert UpdatedSinceLastReviewSearchNode(browser, "").filter_ids(
                    all_nids
                ) == [nid]

            sleep(1.1)

            # add another review entry for the card to the database
            record_review(mw, cid)

            # check that the note of the card is not included in the search results anymore
            with attached_ankihub_db():
                assert (
                    UpdatedSinceLastReviewSearchNode(browser, "").filter_ids(all_nids)
                    == []
                )


def record_review(mw: AnkiQt, cid: CardId):
    mw.col.db.execute(
        "INSERT INTO revlog VALUES (?, ?, ?, ?, ?, ?, ?, ?, ?)",
        int(datetime.now().timestamp()) * 1000,
        cid,
        1,
        1,
        1,
        1,
        1,
        1,
        0,
    )


class TestBrowserTreeView:
    # without this mark the test sometime fails on clean-up
    @pytest.mark.qt_no_exception_capture
    def test_ankihub_items_exist_and_work(
        self,
        anki_session_with_addon_data: AnkiSession,
        qtbot: QtBot,
        install_sample_ah_deck: InstallSampleAHDeck,
    ):
        from aqt import dialogs
        from aqt.browser import Browser
        from aqt.browser.sidebar.item import SidebarItem
        from aqt.browser.sidebar.tree import SidebarTreeView

        config.public_config["sync_on_startup"] = False
        entry_point.run()

        with anki_session_with_addon_data.profile_loaded():
            mw = anki_session_with_addon_data.mw

            install_sample_ah_deck()

            browser: Browser = dialogs.open("Browser", mw)

            qtbot.wait(500)
            sidebar: SidebarTreeView = browser.sidebar
            ankihub_item: SidebarItem = sidebar.model().root.children[0]
            assert "AnkiHub" in ankihub_item.name

            # assert that all children of the ankihub_item exist
            ankihub_child_item_names = [item.name for item in ankihub_item.children]
            assert ankihub_child_item_names == [
                "With AnkiHub ID",
                "ID Pending",
                "Modified After Sync",
                "Not Modified After Sync",
                "Updated Today",
                "Updated Since Last Review",
            ]

            updated_today_item = ankihub_item.children[4]
            assert updated_today_item.name == "Updated Today"
            updated_today_child_item_names = [
                item.name for item in updated_today_item.children
            ]
            assert updated_today_child_item_names == [
                "New Note",
                *[x.value[1] for x in SuggestionType],
            ]

            # click on the first item
            with_ankihub_id_item = ankihub_item.children[0]
            sidebar._on_search(sidebar.model().index_for_item(with_ankihub_id_item))
            qtbot.wait(500)

            # assert that expected number of notes shows up
            browser.table.select_all()
            nids = browser.table.get_selected_note_ids()
            assert len(nids) == 3

    # without this mark the test sometime fails on clean-up
    @pytest.mark.qt_no_exception_capture
    def test_contains_ankihub_tag_items(
        self,
        anki_session_with_addon_data: AnkiSession,
        qtbot: QtBot,
        install_sample_ah_deck: InstallSampleAHDeck,
    ):
        from aqt import dialogs
        from aqt.browser import Browser
        from aqt.browser.sidebar.item import SidebarItem
        from aqt.browser.sidebar.tree import SidebarTreeView

        config.public_config["sync_on_startup"] = False
        entry_point.run()

        with anki_session_with_addon_data.profile_loaded():
            mw = anki_session_with_addon_data.mw

            install_sample_ah_deck()

            notes = mw.col.find_notes("")
            note = mw.col.get_note(notes[0])

            # add ankihub tags to a note
            # when no notes have the tag, the related ankihub tag tree item will not exist
            note.tags = [TAG_FOR_PROTECTING_FIELDS, SUBDECK_TAG, TAG_FOR_OPTIONAL_TAGS]
            note.flush()

            browser: Browser = dialogs.open("Browser", mw)

            qtbot.wait(500)
            sidebar: SidebarTreeView = browser.sidebar
            ankihub_item: SidebarItem = sidebar.model().root.children[0]
            assert "AnkiHub" in ankihub_item.name

            # assert that all children of the ankihub_item exist
            item_names = [item.name for item in ankihub_item.children]
            assert item_names == [
                "With AnkiHub ID",
                "ID Pending",
                "Modified After Sync",
                "Not Modified After Sync",
                "Updated Today",
                "Updated Since Last Review",
                TAG_FOR_OPTIONAL_TAGS,
                TAG_FOR_PROTECTING_FIELDS,
                SUBDECK_TAG,
            ]


# without this mark the test sometime fails on clean-up
@pytest.mark.qt_no_exception_capture
def test_browser_custom_columns(
    anki_session_with_addon_data: AnkiSession,
    qtbot: QtBot,
    install_sample_ah_deck: InstallSampleAHDeck,
):
    from aqt import dialogs

    config.public_config["sync_on_startup"] = False
    entry_point.run()

    with anki_session_with_addon_data.profile_loaded():
        mw = anki_session_with_addon_data.mw

        install_sample_ah_deck()

        notes_data = ankihub_sample_deck_notes_data()

        browser: Browser = dialogs.open("Browser", mw)
        browser.search_for("")
        qtbot.wait(500)

        browser.table.select_all()
        nids = browser.table.get_selected_note_ids()
        assert len(nids) == len(notes_data) == 3

        # enable all custom columns
        for custom_column in custom_columns:
            browser.table._on_column_toggled(True, custom_column.builtin_column.key)

        qtbot.wait(500)

        # compare the custom column values with the expected values for the first row
        current_row = browser.table._model.get_row(browser.table._current())
        custom_column_cells = current_row.cells[4:]
        custom_column_cells_texts = [cell.text for cell in custom_column_cells]
        assert custom_column_cells_texts == [
            str(notes_data[0].ankihub_note_uuid),
            "No",
            "No",
        ]


class TestBuildSubdecksAndMoveCardsToThem:
    def test_basic(
        self,
        anki_session_with_addon_data: AnkiSession,
        install_sample_ah_deck: InstallSampleAHDeck,
    ):
        with anki_session_with_addon_data.profile_loaded():
            mw = anki_session_with_addon_data.mw

            _, ah_did = install_sample_ah_deck()

            # add subdeck tags to notes
            nids = mw.col.find_notes("deck:Testdeck")
            note1 = mw.col.get_note(nids[0])
            note1.tags = [f"{SUBDECK_TAG}::Testdeck"]
            note1.flush()

            note2 = mw.col.get_note(nids[1])
            note2.tags = [f"{SUBDECK_TAG}::Testdeck::B::C"]
            note2.flush()

            # call the function that moves all cards in the deck to their subdecks
            build_subdecks_and_move_cards_to_them(ah_did)

            # assert that the decks were created and the cards of the notes were moved to them
            assert note1.cards()
            for card in note1.cards():
                assert mw.col.decks.name(card.did) == "Testdeck"

            assert note2.cards()
            for card in note2.cards():
                assert mw.col.decks.name(card.did) == "Testdeck::B::C"

    def test_empty_decks_get_deleted(
        self,
        anki_session_with_addon_data: AnkiSession,
        install_sample_ah_deck: InstallSampleAHDeck,
    ):
        with anki_session_with_addon_data.profile_loaded():
            mw = anki_session_with_addon_data.mw

            _, ah_did = install_sample_ah_deck()

            # create empty decks
            mw.col.decks.add_normal_deck_with_name("Testdeck::empty::A")
            # assert that the empty decks were created to be sure
            assert mw.col.decks.id("Testdeck::empty", create=False)
            assert mw.col.decks.id("Testdeck::empty::A", create=False)

            # call the function that moves all cards in the deck to their subdecks
            build_subdecks_and_move_cards_to_them(ah_did)

            # assert that the empty decks were deleted
            assert mw.col.decks.id("Testdeck::empty", create=False) is None
            assert mw.col.decks.id("Testdeck::empty::A", create=False) is None

    def test_notes_not_moved_out_filtered_decks(
        self,
        anki_session_with_addon_data: AnkiSession,
        install_sample_ah_deck: InstallSampleAHDeck,
    ):
        with anki_session_with_addon_data.profile_loaded():
            mw = anki_session_with_addon_data.mw

            _, ah_did = install_sample_ah_deck()

            nids = mw.col.find_notes("deck:Testdeck")

            # create a filtered deck that will contain the cards of the imported deck
            filtered_deck = mw.col.sched.get_or_create_filtered_deck(DeckId(0))
            filtered_deck.name = "filtered deck"
            filtered_deck.config.search_terms.pop(0)
            filtered_deck.config.search_terms.append(
                FilteredDeckConfig.SearchTerm(
                    search="deck:Testdeck",
                    limit=100,
                    order=0,  # type: ignore
                )
            )
            mw.col.sched.add_or_update_filtered_deck(filtered_deck)
            filtered_deck_id = mw.col.decks.id("filtered deck", create=False)
            filtered_deck = mw.col.sched.get_or_create_filtered_deck(filtered_deck_id)

            # assign a subdeck tag to a note
            nids = mw.col.find_notes("deck:Testdeck")
            note = mw.col.get_note(nids[0])
            note.tags = [f"{SUBDECK_TAG}::Testdeck::B::C"]
            note.flush()

            # assert that the note is in the filtered deck to be safe
            assert note.cards()
            for card in note.cards():
                assert card.did == filtered_deck.id

            # call the function that moves all cards in the deck to their subdecks
            build_subdecks_and_move_cards_to_them(ah_did)

            # assert that only the odid of the cards of the note was changed
            assert note.cards()
            for card in note.cards():
                assert mw.col.decks.name(card.did) == "filtered deck"
                assert mw.col.decks.name(card.odid) == "Testdeck::B::C"

    def test_note_without_subdeck_tag_not_moved(
        self,
        anki_session_with_addon_data: AnkiSession,
        install_sample_ah_deck: InstallSampleAHDeck,
    ):
        with anki_session_with_addon_data.profile_loaded():
            mw = anki_session_with_addon_data.mw

            _, ah_did = install_sample_ah_deck()

            # move cards of a note to the default deck
            nids = mw.col.find_notes("deck:Testdeck")
            note = mw.col.get_note(nids[0])
            mw.col.set_deck(note.card_ids(), 1)

            # call the function that moves all cards in the deck to their subdecks
            build_subdecks_and_move_cards_to_them(ah_did)

            # assert that the cards of the note were not moved because the note has no subdeck tag
            assert note.cards()
            for card in note.cards():
                assert card.did == 1


def test_create_copy_browser_action_does_not_copy_ah_nid(
    anki_session_with_addon_data: AnkiSession,
    ankihub_basic_note_type: Dict[str, Any],
    next_deterministic_uuid: Callable[[], uuid.UUID],
    qtbot: QtBot,
):
    # Run the entry point so that the changes to the create copy action are applied.
    entry_point.run()
    with anki_session_with_addon_data.profile_loaded():
        mw = anki_session_with_addon_data.mw

        # Create a note.
        note = mw.col.new_note(ankihub_basic_note_type)
        note["Front"] = "front"
        note["Back"] = "back"
        note[ANKIHUB_NOTE_TYPE_FIELD_NAME] = str(next_deterministic_uuid())
        mw.col.add_note(note, DeckId(1))

        # Use the browser context menu action to create a copy of the note.
        browser = Browser(mw)
        qtbot.addWidget(browser)
        browser.show()
        # ... Select the note.
        browser.form.tableView.selectRow(0)
        # ... And call the action.
        browser.on_create_copy()

        # Check that the ANKIHUB_NOTE_TYPE_FIELD_NAME field is empty.
        add_cards_dialog: AddCards = aqt.dialogs._dialogs["AddCards"][1]
        note = add_cards_dialog.editor.note
        assert note.fields == ["front", "back", ""]


def test_flatten_deck(
    anki_session_with_addon_data: AnkiSession,
    install_sample_ah_deck: InstallSampleAHDeck,
):
    with anki_session_with_addon_data.profile_loaded():
        mw = anki_session_with_addon_data.mw

        _, ah_did = install_sample_ah_deck()

        subdeck_name = "Testdeck::A::B"
        mw.col.decks.add_normal_deck_with_name(subdeck_name)
        subdeck_id = mw.col.decks.id_for_name(subdeck_name)

        # move cards of a note to the default deck
        nids = mw.col.find_notes("deck:Testdeck")
        note = mw.col.get_note(nids[0])
        mw.col.set_deck(note.card_ids(), subdeck_id)

        # call the function that flattens the deck and removes all subdecks
        flatten_deck(ah_did)

        # assert that the cards of the note were moved back to the root deck
        # because the note has no subdeck tag
        assert note.cards()
        for card in note.cards():
            assert mw.col.decks.name(card.did) == "Testdeck"

        # assert that the subdecks were deleted
        assert mw.col.decks.by_name(subdeck_name) is None


def test_reset_local_changes_to_notes(
    anki_session_with_addon_data: AnkiSession,
    monkeypatch: MonkeyPatch,
    install_sample_ah_deck: InstallSampleAHDeck,
):
    with anki_session_with_addon_data.profile_loaded():
        mw = anki_session_with_addon_data.mw

        _, ah_did = install_sample_ah_deck()

        # ids of notes are from small_ankihub.txt
        basic_note_1 = mw.col.get_note(NoteId(1608240029527))
        basic_note_2 = mw.col.get_note(NoteId(1608240057545))

        # change the content of a note and move it to a different deck
        basic_note_1["Front"] = "changed"
        basic_note_1.flush()
        mw.col.set_deck(basic_note_1.card_ids(), 1)

        # delete a note
        mw.col.remove_notes([basic_note_2.id])

        # Mock the import function (that is called by reset_local_changes_to_notes)
        # so that it doesn't try to fetch data from AnkiHub
        # and just use empty remote note types and protected fields and tags.
        # This works because the note types are not deleted in the test and protected
        # fields and tags are also not used in the test.
        def mock_import_ankihub_deck(self: AnkiHubImporter, *args, **kwargs):
            self._import_ankihub_deck_inner(
                *args,
                **kwargs,
                remote_note_types=dict(),  # type: ignore
                protected_fields=dict(),  # type: ignore
                protected_tags=list(),  # type: ignore
            )

        monkeypatch.setattr(
            "ankihub.importing.AnkiHubImporter.import_ankihub_deck",
            mock_import_ankihub_deck,
        )
        # reset local changes
        nids = ankihub_db.anki_nids_for_ankihub_deck(ah_did)
        reset_local_changes_to_notes(nids=nids, ankihub_deck_uuid=ah_did)

        # assert that basic_note_1 was changed back is still in the deck it was moved to
        # (resetting local changes to notes should not move existing notes between decks as the
        # user might not want that)
        basic_note_1.load()
        assert basic_note_1["Front"] == "This is the front 1"
        assert basic_note_1.cards()
        for card in basic_note_1.cards():
            assert card.did == 1

        # assert that basic_note_2 was added back and is in the ankihub deck
        basic_note_2.load()
        assert basic_note_2["Front"] == "<p>This is the front 2 without review</p>"
        assert basic_note_2.cards()
        for card in basic_note_2.cards():
            assert mw.col.decks.name(card.did) == "Testdeck"


def test_migrate_profile_data_from_old_location(
    anki_session_with_addon_before_profile_support: AnkiSession,
    monkeypatch: MonkeyPatch,
    disable_image_support_feature_flag,
):
    anki_session = anki_session_with_addon_before_profile_support

    # mock the ah_sync object so that the add-on doesn't try to sync with AnkiHub
    monkeypatch.setattr(
        "ankihub.sync.ah_sync.sync_all_decks_and_media", lambda *args, **kwargs: None
    )

    # run the entrypoint and load the profile to trigger the migration
    entry_point.run()
    with anki_session.profile_loaded():
        pass

    user_files_path = Path(anki_session.base) / "addons21" / "ankihub" / "user_files"
    profile_files_path = user_files_path / str(TEST_PROFILE_ID)

    assert set([x.name for x in profile_files_path.glob("*")]) == {
        "ankihub.db",
        ".private_config.json",
    }

    assert set([x.name for x in user_files_path.glob("*")]) == {
        str(TEST_PROFILE_ID),
        "README.md",
        "ankihub.log",
        "ankihub.log.1",
    }


def test_profile_swap(
    anki_session_with_addon_data: AnkiSession,
    monkeypatch: MonkeyPatch,
    install_sample_ah_deck: InstallSampleAHDeck,
):
    anki_session = anki_session_with_addon_data

    USER_FILES_PATH = Path(anki_session.base) / "addons21/ankihub/user_files"
    # already exists
    PROFILE_1_NAME = "User 1"
    PROFILE_1_ID = TEST_PROFILE_ID
    # will be created in the test
    PROFILE_2_NAME = "User 2"
    PROFILE_2_ID = uuid.UUID("22222222-2222-2222-2222-222222222222")

    general_setup_mock = Mock()
    monkeypatch.setattr("ankihub.entry_point.general_setup", general_setup_mock)

    entry_point.run()

    # load the first profile and import a deck
    with anki_session.profile_loaded():
        mw = anki_session.mw

        assert profile_files_path() == USER_FILES_PATH / str(PROFILE_1_ID)

        install_sample_ah_deck()

        # the database should contain the imported deck
        assert len(ankihub_db.ankihub_deck_ids()) == 1
        # the config should contain the deck subscription
        assert len(config.deck_ids()) == 1

    # create the second profile
    mw.pm.create(PROFILE_2_NAME)

    # load the second profile
    mw.pm.load(PROFILE_2_NAME)
    # monkeypatch uuid4 so that the id of the second profile is known
    with monkeypatch.context() as m:
        m.setattr("uuid.uuid4", lambda: PROFILE_2_ID)
        with anki_session.profile_loaded():
            assert profile_files_path() == USER_FILES_PATH / str(PROFILE_2_ID)
            # the database should be empty
            assert len(ankihub_db.ankihub_deck_ids()) == 0
            # the config should not conatin any deck subscriptions
            assert len(config.deck_ids()) == 0

    # load the first profile again
    mw.pm.load(PROFILE_1_NAME)
    with anki_session.profile_loaded():
        assert profile_files_path() == USER_FILES_PATH / str(PROFILE_1_ID)
        # the database should contain the imported deck
        assert len(ankihub_db.ankihub_deck_ids()) == 1
        # the config should contain the deck subscription
        assert len(config.deck_ids()) == 1

    # assert that the general_setup function was only called once
    assert general_setup_mock.call_count == 1


class TestAutoSync:
    def setup_method(self):
        # Mock the token so that the AnkiHub sync is not aborted.
        config.token = PropertyMock(return_value=lambda: "test_token")

    def test_with_on_ankiweb_sync_config_option(
        self,
        anki_session_with_addon_data: AnkiSession,
        monkeypatch: MonkeyPatch,
        qtbot: QtBot,
    ):
        with anki_session_with_addon_data.profile_loaded():
            mw = anki_session_with_addon_data.mw

            patch_ankiweb_sync_to_do_nothing(mw, monkeypatch)
            sync_all_decks_and_media_mock = self._mock_sync_all_decks_and_media(
                monkeypatch
            )

            setup_ankihub_sync_on_ankiweb_sync()

            config.public_config["auto_sync"] = "on_ankiweb_sync"

            # Trigger the AnkiWeb sync and assert that the AnkiHub sync is invoked.
            sync_collection(mw, on_done=lambda: None)
            qtbot.wait(200)
            assert sync_all_decks_and_media_mock.call_count == 1

    def test_with_never_option(
        self,
        anki_session_with_addon_data: AnkiSession,
        monkeypatch: MonkeyPatch,
        qtbot: QtBot,
    ):
        with anki_session_with_addon_data.profile_loaded():
            mw = anki_session_with_addon_data.mw

            patch_ankiweb_sync_to_do_nothing(mw, monkeypatch)
            sync_all_decks_mock = self._mock_sync_all_decks_and_media(monkeypatch)

            setup_ankihub_sync_on_ankiweb_sync()

            config.public_config["auto_sync"] = "never"

            # Trigger the AnkiWeb sync and assert that the AnkiHub sync is invoked.
            sync_collection(mw, on_done=lambda: None)
            qtbot.wait(200)
            assert sync_all_decks_mock.call_count == 0

    def test_with_on_startup_option(
        self,
        anki_session_with_addon_data: AnkiSession,
        monkeypatch: MonkeyPatch,
        qtbot: QtBot,
    ):
        with anki_session_with_addon_data.profile_loaded():
            mw = anki_session_with_addon_data.mw

            patch_ankiweb_sync_to_do_nothing(mw, monkeypatch)
            sync_all_decks_mock = self._mock_sync_all_decks_and_media(monkeypatch)

            setup_ankihub_sync_on_ankiweb_sync()

            config.public_config["auto_sync"] = "on_startup"

            # Trigger the AnkiWeb sync and assert that the AnkiHub sync is invoked.
            sync_collection(mw, on_done=lambda: None)
            qtbot.wait(200)
            assert sync_all_decks_mock.call_count == 1

            # Trigger the AnkiWeb sync again and assert that the AnkiHub sync is not invoked this time.
            sync_collection(mw, on_done=lambda: None)
            qtbot.wait(200)
            assert sync_all_decks_mock.call_count == 1

    def _mock_sync_all_decks_and_media(self, monkeypatch: MonkeyPatch) -> Mock:
        # Mock the sync with AnkiHub so that it doesn't actually sync.
        sync_all_decks_mock = Mock()
        monkeypatch.setattr(ah_sync, "sync_all_decks_and_media", sync_all_decks_mock)
        return sync_all_decks_mock


def patch_ankiweb_sync_to_do_nothing(mw: AnkiQt, monkeypatch: MonkeyPatch):
    """Patch AnkiWeb sync so that when this is called:
    https://github.com/ankitects/anki/blob/e5d5d1d4bdecfac326353d154c933e477c4e3eb8/qt/aqt/sync.py#L87
    this runs:
    https://github.com/ankitects/anki/blob/e5d5d1d4bdecfac326353d154c933e477c4e3eb8/qt/aqt/sync.py#L122-L127
    but the AnkiWeb sync does nothing and no error dialogs show show up.
    """

    # Mock the sync_auth function so that the sync is not aborted.
    monkeypatch.setattr(mw.pm, "sync_auth", lambda: True)

    # Mock the sync with AnkiWeb so that it doesn't actually sync.
    # Also mock the sync output so that Anki doesn't trigger a full sync or show a message.
    sync_output_mock = Mock(
        host_number=1,
        server_message=[],
        required=SyncOutput.NO_CHANGES,
        NO_CHANGES=SyncOutput.NO_CHANGES,
    )
    monkeypatch.setattr(
        mw.col._backend, "sync_collection", lambda *args: sync_output_mock
    )

    # Mock the latest_progress function because it is called by a timer during the sync
    # and would otherwise open an error message dialog.
    monkeypatch.setattr(mw.col, "latest_progress", lambda *args, **kwargs: Mock())

    # Mock the can_auto_sync function so that no sync is triggered when Anki is closed.
    monkeypatch.setattr(mw, "can_auto_sync", lambda *args, **kwargs: False)


def test_sync_with_optional_content(
    anki_session_with_addon_data: AnkiSession,
    monkeypatch: MonkeyPatch,
    next_deterministic_uuid: Callable[[], uuid.UUID],
):
    anki_session = anki_session_with_addon_data

    with anki_session.profile_loaded():
        with anki_session.deck_installed(SAMPLE_DECK_APKG) as _:
            mw = anki_session.mw

            ankihub_deck_uuid = next_deterministic_uuid()
            deck_extension_id = 31

            notes_data = ankihub_sample_deck_notes_data()
            ankihub_db.upsert_notes_data(ankihub_deck_uuid, notes_data)
            note_data = notes_data[0]
            note = mw.col.get_note(NoteId(note_data.anki_nid))

            assert set(note.tags) == set(["my::tag2", "my::tag"])

            latest_update = datetime.now()
            with monkeypatch.context() as m:
                m.setattr(
                    "ankihub.ankihub_client.AnkiHubClient.get_deck_extensions_by_deck_id",
                    lambda *args, **kwargs: [
                        DeckExtension(
                            id=deck_extension_id,
                            owner_id=1,
                            ankihub_deck_uuid=ankihub_deck_uuid,
                            name="test99",
                            tag_group_name="test99",
                            description="",
                        )
                    ],
                )
                m.setattr(
                    "ankihub.ankihub_client.AnkiHubClient.get_deck_extension_updates",
                    lambda *args, **kwargs: [
                        DeckExtensionUpdateChunk(
                            note_customizations=[
                                NoteCustomization(
                                    ankihub_nid=note_data.ankihub_note_uuid,
                                    tags=[
                                        "AnkiHub_Optional::test99::test1",
                                        "AnkiHub_Optional::test99::test2",
                                    ],
                                ),
                            ],
                            latest_update=latest_update,
                        ),
                    ],
                )
                sync = AnkiHubSync()
                sync._sync_deck_extensions(ankihub_deck_uuid)

            updated_note = mw.col.get_note(note.id)

            expected_tags = [
                "my::tag2",
                "my::tag",
                "AnkiHub_Optional::test99::test2",
                "AnkiHub_Optional::test99::test1",
            ]

            assert set(updated_note.tags) == set(expected_tags)

            # assert that the deck extension info was saved in the config
            assert config.deck_extension_config(
                extension_id=deck_extension_id
            ) == DeckExtensionConfig(
                ankihub_deck_uuid=ankihub_deck_uuid,
                owner_id=1,
                name="test99",
                tag_group_name="test99",
                description="",
                latest_update=latest_update,
            )


def test_optional_tag_suggestion_dialog(
    anki_session_with_addon_data: AnkiSession,
    qtbot: QtBot,
    monkeypatch: MonkeyPatch,
    install_sample_ah_deck: InstallSampleAHDeck,
):
    anki_session = anki_session_with_addon_data

    with anki_session.profile_loaded():
        mw = anki_session.mw

        # import a sample deck and give notes optional tags
        install_sample_ah_deck()

        nids = mw.col.find_notes("")
        notes = [mw.col.get_note(nid) for nid in nids]

        notes[0].tags = [
            f"{TAG_FOR_OPTIONAL_TAGS}::VALID::tag1",
        ]
        notes[0].flush()

        notes[1].tags = [
            f"{TAG_FOR_OPTIONAL_TAGS}::INVALID::tag1",
        ]
        notes[1].flush()

        # open the dialog
        monkeypatch.setattr(
            "ankihub.ankihub_client.AnkiHubClient.prevalidate_tag_groups",
            lambda *args, **kwargs: [
                TagGroupValidationResponse(
                    tag_group_name="VALID",
                    deck_extension_id=1,
                    success=True,
                    errors=[],
                ),
                TagGroupValidationResponse(
                    tag_group_name="INVALID",
                    deck_extension_id=2,
                    success=False,
                    errors=["error message"],
                ),
            ],
        )
        dialog = OptionalTagsSuggestionDialog(parent=mw, nids=nids)
        dialog.show()

        qtbot.wait(500)

        # assert that the dialog is in the correct state
        assert dialog.tag_group_list.count() == 2

        # items are sorted alphabetically
        assert dialog.tag_group_list.item(0).text() == "INVALID"
        assert "error message" in dialog.tag_group_list.item(0).toolTip()

        assert dialog.tag_group_list.item(1).text() == "VALID"
        # empty tooltip means that the tag group is valid because invalid tag groups
        # have a tooltip with the error message
        assert dialog.tag_group_list.item(1).toolTip() == ""

        assert dialog.submit_btn.isEnabled()

        suggest_optional_tags_mock = Mock()
        monkeypatch.setattr(
            "ankihub.ankihub_client.AnkiHubClient.suggest_optional_tags",
            suggest_optional_tags_mock,
        )

        # select the "VALID" tag group and click the submit button
        dialog.tag_group_list.item(1).setSelected(True)
        qtbot.mouseClick(dialog.submit_btn, Qt.MouseButton.LeftButton)
        qtbot.wait(500)

        assert suggest_optional_tags_mock.call_count == 1

        # assert that the suggest_optional_tags function was called with the correct arguments
        assert suggest_optional_tags_mock.call_args.kwargs == {
            "suggestions": [
                OptionalTagSuggestion(
                    tag_group_name="VALID",
                    deck_extension_id=1,
                    ankihub_note_uuid=uuid.UUID("e2857855-b414-4a2a-a0bf-2a0eac273f21"),
                    tags=["AnkiHub_Optional::VALID::tag1"],
                )
            ],
            "auto_accept": False,
        }


@pytest.mark.qt_no_exception_capture
def test_reset_optional_tags_action(
    anki_session_with_addon_data: AnkiSession,
    qtbot: QtBot,
    monkeypatch: MonkeyPatch,
    install_sample_ah_deck: InstallSampleAHDeck,
):
    from aqt import dialogs

    entry_point.run()

    with anki_session_with_addon_data.profile_loaded():
        mw = anki_session_with_addon_data.mw

        _, ah_did = install_sample_ah_deck()

        config.create_or_update_deck_extension_config(
            DeckExtension(
                id=1,
                ankihub_deck_uuid=ah_did,
                owner_id=1,
                name="test99",
                tag_group_name="test99",
                description="",
            )
        )

        # add a note with an optional tag that should be reset
        nids = mw.col.find_notes("")
        nid = nids[0]

        note = mw.col.get_note(nid)
        note.tags = [f"{TAG_FOR_OPTIONAL_TAGS}::test99::test1"]
        note.flush()

        # create other note that should not be affected by the reset
        other_note = mw.col.new_note(mw.col.models.by_name("Basic"))
        other_note.tags = [f"{TAG_FOR_OPTIONAL_TAGS}::test99::test2"]
        mw.col.add_note(other_note, DeckId(1))

        # mock the choose_list function to always return the first item
        choose_list_mock = Mock()
        choose_list_mock.return_value = 0
        monkeypatch.setattr("ankihub.gui.browser.choose_list", choose_list_mock)

        # mock the ask_user function to always confirm the reset
        monkeypatch.setattr(
            "ankihub.gui.browser.ask_user", lambda *args, **kwargs: True
        )

        # mock the is_logged_in function to always return True
        is_logged_in_mock = Mock()
        is_logged_in_mock.return_value = True
        monkeypatch.setattr(config, "is_logged_in", is_logged_in_mock)

        # mock method of ah_sync
        sync_all_decks_and_media_mock = Mock()
        monkeypatch.setattr(
            ah_sync, "sync_all_decks_and_media", sync_all_decks_and_media_mock
        )

        # run the reset action
        browser: Browser = dialogs.open("Browser", mw)
        qtbot.wait(300)

        _on_reset_optional_tags_action(browser)
        qtbot.wait(300)

        # assert that the ui behaved as expected
        assert choose_list_mock.call_count == 1
        assert choose_list_mock.call_args.kwargs["choices"] == ["test99 (Testdeck)"]

        # assert that the note was reset
        note = mw.col.get_note(nid)
        assert note.tags == []

        assert is_logged_in_mock.call_count == 1
        assert sync_all_decks_and_media_mock.call_count == 1

        # the other note should not be affected, because it is in a different deck
        assert mw.col.get_note(other_note.id).tags == [
            f"{TAG_FOR_OPTIONAL_TAGS}::test99::test2"
        ]


def test_download_images_on_sync(
    anki_session_with_addon_data: AnkiSession,
    install_sample_ah_deck: InstallSampleAHDeck,
    monkeypatch: MonkeyPatch,
    qtbot: QtBot,
    enable_image_support_feature_flag,
):
    with anki_session_with_addon_data.profile_loaded():
        mw = anki_session_with_addon_data.mw

        _, ah_did = install_sample_ah_deck()

        # Add a reference to a local image to a note.
        nids = mw.col.find_notes("")
        nid = nids[0]
        note = mw.col.get_note(nid)
        note.fields[0] = "Some text. <img src='image.png'>"
        note.flush()

        # Mock the token to simulate that the user is logged in.
        monkeypatch.setattr(config, "token", lambda: "test token")

        # Mock the client to simulate that there are no deck updates and extensions.
        monkeypatch.setattr(
            AnkiHubClient,
            "get_deck_updates",
            lambda *args, **kwargs: [],
        )
        monkeypatch.setattr(
            AnkiHubClient,
            "get_deck_extensions_by_deck_id",
            lambda *args, **kwargs: [],
        )

        # Mock the client method for downloading images.
        download_images_mock = Mock()
        monkeypatch.setattr(AnkiHubClient, "download_images", download_images_mock)

        # Run the sync.
        ah_sync.sync_all_decks_and_media()

        # Let the background thread (which downloads missing media) finish.
        qtbot.wait(200)

        # Assert that the client method for downloading images was called with the correct arguments.
        download_images_mock.assert_called_once_with(["image.png"], ah_did)


def test_upload_assets(
    anki_session_with_addon_data: AnkiSession,
    next_deterministic_uuid: Callable[[], uuid.UUID],
    monkeypatch: MonkeyPatch,
    requests_mock: Mocker,
):
    import tempfile

    with anki_session_with_addon_data.profile_loaded():
        fake_presigned_url = "https://fake_presigned_url.com"
        monkeypatch.setattr(
            AnkiHubClient,
            "get_presigned_url_for_multiple_uploads",
            lambda *args, **kwargs: {
                "url": fake_presigned_url,
                "fields": {
                    "key": "deck_images/test/${filename}",
                },
            },
        )

        s3_upload_request_mock = requests_mock.post(
            fake_presigned_url, json={"success": True}, status_code=204
        )

        with tempfile.NamedTemporaryFile(suffix=".png") as f:
            file_path = Path(f.name)
            fake_deck_id = next_deterministic_uuid()
            client = AnkiHubClient(local_media_dir_path=file_path.parent)
            client.upload_assets([file_path.name], deck_id=fake_deck_id)

        assert len(s3_upload_request_mock.request_history) == 1  # type: ignore

        file_name_from_request = re.findall(
            r'filename="(.*?)"', s3_upload_request_mock.last_request.text  # type: ignore
        )[0]
        assert file_name_from_request == file_path.name


class TestSuggestionsWithImages:
    def test_suggest_note_update_with_image(
        self,
        anki_session_with_addon_data: AnkiSession,
        requests_mock: Mocker,
        monkeypatch: MonkeyPatch,
        install_sample_ah_deck: Callable[[], Tuple[uuid.UUID, int]],
        enable_image_support_feature_flag,
    ):
        anki_session = anki_session_with_addon_data
        with anki_session.profile_loaded():
            mw = anki_session.mw

            install_sample_ah_deck()

            fake_presigned_url = "https://fake_presigned_url.com"
            s3_upload_request_mock = requests_mock.post(
                fake_presigned_url, json={"success": True}, status_code=204
            )

            monkeypatch.setattr(
                AnkiHubClient,
                "get_presigned_url_for_multiple_uploads",
                lambda *args, **kwargs: {
                    "url": fake_presigned_url,
                    "fields": {
                        "key": "deck_images/test/${filename}",
                    },
                },
            )

            with tempfile.NamedTemporaryFile(suffix=".png") as f:
                # add file to media folder
                file_name_in_col = mw.col.media.add_file(f.name)
                file_path_in_col = Path(mw.col.media.dir()) / file_name_in_col

                nids = mw.col.find_notes("")
                note = mw.col.get_note(nids[0])

                # add file reference to a note
                file_name_in_col = Path(file_path_in_col.name).name
                note["Front"] = f'<img src="{file_name_in_col}">'
                note.flush()

                ah_nid = ankihub_db.ankihub_nid_for_anki_nid(note.id)
                suggestion_request_mock = requests_mock.post(
                    f"{config.api_url}/notes/{ah_nid}/suggestion/", status_code=201
                )

                # create a suggestion for the note
                suggest_note_update(
                    note=note,
                    change_type=SuggestionType.NEW_CONTENT,
                    comment="test",
                )

                assert len(suggestion_request_mock.request_history) == 1  # type: ignore

                # assert that the image was uploaded
                assert len(s3_upload_request_mock.request_history) == 1  # type: ignore

                self._assert_img_names_as_expected(
                    note=note,
                    upload_request_mock=s3_upload_request_mock,  # type: ignore
                    suggestion_request_mock=suggestion_request_mock,  # type: ignore
                )

    def test_suggest_new_note_with_image(
        self,
        anki_session_with_addon_data: AnkiSession,
        requests_mock: Mocker,
        monkeypatch: MonkeyPatch,
        install_sample_ah_deck: InstallSampleAHDeck,
        enable_image_support_feature_flag,
    ):
        anki_session = anki_session_with_addon_data
        with anki_session.profile_loaded():
            mw = anki_session.mw

            _, ah_did = install_sample_ah_deck()

            fake_presigned_url = "https://fake_presigned_url.com"
            s3_upload_request_mock = requests_mock.post(
                fake_presigned_url, json={"success": True}, status_code=204
            )

            monkeypatch.setattr(
                AnkiHubClient,
                "get_presigned_url_for_multiple_uploads",
                lambda *args, **kwargs: {
                    "url": fake_presigned_url,
                    "fields": {
                        "key": "deck_images/test/${filename}",
                    },
                },
            )

            suggestion_request_mock = requests_mock.post(
                f"{config.api_url}/decks/{ah_did}/note-suggestion/",
                status_code=201,
            )

            with tempfile.NamedTemporaryFile(suffix=".png") as f:
                # add file to media folder
                file_name_in_col = mw.col.media.add_file(f.name)
                file_path_in_col = Path(mw.col.media.dir()) / file_name_in_col

                # add file reference to a note
                file_name_in_col = Path(file_path_in_col.name).name
                note = mw.col.new_note(
                    mw.col.models.by_name("Basic (Testdeck / user1)")
                )
                note["Front"] = f'<img src="{file_name_in_col}">'
                mw.col.add_note(note, DeckId(1))

                suggest_new_note(
                    note=note,
                    ankihub_did=ah_did,
                    comment="test",
                )

                self._assert_img_names_as_expected(
                    note=note,
                    upload_request_mock=s3_upload_request_mock,  # type: ignore
                    suggestion_request_mock=suggestion_request_mock,  # type: ignore
                )

    def _assert_img_names_as_expected(
        self, note: Note, upload_request_mock: Mocker, suggestion_request_mock: Mocker
    ):
        # Assert that the image names in the suggestion, the note and the uploaded image are as expected.
        note.load()
        img_name_in_note = re.search(IMG_NAME_IN_IMG_TAG_REGEX, note["Front"]).group(1)

        name_of_uploaded_image = re.findall(
            r'filename="(.*?)"', upload_request_mock.last_request.text
        )[
            0
        ]  # type: ignore

        suggestion_dict = suggestion_request_mock.last_request.json()  # type: ignore
        first_field_value = suggestion_dict["fields"][0]["value"]
        img_name_in_suggestion = re.search(
            IMG_NAME_IN_IMG_TAG_REGEX, first_field_value
        ).group(1)

        # The expected_img_name will be the same on each test run because the file is empty and thus
        # the hash will be the same each time.
        expected_img_name = "d41d8cd98f00b204e9800998ecf8427e.png"
        assert img_name_in_suggestion == expected_img_name
        assert img_name_in_note == expected_img_name
        assert name_of_uploaded_image == expected_img_name

    def test_should_ignore_asset_file_names_not_present_at_local_collection(
        self,
        anki_session_with_addon_data: AnkiSession,
        requests_mock: Mocker,
        monkeypatch: MonkeyPatch,
        install_sample_ah_deck: Callable[[], Tuple[uuid.UUID, int]],
        enable_image_support_feature_flag,
    ):
        anki_session = anki_session_with_addon_data
        with anki_session.profile_loaded():
            mw = anki_session.mw

            install_sample_ah_deck()

            fake_presigned_url = "https://fake_presigned_url.com"
            s3_upload_request_mock = requests_mock.post(
                fake_presigned_url, json={"success": True}, status_code=204
            )

            monkeypatch.setattr(
                AnkiHubClient,
                "get_presigned_url_for_multiple_uploads",
                lambda *args, **kwargs: {
                    "url": fake_presigned_url,
                    "fields": {
                        "key": "deck_images/test/${filename}",
                    },
                },
            )

            # grab a note from the deck
            nids = mw.col.find_notes("")
            note = mw.col.get_note(nids[0])

            # add reference to a note of an asset that does not exist locally
            note_content = '<img src="this_image_is_not_in_the_local_collection.png">'
            note["Front"] = note_content
            note.flush()

            ah_nid = ankihub_db.ankihub_nid_for_anki_nid(note.id)

            # create a suggestion for the note
            suggestion_request_mock = requests_mock.post(
                f"{config.api_url}/notes/{ah_nid}/suggestion/", status_code=201
            )

            suggest_note_update(
                note=note,
                change_type=SuggestionType.NEW_CONTENT,
                comment="test",
            )

            # assert that the suggestion is made
            assert len(suggestion_request_mock.request_history) == 1  # type: ignore

            # assert that the image was NOT uploaded
            assert len(s3_upload_request_mock.request_history) == 0  # type: ignore

            note.load()

            # Assert note content is unchanged
            assert note_content == note["Front"]


class TestAddonUpdate:
    def test_addon_update(
        self,
        anki_session_with_addon_data: AnkiSession,
        monkeypatch: MonkeyPatch,
        qtbot: QtBot,
    ):
        # install the add-on so that all files are in the add-on folder
        # the anki_session fixture does not setup the add-ons code in the add-ons folder
        with anki_session_with_addon_data.profile_loaded():
            mw = anki_session_with_addon_data.mw

            result = mw.addonManager.install(file=str(ANKIHUB_ANKIADDON_FILE))
            assert isinstance(result, InstallOk)

        # The purpose of this mocks is to test whether our modifications to the add-on update process
        # (defined in ankihub.addons) are used.
        # The original functions will still be called because this sets the side effect to be the original functions,
        # but this way we can check if they were called.
        maybe_change_file_permissions_of_addon_files_mock = Mock()
        maybe_change_file_permissions_of_addon_files_mock.side_effect = (
            _maybe_change_file_permissions_of_addon_files
        )
        monkeypatch.setattr(
            "ankihub.addons._maybe_change_file_permissions_of_addon_files",
            maybe_change_file_permissions_of_addon_files_mock,
        )

        with_disabled_log_file_handler_mock = Mock()
        with_disabled_log_file_handler_mock.side_effect = _with_disabled_log_file_handler  # type: ignore
        monkeypatch.setattr(
            "ankihub.addons._with_disabled_log_file_handler",
            with_disabled_log_file_handler_mock,
        )

        # udpate the AnkiHub add-on
        # entry point has to be run so that the add-on is loaded and the patches to the
        # update process are applied
        entry_point.run()
        with anki_session_with_addon_data.profile_loaded():
            mw = anki_session_with_addon_data.mw

            result = mw.addonManager.install(file=str(ANKIHUB_ANKIADDON_FILE))
            assert isinstance(result, InstallOk)

            assert mw.addonManager.allAddons() == ["ankihub"]

        with_disabled_log_file_handler_mock.assert_called_once()

        # this is called twice because because multiple functions were wrapped with the
        # with_disabled_log_file_handler wrapper, this is ok
        maybe_change_file_permissions_of_addon_files_mock.call_count == 2

        # start Anki
        entry_point.run()
        with anki_session_with_addon_data.profile_loaded():
            mw = anki_session_with_addon_data.mw

            assert mw.addonManager.allAddons() == ["ankihub"]
            qtbot.wait(1000)

    def test_that_changing_file_permissions_of_addons_folder_does_not_break_addon_load(
        self, anki_session_with_addon_data: AnkiSession, qtbot: QtBot
    ):
        with anki_session_with_addon_data.profile_loaded():
            mw = anki_session_with_addon_data.mw

            addon_dir = Path(mw.addonManager.addonsFolder("ankihub"))
            _change_file_permissions_of_addon_files(addon_dir=addon_dir)

        entry_point.run()
        with anki_session_with_addon_data.profile_loaded():
            mw = anki_session_with_addon_data.mw

            qtbot.wait(1000)


def test_check_and_prompt_for_updates_on_main_window(
    anki_session: AnkiSession,
):
    # Just check that the function did not change between Anki versions and that it does not throw an exception
    # when called.
    with anki_session.profile_loaded():
        utils.check_and_prompt_for_updates_on_main_window()


class TestDebugModule:
    def test_setup_logging_for_sync_collection_and_media(
        self, anki_session: AnkiSession, monkeypatch: MonkeyPatch, qtbot: QtBot
    ):
        # Test that the original AnkiQt._sync_collection_and_media method gets called
        # despite the monkeypatching we do in debug.py.
        with anki_session.profile_loaded():
            mw = anki_session.mw

            # Mock the sync fuction so that it does not throw errors when called.
            # It expects to be authenticated with AnkiWeb among other things.
            patch_ankiweb_sync_to_do_nothing(mw, monkeypatch)
            monkeypatch.setattr(mw.col, "_backend", Mock())
            monkeypatch.setattr(mw.taskman, "with_progress", Mock())

            # Mock the sync_will_start hook so that we can check if it was called when the sync starts.
            sync_will_start_mock = Mock()
            monkeypatch.setattr(gui_hooks, "sync_will_start", sync_will_start_mock)

            _setup_logging_for_sync_collection_and_media()

            mw._sync_collection_and_media(after_sync=lambda: None)

            sync_will_start_mock.assert_called_once()

    def test_setup_sentry_reporting_for_error_on_addon_update(
        self, anki_session: AnkiSession, monkeypatch: MonkeyPatch
    ):
        # Test that the original AddonManager._install method gets called despite the monkeypatching we do in debug.py
        with anki_session.profile_loaded():

            # Mock the _install function so that it does not throw errors when called.
            install_mock = Mock()
            monkeypatch.setattr(aqt.mw.addonManager, "_install", install_mock)

            _setup_sentry_reporting_for_error_on_addon_update()

            # Using fake arguments just to make sure that the original function (which is now mocked)
            # is called with the same arguments.
            aqt.mw.addonManager._install("arg1", "arg2")  # type: ignore

            install_mock.assert_called_once_with("arg1", "arg2")

    def test_user_files_context_dict(self, anki_session: AnkiSession):
        # Test that the user_files_context_dict function does not throw an exception when called.
        with anki_session.profile_loaded():
            _user_files_context_dict()

    def test_log_stack(self):
        # Test that the _log_stack function does not throw an exception when called.
        _log_stack("test")<|MERGE_RESOLUTION|>--- conflicted
+++ resolved
@@ -478,7 +478,6 @@
     anki_session_with_addon_data: AnkiSession,
     install_sample_ah_deck: InstallSampleAHDeck,
     monkeypatch: MonkeyPatch,
-    ankihub_basic_note_type: NotetypeDict,
     disable_image_support_feature_flag,
 ):
     anki_session = anki_session_with_addon_data
@@ -487,35 +486,35 @@
 
         _, ah_did = install_sample_ah_deck()
 
-        notes_data = ankihub_sample_deck_notes_data()
-        note = mw.col.get_note(NoteId(notes_data[0].anki_nid))
-
-        # test create change note suggestion
-<<<<<<< HEAD
-        note = mw.col.new_note(ankihub_basic_note_type)
-        note["Front"] = "front"
-        note.tags = ["will_be_removed"]
-        ankihub_db.upsert_notes_data(
-            ankihub_did=ah_did, notes_data=[to_note_data(note, set_new_id=True)]
-=======
-        adapter = requests_mock.post(
-            f"{config.api_url}/notes/{ankihub_note_uuid}/suggestion/",
-            status_code=201,
->>>>>>> 9b6203ed
-        )
-
-        # make changes to the note
-        note["Front"] = "updated"
-
-        note.tags = [
-            "a",
-            # internal and optional tags should be removed
+        nid = mw.col.find_notes("")[0]
+        note = mw.col.get_note(nid)
+
+        # Set up tags on the note
+        tags_that_shouldnt_be_sent = [
+            # internal and optional tags should be ignored
             *ADDON_INTERNAL_TAGS,
             *ANKI_INTERNAL_TAGS,
             f"{TAG_FOR_OPTIONAL_TAGS}::TAG_GROUP::OptionalTag",
         ]
 
-        # suggest the changes
+        note.tags = [
+            "stays",
+            "removed",
+            *tags_that_shouldnt_be_sent,
+        ]
+
+        # Update the note in the database to match the note in the collection
+        # so that the changes are detected relative to this state of the note.
+        ankihub_db.upsert_notes_data(
+            ankihub_did=ah_did, notes_data=[to_note_data(note)]
+        )
+
+        # Make some changes to the note
+        note["Front"] = "updated"
+        note.tags.append("added")
+        note.tags.remove("removed")
+
+        # Suggest the changes
         create_change_note_suggestion_mock = MagicMock()
         monkeypatch.setattr(
             "ankihub.ankihub_client.AnkiHubClient.create_change_note_suggestion",
@@ -528,35 +527,15 @@
             comment="test",
         )
 
-<<<<<<< HEAD
-        # check that the correct suggestion was created
+        # Check that the correct suggestion was created
         create_change_note_suggestion_mock.assert_called_once_with(
             change_note_suggestion=ChangeNoteSuggestion(
                 anki_nid=note.id,
                 ankihub_note_uuid=ankihub_db.ankihub_nid_for_anki_nid(note.id),
-=======
-        # ... assert that internal and optional tags were filtered out
-        suggestion_data = adapter.last_request.json()  # type: ignore
-        assert set(suggestion_data["tags"]) == set(
-            [
-                "a",
-            ]
-        )
-
-        # test create change note suggestion unauthenticated
-        requests_mock.post(
-            f"{config.api_url}/notes/{ankihub_note_uuid}/suggestion/",
-            status_code=403,
-        )
-
-        try:
-            suggest_note_update(
-                note=note,
->>>>>>> 9b6203ed
                 change_type=SuggestionType.NEW_CONTENT,
                 fields=[Field(name="Front", value="updated", order=0)],
-                added_tags=["a"],
-                removed_tags=["will_be_removed"],
+                added_tags=["added"],
+                removed_tags=["removed"],
                 comment="test",
             ),
             auto_accept=False,
