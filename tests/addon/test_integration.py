import copy
import importlib
import os
import re
import shutil
import tempfile
import uuid
from datetime import datetime, timedelta, timezone
from pathlib import Path
from time import sleep
from typing import Any, Callable, Dict, List, Optional, Protocol, Set, Tuple
from unittest.mock import MagicMock, Mock, patch
from zipfile import ZipFile

import aqt
import pytest
from anki.cards import CardId
from anki.consts import QUEUE_TYPE_SUSPENDED
from anki.decks import DeckId, FilteredDeckConfig
from anki.models import NotetypeDict, NotetypeId
from anki.notes import Note, NoteId
from aqt import AnkiQt, dialogs, gui_hooks
from aqt.addcards import AddCards
from aqt.addons import InstallOk
from aqt.browser import Browser
from aqt.browser.sidebar.item import SidebarItem
from aqt.browser.sidebar.tree import SidebarTreeView
from aqt.importing import AnkiPackageImporter
from aqt.qt import QAction, Qt
from pytest import MonkeyPatch, fixture
from pytest_anki import AnkiSession
from pytestqt.qtbot import QtBot  # type: ignore
from requests_mock import Mocker

from ankihub.gui import deckbrowser
from ankihub.gui.browser.browser import (
    ModifiedAfterSyncSearchNode,
    NewNoteSearchNode,
    SuggestionTypeSearchNode,
    UpdatedInTheLastXDaysSearchNode,
    _on_protect_fields_action,
    _on_reset_optional_tags_action,
)

from ..factories import DeckFactory, NoteInfoFactory
from ..fixtures import MockFunctionProtocol, create_or_get_ah_version_of_note_type
from .conftest import TEST_PROFILE_ID

# workaround for vscode test discovery not using pytest.ini which sets this env var
# has to be set before importing ankihub
os.environ["SKIP_INIT"] = "1"

from ankihub import entry_point, settings
from ankihub.addon_ankihub_client import AddonAnkiHubClient as AnkiHubClient
from ankihub.ankihub_client import (
    AnkiHubHTTPError,
    ChangeNoteSuggestion,
    Deck,
    Field,
    NewNoteSuggestion,
    NoteCustomization,
    NoteInfo,
    OptionalTagSuggestion,
    SuggestionType,
    TagGroupValidationResponse,
    UserDeckRelation,
)
from ankihub.ankihub_client.ankihub_client import (
    ANKIHUB_DATETIME_FORMAT_STR,
    DEFAULT_API_URL,
    DeckExtensionUpdateChunk,
    _transform_notes_data,
)
from ankihub.common_utils import local_media_names_from_html
from ankihub.db import ankihub_db, attached_ankihub_db
from ankihub.debug import (
    _log_stack,
    _setup_logging_for_db_begin,
    _setup_logging_for_sync_collection_and_media,
)
from ankihub.gui import media_sync, operations, utils
from ankihub.gui.addons import (
    _change_file_permissions_of_addon_files,
    _maybe_change_file_permissions_of_addon_files,
)
from ankihub.gui.auto_sync import _setup_ankihub_sync_on_ankiweb_sync
from ankihub.gui.browser import custom_columns
from ankihub.gui.browser.custom_search_nodes import UpdatedSinceLastReviewSearchNode
from ankihub.gui.config_dialog import (
    get_config_dialog_manager,
    setup_config_dialog_manager,
)
from ankihub.gui.decks_dialog import SubscribedDecksDialog, download_and_install_decks
from ankihub.gui.editor import _on_suggestion_button_press, _refresh_buttons
from ankihub.gui.errors import upload_data_dir_and_logs_in_background
from ankihub.gui.menu import menu_state
from ankihub.gui.operations.new_deck_subscriptions import (
    check_and_install_new_deck_subscriptions,
)
from ankihub.gui.operations.utils import future_with_result
from ankihub.gui.optional_tag_suggestion_dialog import OptionalTagsSuggestionDialog
from ankihub.gui.sync import _AnkiHubSync, ah_sync
from ankihub.main.deck_creation import create_ankihub_deck, modify_note_type
from ankihub.main.exporting import to_note_data
from ankihub.main.importing import (
    AnkiHubImporter,
    _adjust_note_types,
    reset_note_types_of_notes,
)
from ankihub.main.note_conversion import (
    ADDON_INTERNAL_TAGS,
    ANKI_INTERNAL_TAGS,
    TAG_FOR_OPTIONAL_TAGS,
    TAG_FOR_PROTECTING_ALL_FIELDS,
    TAG_FOR_PROTECTING_FIELDS,
)
from ankihub.main.note_deletion import TAG_FOR_DELETED_NOTES
from ankihub.main.reset_local_changes import reset_local_changes_to_notes
from ankihub.main.subdecks import (
    SUBDECK_TAG,
    build_subdecks_and_move_cards_to_them,
    flatten_deck,
)
from ankihub.main.suggestions import (
    suggest_new_note,
    suggest_note_update,
    suggest_notes_in_bulk,
)
from ankihub.main.utils import (
    ANKIHUB_TEMPLATE_SNIPPET_RE,
    all_dids,
    get_note_types_in_deck,
    note_type_contains_field,
)
from ankihub.settings import (
    ANKIHUB_NOTE_TYPE_FIELD_NAME,
    AnkiHubCommands,
    DeckExtension,
    DeckExtensionConfig,
    config,
    profile_files_path,
)

SAMPLE_MODEL_ID = NotetypeId(1656968697414)
TEST_DATA_PATH = Path(__file__).parent.parent / "test_data"
SAMPLE_DECK_APKG = TEST_DATA_PATH / "small.apkg"
ANKIHUB_SAMPLE_DECK_APKG = TEST_DATA_PATH / "small_ankihub.apkg"
SAMPLE_NOTES_DATA = eval((TEST_DATA_PATH / "small_ankihub.txt").read_text())

# the package name in the manifest is "ankihub"
# the package name is used during the add-on installation process
# to determine the path to the add-on files which also determines if an existing add-on is updated
# or if a new add-on is installed
ANKIHUB_ANKIADDON_FILE = TEST_DATA_PATH / "ankihub.ankiaddon"


class InstallSampleAHDeck(Protocol):
    def __call__(self) -> Tuple[DeckId, uuid.UUID]:
        ...


@fixture
def install_sample_ah_deck(
    anki_session_with_addon_data: AnkiSession,
    next_deterministic_uuid: Callable[[], uuid.UUID],
) -> InstallSampleAHDeck:
    def _install_sample_ah_deck():
        # Can only be used in an anki_session_with_addon.profile_loaded() context

        ah_did = next_deterministic_uuid()
        mw = anki_session_with_addon_data.mw
        anki_did = import_sample_ankihub_deck(mw, ankihub_did=ah_did)
        config.add_deck(
            name="Testdeck",
            ankihub_did=ah_did,
            anki_did=anki_did,
            user_relation=UserDeckRelation.SUBSCRIBER,
        )
        return anki_did, ah_did

    return _install_sample_ah_deck


def import_sample_ankihub_deck(
    mw: aqt.AnkiQt, ankihub_did: uuid.UUID, assert_created_deck=True
) -> DeckId:
    import_note_types_for_sample_deck(mw)

    # import the deck from the notes data
    dids_before_import = all_dids()
    importer = AnkiHubImporter()
    local_did = importer._import_ankihub_deck_inner(
        ankihub_did=ankihub_did,
        notes_data=ankihub_sample_deck_notes_data(),
        deck_name="Testdeck",
        is_first_import_of_deck=True,
        protected_fields={},
        protected_tags=[],
        remote_note_types={},
    ).anki_did
    new_dids = all_dids() - dids_before_import

    if assert_created_deck:
        assert len(new_dids) == 1
        assert local_did == list(new_dids)[0]

    return local_did


class ImportAHNote(Protocol):
    def __call__(
        self,
        note_data: Optional[NoteInfo] = None,
        ah_nid: Optional[uuid.UUID] = None,
        mid: Optional[NotetypeId] = None,
    ) -> NoteInfo:
        ...


@fixture
def import_ah_note(next_deterministic_uuid: Callable[[], uuid.UUID]) -> ImportAHNote:
    """Import a note into the Anki and AnkiHub databases and return the note info.
    The note type of the note is created in the Anki database if it does not exist yet.
    The default value for the note type is an AnkiHub version of the Basic note type.
    Can only be used in an anki_session_with_addon.profile_loaded() context.

    Parameters:
    Can be passed to override the default values of the note. When certain
    parameters are overwritten, the note type can become incompatible with the
    note, in this case an exception is raised.

    Purpose:
    Easily create notes in the Anki and AnkiHub databases without
    having to worry about creating note types, decks and the import process.
    """
    # All notes created by this fixture will be created in the same deck.
    ah_did = next_deterministic_uuid()
    deck_name = "test"

    def _import_ah_note(
        note_data: Optional[NoteInfo] = None,
        ah_nid: Optional[uuid.UUID] = None,
        mid: Optional[NotetypeId] = None,
    ) -> NoteInfo:
        if mid is None:
            ah_basic_note_type = create_or_get_ah_version_of_note_type(
                aqt.mw, aqt.mw.col.models.by_name("Basic")
            )
            mid = ah_basic_note_type["id"]

        if note_data is None:
            note_data = NoteInfoFactory.create()

        note_data.mid = mid

        if ah_nid:
            note_data.ankihub_note_uuid = ah_nid

        # Check if note data is compatible with the note type.
        # For each field in note_data, check if there is a field in the note type with the same name.
        note_type = aqt.mw.col.models.get(mid)
        field_names_of_note_type = set(field["name"] for field in note_type["flds"])
        fields_are_compatible = all(
            field.name in field_names_of_note_type for field in note_data.fields
        )
        assert fields_are_compatible, (
            f"Note data is not compatible with the note type.\n"
            f"\tNote data: {note_data.fields}, note type: {field_names_of_note_type}"
        )

        AnkiHubImporter()._import_ankihub_deck_inner(
            ankihub_did=ah_did,
            notes_data=[note_data],
            deck_name=deck_name,
            is_first_import_of_deck=True,
        )
        return note_data

    return _import_ah_note


class CreateAnkiAHNote(Protocol):
    def __call__(
        self,
        ankihub_nid: uuid.UUID = None,
        note_type_id: Optional[NotetypeId] = None,
    ) -> Note:
        ...


@fixture
def create_anki_ah_note(
    anki_session_with_addon_data: AnkiSession,
    next_deterministic_uuid: Callable[[], uuid.UUID],
    next_deterministic_id: Callable[[], int],
) -> CreateAnkiAHNote:
    """This fixture returns a new Anki Note that has a AnkiHub note type by default and
    the fields of the note are pre-filled with deterministic values.
    If the note type has an ankihub_id field, it will be set to the given ankihub_nid.
    The note is not saved in any database.
    Can only be used in an anki_session_with_addon.profile_loaded() context.
    """

    def _make_ah_note(
        ankihub_nid: uuid.UUID = None,
        note_type_id: Optional[NotetypeId] = None,
    ) -> Note:
        mw = anki_session_with_addon_data.mw

        if ankihub_nid is None:
            ankihub_nid = next_deterministic_uuid()

        if note_type_id is None:
            note_type = create_or_get_ah_version_of_note_type(
                mw=mw, note_type=mw.col.models.by_name("Basic")
            )
        else:
            note_type = mw.col.models.get(note_type_id)
            assert note_type is not None

        note = mw.col.new_note(note_type)
        note.id = NoteId(next_deterministic_id())

        # fields of the note will be set to "old <field_name>"
        # except for the ankihub note_type field (if it exists) which will be set to the ankihub nid
        for field_cfg in note_type["flds"]:
            field_name: str = field_cfg["name"]
            note[field_name] = f"old {field_name.lower()}"

        if ANKIHUB_NOTE_TYPE_FIELD_NAME in note:
            note[ANKIHUB_NOTE_TYPE_FIELD_NAME] = str(ankihub_nid)

        note[ANKIHUB_NOTE_TYPE_FIELD_NAME] = str(ankihub_nid)
        note.tags = []
        note.guid = "old guid"
        return note

    return _make_ah_note


def ankihub_sample_deck_notes_data() -> List[NoteInfo]:
    notes_data_raw = _transform_notes_data(SAMPLE_NOTES_DATA)
    result = [NoteInfo.from_dict(x) for x in notes_data_raw]
    return result


def test_entry_point(anki_session_with_addon_data: AnkiSession, qtbot: QtBot):
    entry_point.run()
    with anki_session_with_addon_data.profile_loaded():
        qtbot.wait(1000)

    # this test is just to make sure the entry point doesn't crash
    # and that the add-on doesn't crash on Anki startup


def test_editor(
    anki_session_with_addon_data: AnkiSession,
    requests_mock: Mocker,
    monkeypatch: MonkeyPatch,
    next_deterministic_uuid: Callable[[], uuid.UUID],
    install_sample_ah_deck: InstallSampleAHDeck,
):
    with anki_session_with_addon_data.profile_loaded():
        mw = anki_session_with_addon_data.mw

        install_sample_ah_deck()

        # mock the dialog so it doesn't block the testq
        monkeypatch.setattr(
            "ankihub.gui.suggestion_dialog.SuggestionDialog.exec", Mock()
        )

        add_cards_dialog: AddCards = dialogs.open("AddCards", mw)
        editor = add_cards_dialog.editor

        # test a new note suggestion
        editor.note = mw.col.new_note(mw.col.models.by_name("Basic (Testdeck / user1)"))

        note_1_ah_nid = next_deterministic_uuid()

        monkeypatch.setattr("ankihub.main.exporting.uuid.uuid4", lambda: note_1_ah_nid)

        requests_mock.post(
            f"{config.api_url}/notes/{note_1_ah_nid}/suggestion/",
            status_code=201,
            json={},
        )

        _refresh_buttons(editor)
        assert editor.ankihub_command == AnkiHubCommands.NEW.value  # type: ignore
        _on_suggestion_button_press(editor)

        # test a change note suggestion
        note = mw.col.get_note(mw.col.find_notes("")[0])
        editor.note = note

        note_2_ah_nid = ankihub_db.ankihub_nid_for_anki_nid(note.id)

        requests_mock.post(
            f"{config.api_url}/notes/{note_2_ah_nid}/suggestion/",
            status_code=201,
            json={},
        )

        _refresh_buttons(editor)
        assert editor.ankihub_command == AnkiHubCommands.CHANGE.value  # type: ignore

        # this should not trigger a suggestion because the note has not been changed
        _on_suggestion_button_press(editor)
        assert requests_mock.call_count == 0

        # change the front of the note
        note["Front"] = "new front"
        note.flush()

        # this should trigger a suggestion because the note has been changed
        _on_suggestion_button_press(editor)

        # mocked requests: f"{config.api_url_base}/notes/{notes_2_ah_nid}/suggestion/"
        assert requests_mock.call_count == 1


def test_get_note_types_in_deck(anki_session_with_addon_data: AnkiSession):
    anki_session = anki_session_with_addon_data
    with anki_session.profile_loaded():
        with anki_session.deck_installed(SAMPLE_DECK_APKG) as deck_id:
            # test get note types in deck
            note_model_ids = get_note_types_in_deck(DeckId(deck_id))
            # TODO test on a deck that has more than one note type.
            assert len(note_model_ids) == 2
            assert note_model_ids == [1656968697414, 1656968697418]


def test_note_type_contains_field(anki_session_with_addon_data: AnkiSession):
    anki_session = anki_session_with_addon_data
    with anki_session.profile_loaded():
        with anki_session.deck_installed(SAMPLE_DECK_APKG):
            note_type = anki_session.mw.col.models.get(SAMPLE_MODEL_ID)
            assert note_type_contains_field(note_type, SAMPLE_MODEL_ID) is False
            new_field = {"name": ANKIHUB_NOTE_TYPE_FIELD_NAME}
            note_type["flds"].append(new_field)
            assert note_type_contains_field(note_type, ANKIHUB_NOTE_TYPE_FIELD_NAME)
            note_type["flds"].remove(new_field)


def test_modify_note_type(anki_session_with_addon_data: AnkiSession):
    anki_session = anki_session_with_addon_data
    with anki_session.profile_loaded():
        with anki_session.deck_installed(SAMPLE_DECK_APKG):
            note_type = anki_session.mw.col.models.by_name("Basic")
            original_note_type = copy.deepcopy(note_type)
            original_note_template = original_note_type["tmpls"][0]["afmt"]
            modify_note_type(note_type)
            modified_template = note_type["tmpls"][0]["afmt"]
            # # TODO Make more precise assertions.
            assert ANKIHUB_NOTE_TYPE_FIELD_NAME in modified_template
            assert original_note_template != modified_template


def test_create_collaborative_deck_and_upload(
    anki_session_with_addon_data: AnkiSession,
    monkeypatch: MonkeyPatch,
    next_deterministic_uuid: Callable[[], uuid.UUID],
):
    with anki_session_with_addon_data.profile_loaded():
        mw = anki_session_with_addon_data.mw

        # create a new deck with one note
        deck_name = "New Deck"
        mw.col.decks.add_normal_deck_with_name(deck_name)
        anki_did = mw.col.decks.id_for_name(deck_name)

        note = mw.col.new_note(mw.col.models.by_name("Basic"))
        note["Front"] = "front"
        note["Back"] = "back"
        mw.col.add_note(note, anki_did)

        # upload deck
        ah_did = next_deterministic_uuid()
        upload_deck_mock = Mock()
        upload_deck_mock.return_value = ah_did
        ah_nid = next_deterministic_uuid()
        with monkeypatch.context() as m:
            m.setattr(
                "ankihub.ankihub_client.AnkiHubClient.upload_deck", upload_deck_mock
            )
            m.setattr("uuid.uuid4", lambda: ah_nid)
            create_ankihub_deck(deck_name, private=False)

        # re-load note to get updated note.mid
        note.load()

        # check that the client method was called with the correct data
        expected_note_types_data = [mw.col.models.get(note.mid)]
        expected_note_data = NoteInfo(
            ankihub_note_uuid=ah_nid,
            anki_nid=note.id,
            fields=[
                Field(name="Front", value="front", order=0),
                Field(name="Back", value="back", order=1),
            ],
            tags=[],
            mid=note.mid,
            guid=note.guid,
            last_update_type=None,
        )

        upload_deck_mock.assert_called_once_with(
            deck_name=deck_name,
            notes_data=[expected_note_data],
            note_types_data=expected_note_types_data,
            anki_deck_id=anki_did,
            private=False,
        )

        # check that note data is in db
        assert ankihub_db.note_data(note.id) == expected_note_data

        # check that note mod value is in database
        assert (
            ankihub_db.scalar(
                "SELECT mod from notes WHERE ankihub_note_id = ?", str(ah_nid)
            )
            == note.mod
        )


class TestDownloadAndInstallDecks:
    @pytest.mark.qt_no_exception_capture
    def test_download_and_install_deck(
        self,
        anki_session_with_addon_data: AnkiSession,
        monkeypatch: MonkeyPatch,
        qtbot: QtBot,
    ):
        anki_session = anki_session_with_addon_data
        with anki_session.profile_loaded():
            mw = anki_session.mw

            note_type = create_or_get_ah_version_of_note_type(
                mw, aqt.mw.col.models.by_name("Basic")
            )
            notes_data = [NoteInfoFactory.create(mid=note_type["id"])]
            deck = DeckFactory.create()

            mocks = self._mock_client_and_gui_and_media_sync(
                monkeypatch, deck, notes_data, note_type
            )

            # Download and install the deck
            on_success_mock = Mock()
            download_and_install_decks(
                [deck.ankihub_deck_uuid], on_done=on_success_mock
            )
            qtbot.wait(500)

            # Assert that the deck was installed
            # ... in the Anki database
            assert deck.anki_did in [x.id for x in mw.col.decks.all_names_and_ids()]
            assert mw.col.get_note(NoteId(notes_data[0].anki_nid)) is not None

            # ... in the AnkiHub database
            ankihub_db.ankihub_deck_ids() == [deck.ankihub_deck_uuid]
            assert ankihub_db.note_data(NoteId(notes_data[0].anki_nid)) == notes_data[0]

            # ... in the config
            assert config.deck_ids() == [deck.ankihub_deck_uuid]

            # Assert that the on_success callback was called
            on_success_mock.assert_called_once()

            # Assert that the mocked functions were called
            for name, mock in mocks.items():
                assert (
                    mock.call_count == 1
                ), f"Mock {name} was not called once, but {mock.call_count} times"

    def _mock_client_and_gui_and_media_sync(
        self,
        monkeypatch: MonkeyPatch,
        deck: Deck,
        notes_data: List[NoteInfo],
        note_type: NotetypeDict,
    ) -> Dict[str, Mock]:
        mocks: Dict[str, Mock] = dict()

        def add_mock(object, func_name: str, return_value: Any = None):
            mocks[func_name] = Mock()
            mocks[func_name].return_value = return_value
            monkeypatch.setattr(object, func_name, mocks[func_name])

        # Mock client functions
        add_mock(AnkiHubClient, "get_note_type", note_type)
        add_mock(AnkiHubClient, "get_deck_by_id", deck)
        add_mock(AnkiHubClient, "download_deck", notes_data)
        add_mock(AnkiHubClient, "get_protected_fields", {})
        add_mock(AnkiHubClient, "get_protected_tags", [])

        # Patch away gui functions which would otherwise block the test
        add_mock(operations.deck_installation, "showInfo")
        add_mock(operations.deck_installation, "ask_user", return_value=True)
        add_mock(operations.deck_installation, "show_empty_cards")

        # Mock media sync
        add_mock(media_sync._AnkiHubMediaSync, "start_media_download")

        return mocks


class TestCheckAndInstallNewDeckSubscriptions:
    def test_one_new_subscription(
        self,
        anki_session_with_addon_data: AnkiSession,
        qtbot: QtBot,
        mock_function: MockFunctionProtocol,
    ):
        anki_session = anki_session_with_addon_data
        with anki_session.profile_loaded():

            # Mock get_deck_subscriptions function to return a deck
            deck = DeckFactory.create()
            get_decks_with_user_relation_mock = mock_function(
                AnkiHubClient, "get_deck_subscriptions", return_value=[deck]
            )

            # Mock ask_user function to return True
            ask_user_mock = mock_function(
                operations.new_deck_subscriptions, "ask_user", return_value=True
            )

            # Mock download and install operation to only call the on_done callback
            download_and_install_decks_mock = mock_function(
                operations.new_deck_subscriptions,
                "download_and_install_decks",
                side_effect=lambda *args, **kwargs: kwargs["on_done"](
                    future_with_result(None)
                ),
            )

            # Call the function
            on_done_mock = Mock()
            check_and_install_new_deck_subscriptions(on_done_mock)

            qtbot.wait(500)

            # Assert that the on_done callback was called with a future with a result of None
            assert on_done_mock.call_count == 1
            assert on_done_mock.call_args[0][0].result() is None

            # Assert that the mocked functions were called
            assert get_decks_with_user_relation_mock.call_count == 1
            assert ask_user_mock.call_count == 1

            assert download_and_install_decks_mock.call_count == 1
            assert download_and_install_decks_mock.call_args[0][0] == [
                deck.ankihub_deck_uuid
            ]

    def test_user_declines(
        self,
        anki_session_with_addon_data: AnkiSession,
        qtbot: QtBot,
        mock_function: MockFunctionProtocol,
    ):
        anki_session = anki_session_with_addon_data
        with anki_session.profile_loaded():

            # Mock get_deck_subscriptions function to return a deck
            deck = DeckFactory.create()
            get_decks_with_user_relation_mock = mock_function(
                AnkiHubClient, "get_deck_subscriptions", return_value=[deck]
            )

            # Mock ask_user function to return False
            ask_user_mock = mock_function(
                operations.new_deck_subscriptions, "ask_user", return_value=False
            )

            # Call the function
            on_done_mock = Mock()
            check_and_install_new_deck_subscriptions(on_done_mock)

            qtbot.wait(500)

            # Assert that the on_done callback was called with a future with a result of None
            assert on_done_mock.call_count == 1
            assert on_done_mock.call_args[0][0].result() is None

            # Assert that the mocked functions were called
            assert get_decks_with_user_relation_mock.call_count == 1
            assert ask_user_mock.call_count == 1

    def test_no_new_subscriptions(
        self,
        anki_session_with_addon_data: AnkiSession,
        qtbot: QtBot,
        mock_function: MockFunctionProtocol,
    ):
        anki_session = anki_session_with_addon_data
        with anki_session.profile_loaded():

            # Mock get_deck_subscriptions function to return an empty list
            get_decks_with_user_relation_mock = mock_function(
                AnkiHubClient,
                "get_deck_subscriptions",
                return_value=[],
            )

            # Call the function
            on_done_mock = Mock()
            check_and_install_new_deck_subscriptions(on_done_mock)

            qtbot.wait(500)

            # Assert that the on_done callback was called with a future with a result of None
            assert on_done_mock.call_count == 1
            assert on_done_mock.call_args[0][0].result() is None

            # Assert that the mocked functions were called
            assert get_decks_with_user_relation_mock.call_count == 1

    def test_install_operation_raises_exception(
        self,
        anki_session_with_addon_data: AnkiSession,
        qtbot: QtBot,
        mock_function: MockFunctionProtocol,
    ):
        anki_session = anki_session_with_addon_data
        with anki_session.profile_loaded():

            # Mock get_deck_subscriptions function to return a deck
            deck = DeckFactory.create()
            get_decks_with_user_relation_mock = mock_function(
                AnkiHubClient, "get_deck_subscriptions", return_value=[deck]
            )

            # Mock ask_user function to return True
            ask_user_mock = mock_function(
                operations.new_deck_subscriptions, "ask_user", return_value=True
            )

            # Mock download and install operation to raise an exception
            def raise_exception(*args, **kwargs):
                raise Exception("Something went wrong")

            download_and_install_decks_mock = mock_function(
                operations.new_deck_subscriptions,
                "download_and_install_decks",
                side_effect=raise_exception,
            )

            # Call the function
            on_done_mock = Mock()
            check_and_install_new_deck_subscriptions(on_done_mock)

            qtbot.wait(500)

            # Assert that the on_done callback was called with a future with an exception
            assert on_done_mock.call_count == 1
            assert on_done_mock.call_args[0][0].exception() is not None

            # Assert that the mocked functions were called
            assert get_decks_with_user_relation_mock.call_count == 1
            assert ask_user_mock.call_count == 1
            assert download_and_install_decks_mock.call_count == 1


def test_get_deck_by_id(
    requests_mock: Mocker, next_deterministic_uuid: Callable[[], uuid.UUID]
):
    client = AnkiHubClient()
    client.local_media_dir_path = Path("/tmp/ankihub_media")

    # test get deck by id
    ankihub_deck_uuid = next_deterministic_uuid()
    date_time = datetime.now(tz=timezone.utc)
    expected_data = {
        "id": str(ankihub_deck_uuid),
        "name": "test",
        "anki_id": 1,
        "csv_last_upload": date_time.strftime(ANKIHUB_DATETIME_FORMAT_STR),
        "csv_notes_filename": "test.csv",
        "media_upload_finished": False,
        "user_relation": "subscriber",
    }

    requests_mock.get(
        f"{config.api_url}/decks/{ankihub_deck_uuid}/", json=expected_data
    )
    deck_info = client.get_deck_by_id(ankihub_deck_uuid=ankihub_deck_uuid)  # type: ignore
    assert deck_info == Deck(
        ankihub_deck_uuid=ankihub_deck_uuid,
        anki_did=1,
        name="test",
        csv_last_upload=date_time,
        csv_notes_filename="test.csv",
        media_upload_finished=False,
        user_relation=UserDeckRelation.SUBSCRIBER,
    )

    # test get deck by id unauthenticated
    requests_mock.get(f"{config.api_url}/decks/{ankihub_deck_uuid}/", status_code=403)

    try:
        client.get_deck_by_id(ankihub_deck_uuid=ankihub_deck_uuid)  # type: ignore
    except AnkiHubHTTPError as e:
        exc = e
    assert exc is not None and exc.response.status_code == 403


def test_suggest_note_update(
    anki_session_with_addon_data: AnkiSession,
    install_sample_ah_deck: InstallSampleAHDeck,
    monkeypatch: MonkeyPatch,
):
    anki_session = anki_session_with_addon_data
    with anki_session.profile_loaded():
        mw = anki_session.mw

        _, ah_did = install_sample_ah_deck()

        nid = mw.col.find_notes("")[0]
        note = mw.col.get_note(nid)

        # Set up tags on the note
        tags_that_shouldnt_be_sent = [
            # internal and optional tags should be ignored
            *ADDON_INTERNAL_TAGS,
            *ANKI_INTERNAL_TAGS,
            f"{TAG_FOR_OPTIONAL_TAGS}::TAG_GROUP::OptionalTag",
        ]

        note.tags = [
            "stays",
            "removed",
            *tags_that_shouldnt_be_sent,
        ]

        # Update the note in the database to match the note in the collection
        # so that the changes are detected relative to this state of the note.
        ankihub_db.upsert_notes_data(
            ankihub_did=ah_did, notes_data=[to_note_data(note)]
        )

        # Make some changes to the note
        note["Front"] = "updated"
        note.tags.append("added")
        note.tags.remove("removed")

        # Suggest the changes
        create_change_note_suggestion_mock = MagicMock()
        monkeypatch.setattr(
            "ankihub.ankihub_client.AnkiHubClient.create_change_note_suggestion",
            create_change_note_suggestion_mock,
        )

        suggest_note_update(
            note=note,
            change_type=SuggestionType.NEW_CONTENT,
            comment="test",
            media_upload_cb=Mock(),
        )

        # Check that the correct suggestion was created
        create_change_note_suggestion_mock.assert_called_once_with(
            change_note_suggestion=ChangeNoteSuggestion(
                anki_nid=note.id,
                ankihub_note_uuid=ankihub_db.ankihub_nid_for_anki_nid(note.id),
                change_type=SuggestionType.NEW_CONTENT,
                fields=[Field(name="Front", value="updated", order=0)],
                added_tags=["added"],
                removed_tags=["removed"],
                comment="test",
            ),
            auto_accept=False,
        )


def test_suggest_new_note(
    anki_session_with_addon_data: AnkiSession,
    requests_mock: Mocker,
    install_sample_ah_deck: InstallSampleAHDeck,
):
    anki_session = anki_session_with_addon_data
    with anki_session.profile_loaded():
        mw = anki_session.mw

        _, ah_did = install_sample_ah_deck()
        note = mw.col.new_note(mw.col.models.by_name("Basic (Testdeck / user1)"))

        adapter = requests_mock.post(
            f"{config.api_url}/decks/{ah_did}/note-suggestion/",
            status_code=201,
        )

        note.tags = [
            "a",
            *ADDON_INTERNAL_TAGS,
            *ANKI_INTERNAL_TAGS,
            f"{TAG_FOR_OPTIONAL_TAGS}::TAG_GROUP::OptionalTag",
        ]
        suggest_new_note(
            note=note,
            ankihub_did=ah_did,
            comment="test",
            media_upload_cb=Mock(),
        )

        # ... assert that add-on internal and optional tags were filtered out
        suggestion_data = adapter.last_request.json()  # type: ignore
        assert set(suggestion_data["tags"]) == set(
            [
                "a",
            ]
        )

        # test create change note suggestion unauthenticated
        url = f"{config.api_url}/decks/{ah_did}/note-suggestion/"
        requests_mock.post(
            url,
            status_code=403,
        )

        exc = None
        try:
            suggest_new_note(
                note=note,
                ankihub_did=ah_did,
                comment="test",
                media_upload_cb=Mock(),
            )
        except AnkiHubHTTPError as e:
            exc = e
        assert exc is not None and exc.response.status_code == 403


def test_suggest_notes_in_bulk(
    anki_session_with_addon_data: AnkiSession,
    monkeypatch: MonkeyPatch,
    install_sample_ah_deck: InstallSampleAHDeck,
    next_deterministic_uuid: Callable[[], uuid.UUID],
):
    anki_session = anki_session_with_addon_data
    bulk_suggestions_method_mock = MagicMock()
    monkeypatch.setattr(
        "ankihub.ankihub_client.AnkiHubClient.create_suggestions_in_bulk",
        bulk_suggestions_method_mock,
    )
    with anki_session.profile_loaded():
        mw = anki_session.mw

        anki_did, ah_did = install_sample_ah_deck()

        # add a new note
        new_note = mw.col.new_note(mw.col.models.by_name("Basic (Testdeck / user1)"))
        mw.col.add_note(new_note, deck_id=anki_did)

        CHANGED_NOTE_ID = NoteId(1608240057545)
        changed_note = mw.col.get_note(CHANGED_NOTE_ID)
        changed_note["Front"] = "changed front"
        changed_note.tags += ["a"]
        changed_note.flush()

        # suggest two notes, one new and one updated, check if the client method was called with the correct arguments
        nids = [changed_note.id, new_note.id]
        notes = [mw.col.get_note(nid) for nid in nids]
        # also add one optional tag to each one of them to verify that the optional tags are not sent
        for note in notes:
            note.tags = list(
                set(note.tags)
                | set([f"{TAG_FOR_OPTIONAL_TAGS}::TAG_GROUP::OptionalTag"])
            )
        mw.col.update_notes(notes)

        new_note_ah_id = next_deterministic_uuid()
        with monkeypatch.context() as m:
            m.setattr("uuid.uuid4", lambda: new_note_ah_id)
            suggest_notes_in_bulk(
                notes=notes,
                auto_accept=False,
                change_type=SuggestionType.NEW_CONTENT,
                comment="test",
                media_upload_cb=Mock(),
            )

        assert bulk_suggestions_method_mock.call_count == 1
        assert bulk_suggestions_method_mock.call_args.kwargs == {
            "change_note_suggestions": [
                ChangeNoteSuggestion(
                    ankihub_note_uuid=uuid.UUID("67f182c2-7306-47f8-aed6-d7edb42cd7de"),
                    anki_nid=CHANGED_NOTE_ID,
                    fields=[
                        Field(
                            name="Front",
                            order=0,
                            value="changed front",
                        ),
                    ],
                    added_tags=["a"],
                    removed_tags=[],
                    comment="test",
                    change_type=SuggestionType.NEW_CONTENT,
                ),
            ],
            "new_note_suggestions": [
                NewNoteSuggestion(
                    ankihub_note_uuid=new_note_ah_id,
                    anki_nid=new_note.id,
                    fields=[
                        Field(name="Front", order=0, value=""),
                        Field(name="Back", order=1, value=""),
                    ],
                    tags=[],
                    guid=new_note.guid,
                    comment="test",
                    ankihub_deck_uuid=ah_did,
                    note_type_name="Basic (Testdeck / user1)",
                    anki_note_type_id=1657023668893,
                ),
            ],
            "auto_accept": False,
        }


def test_adjust_note_types(anki_session_with_addon_data: AnkiSession):
    anki_session = anki_session_with_addon_data
    with anki_session.profile_loaded():
        mw = anki_session.mw

        # for testing creating missing note type
        ankihub_basic_1 = copy.deepcopy(mw.col.models.by_name("Basic"))
        ankihub_basic_1["id"] = 1
        ankihub_basic_1["name"] = "AnkiHub Basic 1"
        modify_note_type(ankihub_basic_1)

        # for testing updating existing note type
        ankihub_basic_2 = copy.deepcopy(mw.col.models.by_name("Basic"))
        ankihub_basic_2["name"] = "AnkiHub Basic 2"
        modify_note_type(ankihub_basic_2)
        # ... save the note type
        ankihub_basic_2["id"] = 0
        changes = mw.col.models.add_dict(ankihub_basic_2)
        ankihub_basic_2["id"] = changes.id
        # ... then add a field
        new_field = mw.col.models.new_field("foo")
        new_field["ord"] = 2
        mw.col.models.add_field(ankihub_basic_2, new_field)
        # ... and change the name
        ankihub_basic_2["name"] = "AnkiHub Basic 2 (new)"

        remote_note_types = {
            ankihub_basic_1["id"]: ankihub_basic_1,
            ankihub_basic_2["id"]: ankihub_basic_2,
        }
        _adjust_note_types(remote_note_types)

        assert mw.col.models.by_name("AnkiHub Basic 1") is not None
        assert mw.col.models.get(ankihub_basic_2["id"])["flds"][3]["name"] == "foo"
        assert (
            mw.col.models.get(ankihub_basic_2["id"])["name"] == "AnkiHub Basic 2 (new)"
        )


def test_reset_note_types_of_notes(anki_session_with_addon_data: AnkiSession):
    anki_session = anki_session_with_addon_data
    with anki_session.profile_loaded():
        mw = anki_session.mw

        # create a note and save it
        basic = mw.col.models.by_name("Basic")
        note = mw.col.new_note(basic)
        note["Front"] = "abc"
        note["Back"] = "abc"
        mw.col.add_note(note, mw.col.decks.active()[0])

        cloze = mw.col.models.by_name("Cloze")

        # change the note type of the note using reset_note_types_of_notes
        nid_mid_pairs = [
            (NoteId(note.id), NotetypeId(cloze["id"])),
        ]
        reset_note_types_of_notes(nid_mid_pairs)

        assert mw.col.get_note(note.id).mid == cloze["id"]


class TestAnkiHubImporter:
    def test_import_new_deck(
        self,
        anki_session_with_addon_data: AnkiSession,
        next_deterministic_uuid: Callable[[], uuid.UUID],
    ):
        from aqt import mw

        anki_session = anki_session_with_addon_data
        with anki_session.profile_loaded():

            # import the apkg to get the note types, then delete the deck
            file = str(ANKIHUB_SAMPLE_DECK_APKG.absolute())
            importer = AnkiPackageImporter(mw.col, file)
            importer.run()
            mw.col.decks.remove([mw.col.decks.id_for_name("Testdeck")])

            ankihub_deck_uuid = next_deterministic_uuid()
            dids_before_import = all_dids()
            ankihub_importer = AnkiHubImporter()
            import_result = ankihub_importer._import_ankihub_deck_inner(
                ankihub_did=ankihub_deck_uuid,
                notes_data=ankihub_sample_deck_notes_data(),
                deck_name="test",
                is_first_import_of_deck=True,
                remote_note_types={},
                protected_fields={},
                protected_tags=[],
            )
            anki_did = import_result.anki_did
            new_dids = all_dids() - dids_before_import

            assert (
                len(new_dids) == 1
            )  # we have no mechanism for importing subdecks from a csv yet, so ti will be just onen deck
            assert anki_did == list(new_dids)[0]

            assert len(import_result.created_nids) == 3
            assert len(import_result.updated_nids) == 0

            assert_that_only_ankihub_sample_deck_info_in_database(
                ankihub_deck_uuid=ankihub_deck_uuid
            )

    def test_import_existing_deck_1(
        self,
        anki_session_with_addon_data: AnkiSession,
        next_deterministic_uuid: Callable[[], uuid.UUID],
    ):
        from aqt import mw

        anki_session = anki_session_with_addon_data
        with anki_session.profile_loaded():

            # import the apkg
            file = str(ANKIHUB_SAMPLE_DECK_APKG.absolute())
            importer = AnkiPackageImporter(mw.col, file)
            importer.run()
            existing_did = mw.col.decks.id_for_name("Testdeck")

            ankihub_deck_uuid = next_deterministic_uuid()
            dids_before_import = all_dids()
            ankihub_importer = AnkiHubImporter()
            import_result = ankihub_importer._import_ankihub_deck_inner(
                ankihub_did=ankihub_deck_uuid,
                notes_data=ankihub_sample_deck_notes_data(),
                deck_name="test",
                is_first_import_of_deck=True,
                remote_note_types={},
                protected_fields={},
                protected_tags=[],
            )
            anki_did = import_result.anki_did
            new_dids = all_dids() - dids_before_import

            assert not new_dids
            assert anki_did == existing_did

            # no notes should be changed because they already exist
            assert len(import_result.created_nids) == 0
            assert len(import_result.updated_nids) == 0

            assert_that_only_ankihub_sample_deck_info_in_database(
                ankihub_deck_uuid=ankihub_deck_uuid
            )

    def test_import_existing_deck_2(
        self,
        anki_session_with_addon_data: AnkiSession,
        next_deterministic_uuid: Callable[[], uuid.UUID],
    ):
        from aqt import mw

        anki_session = anki_session_with_addon_data
        with anki_session.profile_loaded():

            # import the apkg
            file = str(ANKIHUB_SAMPLE_DECK_APKG.absolute())
            importer = AnkiPackageImporter(mw.col, file)
            importer.run()

            # move one card to another deck
            other_deck_id = mw.col.decks.add_normal_deck_with_name("other deck").id
            cids = mw.col.find_cards("deck:Testdeck")
            assert len(cids) == 3
            mw.col.set_deck([cids[0]], other_deck_id)

            ankihub_deck_uuid = next_deterministic_uuid()
            dids_before_import = all_dids()
            ankihub_importer = AnkiHubImporter()
            import_result = ankihub_importer._import_ankihub_deck_inner(
                ankihub_did=ankihub_deck_uuid,
                notes_data=ankihub_sample_deck_notes_data(),
                deck_name="test",
                is_first_import_of_deck=False,
                remote_note_types={},
                protected_fields={},
                protected_tags=[],
            )
            anki_did = import_result.anki_did
            new_dids = all_dids() - dids_before_import

            # when the existing cards are in multiple seperate decks a new deck is created
            assert len(new_dids) == 1
            assert anki_did == list(new_dids)[0]

            # no notes should be changed because they already exist
            assert len(import_result.created_nids) == 0
            assert len(import_result.updated_nids) == 0

            assert_that_only_ankihub_sample_deck_info_in_database(
                ankihub_deck_uuid=ankihub_deck_uuid
            )

    def test_import_existing_deck_3(
        self,
        anki_session_with_addon_data: AnkiSession,
        next_deterministic_uuid: Callable[[], uuid.UUID],
    ):
        from aqt import mw

        anki_session = anki_session_with_addon_data
        with anki_session.profile_loaded():

            # import the apkg
            file = str(ANKIHUB_SAMPLE_DECK_APKG.absolute())
            importer = AnkiPackageImporter(mw.col, file)
            importer.run()
            existing_did = mw.col.decks.id_for_name("Testdeck")

            # modify two notes
            note_1 = mw.col.get_note(NoteId(1608240057545))
            note_1["Front"] = "new front"

            note_2 = mw.col.get_note(NoteId(1656968819662))
            note_2.tags.append("foo")

            mw.col.update_notes([note_1, note_2])

            # delete one note
            mw.col.remove_notes([NoteId(1608240029527)])

            ankihub_deck_uuid = next_deterministic_uuid()
            dids_before_import = all_dids()
            ankihub_importer = AnkiHubImporter()
            import_result = ankihub_importer._import_ankihub_deck_inner(
                ankihub_did=ankihub_deck_uuid,
                notes_data=ankihub_sample_deck_notes_data(),
                deck_name="test",
                is_first_import_of_deck=True,
                remote_note_types={},
                protected_fields={},
                protected_tags=[],
            )
            anki_did = import_result.anki_did
            new_dids = all_dids() - dids_before_import

            assert not new_dids
            assert anki_did == existing_did

            assert len(import_result.created_nids) == 1
            assert len(import_result.updated_nids) == 2

            assert_that_only_ankihub_sample_deck_info_in_database(
                ankihub_deck_uuid=ankihub_deck_uuid
            )

    def test_update_deck(
        self,
        anki_session_with_addon_data: AnkiSession,
        install_sample_ah_deck: InstallSampleAHDeck,
        next_deterministic_uuid: Callable[[], uuid.UUID],
    ):
        anki_session = anki_session_with_addon_data
        with anki_session.profile_loaded():

            anki_did, _ = install_sample_ah_deck()
            first_local_did = anki_did

            ankihub_deck_uuid = next_deterministic_uuid()
            dids_before_import = all_dids()
            ankihub_importer = AnkiHubImporter()
            import_result = ankihub_importer._import_ankihub_deck_inner(
                ankihub_did=ankihub_deck_uuid,
                notes_data=ankihub_sample_deck_notes_data(),
                deck_name="test",
                is_first_import_of_deck=False,
                remote_note_types={},
                protected_fields={},
                protected_tags=[],
                local_did=first_local_did,
            )
            second_anki_did = import_result.anki_did
            new_dids = all_dids() - dids_before_import

            assert len(new_dids) == 0
            assert first_local_did == second_anki_did

            # no notes should be changed because they already exist
            assert len(import_result.created_nids) == 0
            assert len(import_result.updated_nids) == 0

            assert_that_only_ankihub_sample_deck_info_in_database(
                ankihub_deck_uuid=ankihub_deck_uuid
            )

    def test_update_deck_when_it_was_deleted(
        self,
        anki_session_with_addon_data: AnkiSession,
        install_sample_ah_deck: InstallSampleAHDeck,
        next_deterministic_uuid: Callable[[], uuid.UUID],
    ):
        from aqt import mw

        anki_session = anki_session_with_addon_data
        with anki_session.profile_loaded():

            anki_did, _ = install_sample_ah_deck()
            first_local_did = anki_did

            # move cards to another deck and remove the original one
            other_deck = mw.col.decks.add_normal_deck_with_name("other deck").id
            cids = mw.col.find_cards(f"deck:{mw.col.decks.name(first_local_did)}")
            assert len(cids) == 3
            mw.col.set_deck(cids, other_deck)
            mw.col.decks.remove([first_local_did])

            ankihub_deck_uuid = next_deterministic_uuid()
            dids_before_import = all_dids()
            ankihub_importer = AnkiHubImporter()
            import_result = ankihub_importer._import_ankihub_deck_inner(
                ankihub_did=ankihub_deck_uuid,
                notes_data=ankihub_sample_deck_notes_data(),
                deck_name="test",
                is_first_import_of_deck=False,
                remote_note_types={},
                protected_fields={},
                protected_tags=[],
                local_did=first_local_did,
            )
            second_anki_did = import_result.anki_did
            new_dids = all_dids() - dids_before_import

            # deck with first_local_did should be recreated
            assert len(new_dids) == 1
            assert list(new_dids)[0] == first_local_did
            assert second_anki_did == first_local_did

            # no notes should be changed because they already exist
            assert len(import_result.created_nids) == 0
            assert len(import_result.updated_nids) == 0

            assert_that_only_ankihub_sample_deck_info_in_database(
                ankihub_deck_uuid=ankihub_deck_uuid
            )

    def test_update_deck_with_subdecks(
        self,
        anki_session_with_addon_data: AnkiSession,
        install_sample_ah_deck: InstallSampleAHDeck,
    ):
        from aqt import mw

        anki_session = anki_session_with_addon_data
        with anki_session.profile_loaded():

            anki_did, ah_did = install_sample_ah_deck()

            # add a subdeck tag to a note
            notes_data = ankihub_sample_deck_notes_data()
            note_data = notes_data[0]
            note_data.tags = [f"{SUBDECK_TAG}::Testdeck::A::B"]
            note = mw.col.get_note(NoteId(note_data.anki_nid))

            # import the deck again, now with the changed note data
            dids_before_import = all_dids()
            ankihub_importer = AnkiHubImporter()
            import_result = ankihub_importer._import_ankihub_deck_inner(
                ankihub_did=ah_did,
                notes_data=notes_data,
                deck_name="test",
                is_first_import_of_deck=False,
                remote_note_types={},
                protected_fields={},
                protected_tags=[],
                local_did=anki_did,
                subdecks=True,
            )
            second_anki_did = import_result.anki_did
            new_dids = all_dids() - dids_before_import

            # assert that two new decks were created
            assert len(new_dids) == 2
            assert anki_did == second_anki_did
            assert mw.col.decks.by_name("Testdeck::A::B") is not None

            # one note should be updated
            assert len(import_result.created_nids) == 0
            assert len(import_result.updated_nids) == 1

            assert_that_only_ankihub_sample_deck_info_in_database(
                ankihub_deck_uuid=ah_did
            )

            # check that cards of the note were moved to the subdeck
            assert note.cards()
            for card in note.cards():
                assert card.did == mw.col.decks.id_for_name("Testdeck::A::B")

    def test_suspend_new_cards_of_existing_notes(
        self,
        anki_session_with_addon_data: AnkiSession,
        next_deterministic_uuid: Callable[[], uuid.UUID],
    ):
        anki_session = anki_session_with_addon_data
        with anki_session.profile_loaded():
            mw = anki_session.mw

            ankihub_cloze = create_or_get_ah_version_of_note_type(
                mw, mw.col.models.by_name("Cloze")
            )

            ah_nid = next_deterministic_uuid()
            ah_did = next_deterministic_uuid()

            def test_case(suspend_existing_card_before_update: bool):
                # create a cloze note with one card, optionally suspend the existing card,
                # then update the note using AnkiHubImporter adding a new cloze
                # which results in a new card getting created for the added cloze

                note = mw.col.new_note(ankihub_cloze)
                note["Text"] = "{{c1::foo}}"
                mw.col.add_note(note, DeckId(0))

                if suspend_existing_card_before_update:
                    # suspend the only card of the note
                    card = note.cards()[0]
                    card.queue = QUEUE_TYPE_SUSPENDED
                    card.flush()

                # update the note using the AnkiHub importer
                note_data = NoteInfo(
                    anki_nid=note.id,
                    ankihub_note_uuid=ah_nid,
                    fields=[
                        Field(name="Text", value="{{c1::foo}} {{c2::bar}}", order=0)
                    ],
                    tags=[],
                    mid=note.note_type()["id"],
                    last_update_type=None,
                    guid=note.guid,
                )

                # note has to be active in the database or the importer won't update it
                ankihub_db.upsert_notes_data(ankihub_did=ah_did, notes_data=[note_data])

                importer = AnkiHubImporter()
                updated_note = importer._update_or_create_note(
                    note_data=note_data,
                    anki_did=DeckId(0),
                    protected_fields={},
                    protected_tags=[],
                )
                assert len(updated_note.cards()) == 2
                return updated_note

            def get_new_card(note: Note):
                # the card with the higher id was created later
                return max(note.cards(), key=lambda c: c.id)

            # test "always" option
            config.public_config["suspend_new_cards_of_existing_notes"] = "always"

            updated_note = test_case(suspend_existing_card_before_update=False)
            assert get_new_card(updated_note).queue == QUEUE_TYPE_SUSPENDED

            updated_note = test_case(suspend_existing_card_before_update=True)
            assert get_new_card(updated_note).queue == QUEUE_TYPE_SUSPENDED

            # test "never" option
            config.public_config["suspend_new_cards_of_existing_notes"] = "never"

            updated_note = test_case(suspend_existing_card_before_update=False)
            assert get_new_card(updated_note).queue != QUEUE_TYPE_SUSPENDED

            updated_note = test_case(suspend_existing_card_before_update=True)
            assert get_new_card(updated_note).queue != QUEUE_TYPE_SUSPENDED

            # test "if_siblings_are_suspended" option
            config.public_config[
                "suspend_new_cards_of_existing_notes"
            ] = "if_siblings_are_suspended"

            updated_note = test_case(suspend_existing_card_before_update=False)
            assert all(
                card.queue != QUEUE_TYPE_SUSPENDED for card in updated_note.cards()
            )

            updated_note = test_case(suspend_existing_card_before_update=True)
            assert all(
                card.queue == QUEUE_TYPE_SUSPENDED for card in updated_note.cards()
            )

    def test_import_deck_and_check_that_values_are_saved_to_databases(
        self,
        anki_session_with_addon_data: AnkiSession,
        install_sample_ah_deck: InstallSampleAHDeck,
    ):
        with anki_session_with_addon_data.profile_loaded():
            mw = anki_session_with_addon_data.mw

            # import the deck to setup note types
            _, ah_did = install_sample_ah_deck()

            note_data = ankihub_sample_deck_notes_data()[0]

            # set fields and tags of note_data
            # so that we can check if protected fields and tags are handled correctly
            protected_field_name = note_data.fields[0].name
            note_data.fields[0].value = "new field content"
            note_type_id = note_data.mid

            note_data.tags = ["tag1", "tag2"]

            nid = NoteId(note_data.anki_nid)
            note = mw.col.get_note(nid)
            note.tags = ["protected_tag"]

            protected_field_content = "protected field content"
            note[protected_field_name] = protected_field_content

            note.flush()

            importer = AnkiHubImporter()
            importer._import_ankihub_deck_inner(
                ankihub_did=ah_did,
                notes_data=[note_data],
                deck_name="test",
                is_first_import_of_deck=False,
                protected_fields={note_type_id: [protected_field_name]},
                protected_tags=["protected_tag"],
                remote_note_types={},
            )

            # assert that the fields are saved correctly in the Anki DB (protected)
            assert note[protected_field_name] == protected_field_content

            # assert that the tags are saved correctly in the Anki DB (protected)
            note = mw.col.get_note(nid)
            assert set(note.tags) == set(["tag1", "tag2", "protected_tag"])

            # assert that the note_data was saved correctly in the AnkiHub DB (without modifications)
            note_data_from_db = ankihub_db.note_data(nid)
            assert note_data_from_db == note_data

    def test_conflicting_notes_dont_get_imported(
        self,
        anki_session_with_addon_data: AnkiSession,
        ankihub_basic_note_type: NotetypeDict,
        next_deterministic_uuid: Callable[[], uuid.UUID],
    ):
        with anki_session_with_addon_data.profile_loaded():
            mw = anki_session_with_addon_data.mw

            anki_nid = NoteId(1)

            mid_1 = ankihub_basic_note_type["id"]
            mid_2 = create_copy_of_note_type(mw, ankihub_basic_note_type)["id"]

            # import the first note
            ah_did_1 = next_deterministic_uuid()
            note_info_1 = NoteInfoFactory.create(
                anki_nid=anki_nid,
                tags=["tag1"],
                mid=mid_1,
            )
            importer = AnkiHubImporter()
            import_result = importer._import_ankihub_deck_inner(
                ankihub_did=ah_did_1,
                notes_data=[note_info_1],
                deck_name="test",
                is_first_import_of_deck=True,
            )
            assert import_result.created_nids == [anki_nid]
            assert import_result.updated_nids == []
            assert import_result.skipped_nids == []

            mod_1 = ankihub_db.scalar("SELECT mod FROM notes WHERE anki_note_id = ?", 1)
            sleep(0.1)  # sleep to test for mod value changes

            # import the second note with the same nid
            ah_did_2 = next_deterministic_uuid()
            note_info_2 = NoteInfoFactory.create(
                anki_nid=anki_nid,
                tags=["tag2"],
                mid=mid_2,
            )
            importer = AnkiHubImporter()
            import_result = importer._import_ankihub_deck_inner(
                ankihub_did=ah_did_2,
                notes_data=[note_info_2],
                deck_name="test",
                is_first_import_of_deck=True,
            )
            assert import_result.created_nids == []
            assert import_result.updated_nids == []
            assert import_result.skipped_nids == [anki_nid]

            # Check that the first note wasn't changed by the second import.
            assert ankihub_db.note_data(anki_nid) == note_info_1
            assert ankihub_db.ankihub_deck_ids() == [ah_did_1]

            # Check that the mod value of the first note was not changed.
            mod_2 = ankihub_db.scalar("SELECT mod FROM notes WHERE anki_note_id = ?", 1)
            assert mod_2 == mod_1

            # Check that the note in the Anki database wasn't changed by the second import.
            assert mw.col.get_note(anki_nid).tags == ["tag1"]
            assert mw.col.get_note(anki_nid).mid == mid_1
            assert to_note_data(mw.col.get_note(anki_nid)) == note_info_1


def assert_that_only_ankihub_sample_deck_info_in_database(ankihub_deck_uuid: uuid.UUID):
    assert ankihub_db.ankihub_deck_ids() == [ankihub_deck_uuid]
    assert len(ankihub_db.anki_nids_for_ankihub_deck(ankihub_deck_uuid)) == 3


def create_copy_of_note_type(mw: AnkiQt, note_type: NotetypeDict) -> NotetypeDict:
    new_model = copy.deepcopy(note_type)
    new_model["id"] = 0
    mw.col.models.add_dict(new_model)
    return new_model


def test_unsubscribe_from_deck(
    anki_session_with_addon_data: AnkiSession,
    install_sample_ah_deck: InstallSampleAHDeck,
    qtbot: QtBot,
    monkeypatch: MonkeyPatch,
    requests_mock: Mocker,
):
    from aqt import mw

    anki_session = anki_session_with_addon_data
    with anki_session.profile_loaded():
        anki_deck_id, ah_did = install_sample_ah_deck()

        mids = ankihub_db.note_types_for_ankihub_deck(ah_did)
        assert len(mids) == 2

        monkeypatch.setattr(
            "ankihub.settings._Config.is_logged_in",
            lambda *args, **kwargs: True,
        )
        deck = mw.col.decks.get(anki_deck_id)
        requests_mock.get(
            f"{DEFAULT_API_URL}/decks/subscriptions/",
            status_code=200,
            json=[
                {
                    "deck": {
                        "id": str(ah_did),
                        "name": deck["name"],
                        "owner": 1,
                        "anki_id": anki_deck_id,
                        "csv_last_upload": None,
                        "csv_notes_filename": "",
                        "media_upload_finished": True,
                        "user_relation": "subscriber",
                    }
                }
            ],
        )
        dialog = SubscribedDecksDialog()
        qtbot.wait(500)

        decks_list = dialog.decks_list
        deck_item_index = 0
        deck_item = decks_list.item(deck_item_index)
        deck_item.setSelected(True)
        monkeypatch.setattr(
            "ankihub.gui.decks_dialog.ask_user",
            lambda *args, **kwargs: True,
        )

        requests_mock.get(
            f"{DEFAULT_API_URL}/decks/subscriptions/", status_code=200, json=[]
        )
        with patch.object(
            AnkiHubClient, "unsubscribe_from_deck"
        ) as unsubscribe_from_deck_mock:
            qtbot.mouseClick(dialog.unsubscribe_btn, Qt.MouseButton.LeftButton)
            unsubscribe_from_deck_mock.assert_called_once()

        assert dialog.decks_list.count() == 0

        # check if note type modifications were removed
        assert all(not note_type_contains_field(mw.col.models.get(mid)) for mid in mids)
        assert all(
            not re.search(
                ANKIHUB_TEMPLATE_SNIPPET_RE, mw.col.models.get(mid)["tmpls"][0]["afmt"]
            )
            for mid in mids
        )

        # check if the deck was removed from the db
        mids = ankihub_db.note_types_for_ankihub_deck(ah_did)
        assert len(mids) == 0

        nids = ankihub_db.anki_nids_for_ankihub_deck(ah_did)
        assert len(nids) == 0


def import_note_types_for_sample_deck(mw: AnkiQt):

    # import the apkg to get the note types, then delete created decks
    dids_before_import = all_dids()

    file = str(ANKIHUB_SAMPLE_DECK_APKG.absolute())
    importer = AnkiPackageImporter(mw.col, file)
    importer.run()

    dids_after_import = all_dids()
    new_dids = list(dids_after_import - dids_before_import)

    mw.col.decks.remove(new_dids)


class TestPrepareNote:
    def test_prepare_note(
        self,
        anki_session_with_addon_data: AnkiSession,
        create_anki_ah_note: CreateAnkiAHNote,
        ankihub_basic_note_type: NotetypeDict,
        next_deterministic_uuid: Callable[[], uuid.UUID],
    ):
        with anki_session_with_addon_data.profile_loaded():
            ankihub_nid = next_deterministic_uuid()

            new_fields = [
                Field(name="Front", value="new front", order=0),
                Field(name="Back", value="new back", order=1),
            ]
            new_tags = ["c", "d"]

            note = create_anki_ah_note(ankihub_nid=ankihub_nid)
            note.tags = ["a", "b"]
            note_was_changed_1 = prepare_note(
                note,
                fields=new_fields,
                tags=new_tags,
                protected_fields={ankihub_basic_note_type["id"]: ["Back"]},
                protected_tags=["a"],
            )
            # assert that the note was modified but the protected fields and tags were not
            assert note_was_changed_1
            assert note["Front"] == "new front"
            assert note["Back"] == "old back"
            assert set(note.tags) == set(["a", "c", "d"])

            # assert that the note was not modified because the same arguments were used on the same note
            note_was_changed_2 = prepare_note(
                note,
                fields=new_fields,
                tags=new_tags,
                protected_fields={ankihub_basic_note_type["id"]: ["Back"]},
                protected_tags=["a"],
            )
            assert not note_was_changed_2
            assert note["Front"] == "new front"
            assert note["Back"] == "old back"
            assert set(note.tags) == set(["a", "c", "d"])

            # assert that addon-internal tags don't get removed
            note = create_anki_ah_note(ankihub_nid=ankihub_nid)
            note.tags = list(ADDON_INTERNAL_TAGS)
            note_was_changed_5 = prepare_note(note, tags=[])
            assert not note_was_changed_5
            assert set(note.tags) == set(ADDON_INTERNAL_TAGS)

            # assert that fields protected by tags are in fact protected
            note = create_anki_ah_note(ankihub_nid=ankihub_nid)
            note.tags = [f"{TAG_FOR_PROTECTING_FIELDS}::Front"]
            note["Front"] = "old front"
            note_was_changed_6 = prepare_note(
                note,
                fields=[Field(name="Front", value="new front", order=0)],
            )
            assert not note_was_changed_6
            assert note["Front"] == "old front"

            # assert that fields protected by tags are in fact protected
            note = create_anki_ah_note(ankihub_nid=ankihub_nid)
            note.tags = [f"{TAG_FOR_PROTECTING_FIELDS}::All"]
            note_was_changed_7 = prepare_note(
                note,
                fields=[
                    Field(name="Front", value="new front", order=0),
                    Field(name="Back", value="new back", order=1),
                ],
            )
            assert not note_was_changed_7
            assert note["Front"] == "old front"
            assert note["Back"] == "old back"

            # assert that the tag for protecting all fields works
            note = create_anki_ah_note(ankihub_nid=ankihub_nid)
            note.tags = [f"{TAG_FOR_PROTECTING_FIELDS}::All"]
            note_was_changed_7 = prepare_note(
                note,
                fields=[
                    Field(name="Front", value="new front", order=0),
                    Field(name="Back", value="new back", order=1),
                ],
            )
            assert not note_was_changed_7
            assert note["Front"] == "old front"
            assert note["Back"] == "old back"

            # assert that the note guid is changed
            note = create_anki_ah_note(ankihub_nid=ankihub_nid)
            note_was_changed_8 = prepare_note(
                note,
                guid="new guid",
            )
            assert note_was_changed_8
            assert note.guid == "new guid"

    def test_prepare_note_protect_field_with_spaces(
        self,
        anki_session_with_addon_data: AnkiSession,
        create_anki_ah_note: CreateAnkiAHNote,
        ankihub_basic_note_type: Dict[str, Any],
        next_deterministic_uuid: Callable[[], uuid.UUID],
    ):
        anki_session = anki_session_with_addon_data
        with anki_session_with_addon_data.profile_loaded():
            mw = anki_session.mw

            ankihub_nid = next_deterministic_uuid()

            field_name_with_spaces = "Field name with spaces"
            ah_basic_variation = ankihub_basic_note_type.copy()
            ah_basic_variation["id"] = 0
            ah_basic_variation["name"] = "AnkiHub Basic Variation"
            ah_basic_variation["flds"][0]["name"] = field_name_with_spaces
            ah_basic_variation["tmpls"][0]["qfmt"] = ankihub_basic_note_type["tmpls"][
                0
            ]["qfmt"].replace("Front", field_name_with_spaces)
            mw.col.models.add_dict(ah_basic_variation)
            ah_basic_variation = mw.col.models.by_name(ah_basic_variation["name"])
            ah_basic_variation_id = ah_basic_variation["id"]

            # assert that fields with spaces are protected by tags that have spaces replaced by underscores
            note = create_anki_ah_note(
                ankihub_nid=ankihub_nid,
                note_type_id=ah_basic_variation_id,
            )
            note.tags = [
                f"{TAG_FOR_PROTECTING_FIELDS}::{field_name_with_spaces.replace(' ', '_')}"
            ]
            note_changed = prepare_note(
                note=note,
                ankihub_nid=ankihub_nid,
                fields=[Field(name=field_name_with_spaces, value="new front", order=0)],
            )
            assert not note_changed
            assert note[field_name_with_spaces] == "old field name with spaces"

            # assert that field is not protected without this tag (to make sure the test is correct)
            note = create_anki_ah_note(
                ankihub_nid=ankihub_nid,
                note_type_id=ah_basic_variation_id,
            )
            note_changed = prepare_note(
                note=note,
                ankihub_nid=ankihub_nid,
                fields=[Field(name=field_name_with_spaces, value="new front", order=0)],
            )
            assert note_changed
            assert note[field_name_with_spaces] == "new front"


def prepare_note(
    note,
    ankihub_nid: Optional[uuid.UUID] = None,
    tags: List[str] = [],
    fields: Optional[List[Field]] = [],
    protected_fields: Optional[Dict] = {},
    protected_tags: List[str] = [],
    guid: Optional[str] = None,
    last_update_type: SuggestionType = SuggestionType.NEW_CONTENT,
):
    if ankihub_nid is None:
        ankihub_nid = note[ANKIHUB_NOTE_TYPE_FIELD_NAME]

    if guid is None:
        guid = note.guid

    note_data = NoteInfo(
        ankihub_note_uuid=ankihub_nid,
        anki_nid=note.id,
        fields=fields,
        tags=tags,
        mid=note.mid,
        guid=guid,
        last_update_type=last_update_type,
    )

    ankihub_importer = AnkiHubImporter()
    result = ankihub_importer.prepare_note(
        note,
        note_data=note_data,
        protected_fields=protected_fields,
        protected_tags=protected_tags,
    )
    return result


class TestCustomSearchNodes:
    def test_ModifiedAfterSyncSearchNode_with_notes(
        self,
        anki_session_with_addon_data: AnkiSession,
        install_sample_ah_deck: InstallSampleAHDeck,
    ):
        with anki_session_with_addon_data.profile_loaded():
            mw = anki_session_with_addon_data.mw

            install_sample_ah_deck()
            all_nids = mw.col.find_notes("")

            browser = Mock()
            browser.table.is_notes_mode.return_value = True

            with attached_ankihub_db():
                assert (
                    ModifiedAfterSyncSearchNode(browser, "yes").filter_ids(all_nids)
                    == []
                )
                assert (
                    ModifiedAfterSyncSearchNode(browser, "no").filter_ids(all_nids)
                    == all_nids
                )

                # we can't use freeze_time here because note.mod is set by the Rust backend
                sleep(1.1)

                # modify a note - this changes its mod value in the Anki DB
                nid = all_nids[0]
                note = mw.col.get_note(nid)
                note["Front"] = "new front"
                note.flush()

                nids = ModifiedAfterSyncSearchNode(browser, "yes").filter_ids(all_nids)
                assert nids == [nid]

    def test_ModifiedAfterSyncSearchNode_with_cards(
        self,
        anki_session_with_addon_data: AnkiSession,
        install_sample_ah_deck: InstallSampleAHDeck,
    ):
        with anki_session_with_addon_data.profile_loaded():
            mw = anki_session_with_addon_data.mw

            install_sample_ah_deck()
            all_cids = mw.col.find_cards("")

            browser = Mock()
            browser.table.is_notes_mode.return_value = False

            with attached_ankihub_db():
                assert (
                    ModifiedAfterSyncSearchNode(browser, "yes").filter_ids(all_cids)
                    == []
                )
                assert (
                    ModifiedAfterSyncSearchNode(browser, "no").filter_ids(all_cids)
                    == all_cids
                )

                # we can't use freeze_time here because note.mod is set by the Rust backend
                sleep(1.1)

                # modify a note - this changes its mod value in the Anki DB
                cid = all_cids[0]
                note = mw.col.get_note(mw.col.get_card(cid).nid)
                note["Front"] = "new front"
                note.flush()

                cids = ModifiedAfterSyncSearchNode(browser, "yes").filter_ids(all_cids)
                assert cids == [cid]

    def test_UpdatedInTheLastXDaysSearchNode(
        self,
        anki_session_with_addon_data: AnkiSession,
        install_sample_ah_deck: InstallSampleAHDeck,
    ):
        with anki_session_with_addon_data.profile_loaded():
            mw = anki_session_with_addon_data.mw

            install_sample_ah_deck()

            all_nids = mw.col.find_notes("")

            browser = Mock()
            browser.table.is_notes_mode.return_value = True

            with attached_ankihub_db():
                assert (
                    UpdatedInTheLastXDaysSearchNode(browser, "1").filter_ids(all_nids)
                    == all_nids
                )
                assert (
                    UpdatedInTheLastXDaysSearchNode(browser, "2").filter_ids(all_nids)
                    == all_nids
                )

                yesterday_timestamp = int(
                    (datetime.now() - timedelta(days=1)).timestamp()
                )
                mw.col.db.execute(
                    f"UPDATE ankihub_db.notes SET mod = {yesterday_timestamp}"
                )

                assert (
                    UpdatedInTheLastXDaysSearchNode(browser, "1").filter_ids(all_nids)
                    == []
                )
                assert (
                    UpdatedInTheLastXDaysSearchNode(browser, "2").filter_ids(all_nids)
                    == all_nids
                )

    def test_NewNoteSearchNode(
        self,
        anki_session_with_addon_data: AnkiSession,
        next_deterministic_uuid: Callable[[], uuid.UUID],
    ):
        with anki_session_with_addon_data.profile_loaded():
            mw = anki_session_with_addon_data.mw

            import_note_types_for_sample_deck(mw)
            notes_data = ankihub_sample_deck_notes_data()
            notes_data[0].last_update_type = None
            notes_data[1].last_update_type = None
            notes_data[2].last_update_type = SuggestionType.OTHER

            ankihub_models = {
                m["id"]: m for m in mw.col.models.all() if "/" in m["name"]
            }
            AnkiHubImporter()._import_ankihub_deck_inner(
                ankihub_did=next_deterministic_uuid(),
                notes_data=notes_data,
                remote_note_types=ankihub_models,
                protected_fields={},
                protected_tags=[],
                deck_name="Test-Deck",
                is_first_import_of_deck=True,
            )

            all_nids = mw.col.find_notes("")

            browser = Mock()
            browser.table.is_notes_mode.return_value = True

            with attached_ankihub_db():
                # notes without a last_update_type are new
                assert NewNoteSearchNode(browser, "").filter_ids(all_nids) == [
                    notes_data[0].anki_nid,
                    notes_data[1].anki_nid,
                ]

    def test_SuggestionTypeSearchNode(
        self,
        anki_session_with_addon_data: AnkiSession,
        next_deterministic_uuid: Callable[[], uuid.UUID],
    ):
        with anki_session_with_addon_data.profile_loaded():
            mw = anki_session_with_addon_data.mw

            import_note_types_for_sample_deck(mw)
            notes_data = ankihub_sample_deck_notes_data()
            notes_data[0].last_update_type = SuggestionType.NEW_CONTENT
            notes_data[1].last_update_type = SuggestionType.NEW_CONTENT
            notes_data[2].last_update_type = SuggestionType.SPELLING_GRAMMATICAL

            ankihub_models = {
                m["id"]: m for m in mw.col.models.all() if "/" in m["name"]
            }
            AnkiHubImporter()._import_ankihub_deck_inner(
                ankihub_did=next_deterministic_uuid(),
                notes_data=notes_data,
                remote_note_types=ankihub_models,
                protected_fields={},
                protected_tags=[],
                deck_name="Test-Deck",
                is_first_import_of_deck=True,
            )

            all_nids = mw.col.find_notes("")

            browser = Mock()
            browser.table.is_notes_mode.return_value = True

            with attached_ankihub_db():
                assert SuggestionTypeSearchNode(
                    browser, SuggestionType.NEW_CONTENT.value[0]
                ).filter_ids(all_nids) == [
                    notes_data[0].anki_nid,
                    notes_data[1].anki_nid,
                ]
                assert SuggestionTypeSearchNode(
                    browser, SuggestionType.SPELLING_GRAMMATICAL.value[0]
                ).filter_ids(all_nids) == [notes_data[2].anki_nid]

    def test_UpdatedSinceLastReviewSearchNode(
        self,
        anki_session_with_addon_data: AnkiSession,
        install_sample_ah_deck: InstallSampleAHDeck,
    ):
        with anki_session_with_addon_data.profile_loaded():
            mw = anki_session_with_addon_data.mw

            install_sample_ah_deck()

            all_nids = mw.col.find_notes("")

            browser = Mock()
            browser.table.is_notes_mode.return_value = True

            with attached_ankihub_db():
                assert (
                    UpdatedSinceLastReviewSearchNode(browser, "").filter_ids(all_nids)
                    == []
                )

            # Add a review entry for a card to the database.
            nid = all_nids[0]
            note = mw.col.get_note(nid)
            cid = note.card_ids()[0]

            record_review(mw, cid, mod_seconds=1)

            # Update the mod time in the ankihub database to simulate a note update.
            ankihub_db.execute(
                "UPDATE notes SET mod = ? WHERE anki_note_id = ?",
                2,
                nid,
            )

            # Check that the note of the card is now included in the search results.
            with attached_ankihub_db():
                assert UpdatedSinceLastReviewSearchNode(browser, "").filter_ids(
                    all_nids
                ) == [nid]

            # Add another review entry for the card to the database.
            record_review(mw, cid, mod_seconds=3)

            # Check that the note of the card is not included in the search results anymore.
            with attached_ankihub_db():
                assert (
                    UpdatedSinceLastReviewSearchNode(browser, "").filter_ids(all_nids)
                    == []
                )


def record_review(mw: AnkiQt, cid: CardId, mod_seconds: int):
    mw.col.db.execute(
        "INSERT INTO revlog VALUES (?, ?, ?, ?, ?, ?, ?, ?, ?)",
        # the revlog table stores the timestamp in milliseconds
        mod_seconds * 1000,
        cid,
        1,
        1,
        1,
        1,
        1,
        1,
        0,
    )


class TestBrowserTreeView:
    # without this mark the test sometime fails on clean-up
    @pytest.mark.qt_no_exception_capture
    def test_ankihub_items_exist_and_work(
        self,
        anki_session_with_addon_data: AnkiSession,
        qtbot: QtBot,
        install_sample_ah_deck: InstallSampleAHDeck,
    ):
        config.public_config["sync_on_startup"] = False
        entry_point.run()

        with anki_session_with_addon_data.profile_loaded():
            mw = anki_session_with_addon_data.mw

            install_sample_ah_deck()

            browser: Browser = dialogs.open("Browser", mw)

            qtbot.wait(500)
            sidebar: SidebarTreeView = browser.sidebar
            ankihub_item: SidebarItem = sidebar.model().root.children[0]
            assert "AnkiHub" in ankihub_item.name

            # assert that all children of the ankihub_item exist
            ankihub_child_item_names = [item.name for item in ankihub_item.children]
            assert ankihub_child_item_names == [
                "With AnkiHub ID",
                "ID Pending",
                "Modified After Sync",
                "Not Modified After Sync",
                "Updated Today",
                "Updated Since Last Review",
            ]

            updated_today_item = ankihub_item.children[4]
            assert updated_today_item.name == "Updated Today"
            updated_today_child_item_names = [
                item.name for item in updated_today_item.children
            ]
            assert updated_today_child_item_names == [
                "New Note",
                *[x.value[1] for x in SuggestionType],
            ]

            # click on the first item
            with_ankihub_id_item = ankihub_item.children[0]
            sidebar._on_search(sidebar.model().index_for_item(with_ankihub_id_item))
            qtbot.wait(500)

            # assert that expected number of notes shows up
            browser.table.select_all()
            nids = browser.table.get_selected_note_ids()
            assert len(nids) == 3

    # without this mark the test sometime fails on clean-up
    @pytest.mark.qt_no_exception_capture
    def test_contains_ankihub_tag_items(
        self,
        anki_session_with_addon_data: AnkiSession,
        qtbot: QtBot,
        install_sample_ah_deck: InstallSampleAHDeck,
    ):
        from aqt import dialogs
        from aqt.browser import Browser
        from aqt.browser.sidebar.item import SidebarItem
        from aqt.browser.sidebar.tree import SidebarTreeView

        config.public_config["sync_on_startup"] = False
        entry_point.run()

        with anki_session_with_addon_data.profile_loaded():
            mw = anki_session_with_addon_data.mw

            install_sample_ah_deck()

            notes = mw.col.find_notes("")
            note = mw.col.get_note(notes[0])

            # add ankihub tags to a note
            # when no notes have the tag, the related ankihub tag tree item will not exist
            note.tags = [TAG_FOR_PROTECTING_FIELDS, SUBDECK_TAG, TAG_FOR_OPTIONAL_TAGS]
            note.flush()

            browser: Browser = dialogs.open("Browser", mw)

            qtbot.wait(500)
            sidebar: SidebarTreeView = browser.sidebar
            ankihub_item: SidebarItem = sidebar.model().root.children[0]
            assert "AnkiHub" in ankihub_item.name

            # assert that all children of the ankihub_item exist
            item_names = [item.name for item in ankihub_item.children]
            assert item_names == [
                "With AnkiHub ID",
                "ID Pending",
                "Modified After Sync",
                "Not Modified After Sync",
                "Updated Today",
                "Updated Since Last Review",
                TAG_FOR_OPTIONAL_TAGS,
                TAG_FOR_PROTECTING_FIELDS,
                SUBDECK_TAG,
            ]


# without this mark the test sometime fails on clean-up
@pytest.mark.qt_no_exception_capture
def test_browser_custom_columns(
    anki_session_with_addon_data: AnkiSession,
    qtbot: QtBot,
    install_sample_ah_deck: InstallSampleAHDeck,
):
    from aqt import dialogs

    config.public_config["sync_on_startup"] = False
    entry_point.run()

    with anki_session_with_addon_data.profile_loaded():
        mw = anki_session_with_addon_data.mw

        install_sample_ah_deck()

        notes_data = ankihub_sample_deck_notes_data()

        browser: Browser = dialogs.open("Browser", mw)
        browser.search_for("")
        qtbot.wait(500)

        browser.table.select_all()
        nids = browser.table.get_selected_note_ids()
        assert len(nids) == len(notes_data) == 3

        # enable all custom columns
        for custom_column in custom_columns:
            browser.table._on_column_toggled(True, custom_column.builtin_column.key)

        qtbot.wait(500)

        # compare the custom column values with the expected values for the first row
        current_row = browser.table._model.get_row(browser.table._current())
        custom_column_cells = current_row.cells[4:]
        custom_column_cells_texts = [cell.text for cell in custom_column_cells]
        assert custom_column_cells_texts == [
            str(notes_data[0].ankihub_note_uuid),
            "No",
            "No",
        ]


@pytest.mark.qt_no_exception_capture
@pytest.mark.parametrize(
    "field_names_to_protect, expected_tag",
    [
        ({"Front"}, f"{TAG_FOR_PROTECTING_FIELDS}::Front"),
        ({"Front", "Back"}, f"{TAG_FOR_PROTECTING_ALL_FIELDS}"),
    ],
)
def test_protect_fields_action(
    anki_session_with_addon_data: AnkiSession,
    install_sample_ah_deck: InstallSampleAHDeck,
    monkeypatch: MonkeyPatch,
    qtbot: QtBot,
    field_names_to_protect: Set[str],
    expected_tag: str,
):
    with anki_session_with_addon_data.profile_loaded():
        mw = anki_session_with_addon_data.mw

        install_sample_ah_deck()

        # Open the browser
        browser: Browser = dialogs.open("Browser", mw)

        # Patch gui function choose_subset to return the fields to protect
        monkeypatch.setattr(
            "ankihub.gui.browser.browser.choose_subset",
            lambda *args, **kwargs: field_names_to_protect,
        )

        # Call the action for a note
        nids = mw.col.find_notes("Front:*")
        nid = nids[0]
        _on_protect_fields_action(browser, [nid])

        # Assert that the note has the expected tag
        def assert_note_has_expected_tag():
            note = mw.col.get_note(nid)
            assert expected_tag in note.tags

        qtbot.wait_until(assert_note_has_expected_tag)


class TestSubscribedDecksDialog:
    def test_toggle_subdecks(
        self,
        anki_session_with_addon_data: AnkiSession,
        qtbot: QtBot,
        install_sample_ah_deck: InstallSampleAHDeck,
        monkeypatch: MonkeyPatch,
    ):
        anki_session = anki_session_with_addon_data
        with anki_session.profile_loaded():
            mw = anki_session.mw

            # Mock the config to return that the user is logged in
            monkeypatch.setattr(config, "is_logged_in", lambda: True)

            # Mock the ask_user function to always return True
            monkeypatch.setattr(
                operations.subdecks, "ask_user", lambda *args, **kwargs: True
            )

            # Mock get_deck_subscriptions to return an empty list
            monkeypatch.setattr(
                AnkiHubClient,
                "get_deck_subscriptions",
                lambda *args, **kwargs: [],
            )

            # Open the dialog
            dialog = SubscribedDecksDialog()
            qtbot.add_widget(dialog)
            dialog.display_subscribe_window()
            qtbot.wait(200)

            # The toggle subdecks button should be disabled because there are no decks
            assert dialog.toggle_subdecks_btn.isEnabled() is False

            # Install a deck with subdeck tags
            subdeck_name, anki_did, ah_did = self._install_deck_with_subdeck_tag(
                install_sample_ah_deck
            )
            # ... The subdeck should not exist yet
            assert aqt.mw.col.decks.by_name(subdeck_name) is None

            # Mock get_deck_subscriptions to return the deck
            monkeypatch.setattr(
                AnkiHubClient,
                "get_deck_subscriptions",
                lambda *args: [
                    DeckFactory.create(ankihub_deck_uuid=ah_did, anki_did=anki_did)
                ],
            )

            # Refresh the dialog
            dialog = SubscribedDecksDialog()
            qtbot.add_widget(dialog)
            dialog.display_subscribe_window()
            qtbot.wait(200)

            # Select the deck and click the toggle subdeck button
            assert dialog.decks_list.count() == 1
            dialog.decks_list.setCurrentRow(0)
            qtbot.wait(200)

            assert dialog.toggle_subdecks_btn.isEnabled() is True
            dialog.toggle_subdecks_btn.click()
            qtbot.wait(200)

            # The subdeck should now exist
            assert mw.col.decks.by_name(subdeck_name) is not None

            # Click the toggle subdeck button again
            dialog.toggle_subdecks_btn.click()
            qtbot.wait(200)

            # The subdeck should not exist anymore
            assert mw.col.decks.by_name(subdeck_name) is None

    def _install_deck_with_subdeck_tag(
        self,
        install_sample_ah_deck: InstallSampleAHDeck,
    ) -> Tuple[str, int, uuid.UUID]:
        anki_did, ah_did = install_sample_ah_deck()
        deck_name = aqt.mw.col.decks.get(anki_did)["name"]
        subdeck_name = f"{deck_name}::Subdeck-1"
        notes = aqt.mw.col.find_notes(f"did:{anki_did}")
        note = aqt.mw.col.get_note(notes[0])
        note.tags = [f"{SUBDECK_TAG}::{subdeck_name}"]
        note.flush()
        return subdeck_name, anki_did, ah_did


class TestBuildSubdecksAndMoveCardsToThem:
    def test_basic(
        self,
        anki_session_with_addon_data: AnkiSession,
        install_sample_ah_deck: InstallSampleAHDeck,
    ):
        with anki_session_with_addon_data.profile_loaded():
            mw = anki_session_with_addon_data.mw

            _, ah_did = install_sample_ah_deck()

            # add subdeck tags to notes
            nids = mw.col.find_notes("deck:Testdeck")
            note1 = mw.col.get_note(nids[0])
            note1.tags = [f"{SUBDECK_TAG}::Testdeck"]
            note1.flush()

            note2 = mw.col.get_note(nids[1])
            note2.tags = [f"{SUBDECK_TAG}::Testdeck::B::C"]
            note2.flush()

            # call the function that moves all cards in the deck to their subdecks
            build_subdecks_and_move_cards_to_them(ah_did)

            # assert that the decks were created and the cards of the notes were moved to them
            assert note1.cards()
            for card in note1.cards():
                assert mw.col.decks.name(card.did) == "Testdeck"

            assert note2.cards()
            for card in note2.cards():
                assert mw.col.decks.name(card.did) == "Testdeck::B::C"

    def test_empty_decks_get_deleted(
        self,
        anki_session_with_addon_data: AnkiSession,
        install_sample_ah_deck: InstallSampleAHDeck,
    ):
        with anki_session_with_addon_data.profile_loaded():
            mw = anki_session_with_addon_data.mw

            _, ah_did = install_sample_ah_deck()

            # create empty decks
            mw.col.decks.add_normal_deck_with_name("Testdeck::empty::A")
            # assert that the empty decks were created to be sure
            assert mw.col.decks.id("Testdeck::empty", create=False)
            assert mw.col.decks.id("Testdeck::empty::A", create=False)

            # call the function that moves all cards in the deck to their subdecks
            build_subdecks_and_move_cards_to_them(ah_did)

            # assert that the empty decks were deleted
            assert mw.col.decks.id("Testdeck::empty", create=False) is None
            assert mw.col.decks.id("Testdeck::empty::A", create=False) is None

    def test_notes_not_moved_out_filtered_decks(
        self,
        anki_session_with_addon_data: AnkiSession,
        install_sample_ah_deck: InstallSampleAHDeck,
    ):
        with anki_session_with_addon_data.profile_loaded():
            mw = anki_session_with_addon_data.mw

            _, ah_did = install_sample_ah_deck()

            nids = mw.col.find_notes("deck:Testdeck")

            # create a filtered deck that will contain the cards of the imported deck
            filtered_deck = mw.col.sched.get_or_create_filtered_deck(DeckId(0))
            filtered_deck.name = "filtered deck"
            filtered_deck.config.search_terms.pop(0)
            filtered_deck.config.search_terms.append(
                FilteredDeckConfig.SearchTerm(
                    search="deck:Testdeck",
                    limit=100,
                    order=0,  # type: ignore
                )
            )
            mw.col.sched.add_or_update_filtered_deck(filtered_deck)
            filtered_deck_id = mw.col.decks.id("filtered deck", create=False)
            filtered_deck = mw.col.sched.get_or_create_filtered_deck(filtered_deck_id)

            # assign a subdeck tag to a note
            nids = mw.col.find_notes("deck:Testdeck")
            note = mw.col.get_note(nids[0])
            note.tags = [f"{SUBDECK_TAG}::Testdeck::B::C"]
            note.flush()

            # assert that the note is in the filtered deck to be safe
            assert note.cards()
            for card in note.cards():
                assert card.did == filtered_deck.id

            # call the function that moves all cards in the deck to their subdecks
            build_subdecks_and_move_cards_to_them(ah_did)

            # assert that only the odid of the cards of the note was changed
            assert note.cards()
            for card in note.cards():
                assert mw.col.decks.name(card.did) == "filtered deck"
                assert mw.col.decks.name(card.odid) == "Testdeck::B::C"

    def test_note_without_subdeck_tag_not_moved(
        self,
        anki_session_with_addon_data: AnkiSession,
        install_sample_ah_deck: InstallSampleAHDeck,
    ):
        with anki_session_with_addon_data.profile_loaded():
            mw = anki_session_with_addon_data.mw

            _, ah_did = install_sample_ah_deck()

            # move cards of a note to the default deck
            nids = mw.col.find_notes("deck:Testdeck")
            note = mw.col.get_note(nids[0])
            mw.col.set_deck(note.card_ids(), 1)

            # call the function that moves all cards in the deck to their subdecks
            build_subdecks_and_move_cards_to_them(ah_did)

            # assert that the cards of the note were not moved because the note has no subdeck tag
            assert note.cards()
            for card in note.cards():
                assert card.did == 1


def test_create_copy_browser_action_does_not_copy_ah_nid(
    anki_session_with_addon_data: AnkiSession,
    ankihub_basic_note_type: Dict[str, Any],
    next_deterministic_uuid: Callable[[], uuid.UUID],
    qtbot: QtBot,
):
    # Run the entry point so that the changes to the create copy action are applied.
    entry_point.run()
    with anki_session_with_addon_data.profile_loaded():
        mw = anki_session_with_addon_data.mw

        # Create a note.
        note = mw.col.new_note(ankihub_basic_note_type)
        note["Front"] = "front"
        note["Back"] = "back"
        note[ANKIHUB_NOTE_TYPE_FIELD_NAME] = str(next_deterministic_uuid())
        mw.col.add_note(note, DeckId(1))

        # Use the browser context menu action to create a copy of the note.
        browser = Browser(mw)
        qtbot.addWidget(browser)
        browser.show()
        # ... Select the note.
        browser.form.tableView.selectRow(0)
        # ... And call the action.
        browser.on_create_copy()

        # Check that the ANKIHUB_NOTE_TYPE_FIELD_NAME field is empty.
        add_cards_dialog: AddCards = aqt.dialogs._dialogs["AddCards"][1]
        note = add_cards_dialog.editor.note
        assert note.fields == ["front", "back", ""]


def test_flatten_deck(
    anki_session_with_addon_data: AnkiSession,
    install_sample_ah_deck: InstallSampleAHDeck,
):
    with anki_session_with_addon_data.profile_loaded():
        mw = anki_session_with_addon_data.mw

        _, ah_did = install_sample_ah_deck()

        subdeck_name = "Testdeck::A::B"
        mw.col.decks.add_normal_deck_with_name(subdeck_name)
        subdeck_id = mw.col.decks.id_for_name(subdeck_name)

        # move cards of a note to the default deck
        nids = mw.col.find_notes("deck:Testdeck")
        note = mw.col.get_note(nids[0])
        mw.col.set_deck(note.card_ids(), subdeck_id)

        # call the function that flattens the deck and removes all subdecks
        flatten_deck(ah_did)

        # assert that the cards of the note were moved back to the root deck
        # because the note has no subdeck tag
        assert note.cards()
        for card in note.cards():
            assert mw.col.decks.name(card.did) == "Testdeck"

        # assert that the subdecks were deleted
        assert mw.col.decks.by_name(subdeck_name) is None


def test_reset_local_changes_to_notes(
    anki_session_with_addon_data: AnkiSession,
    monkeypatch: MonkeyPatch,
    install_sample_ah_deck: InstallSampleAHDeck,
):
    with anki_session_with_addon_data.profile_loaded():
        mw = anki_session_with_addon_data.mw

        _, ah_did = install_sample_ah_deck()

        # ids of notes are from small_ankihub.txt
        basic_note_1 = mw.col.get_note(NoteId(1608240029527))
        basic_note_2 = mw.col.get_note(NoteId(1608240057545))

        # change the content of a note and move it to a different deck
        basic_note_1["Front"] = "changed"
        basic_note_1.flush()
        mw.col.set_deck(basic_note_1.card_ids(), 1)

        # delete a note
        mw.col.remove_notes([basic_note_2.id])

        # Mock the import function (that is called by reset_local_changes_to_notes)
        # so that it doesn't try to fetch data from AnkiHub
        # and just use empty remote note types and protected fields and tags.
        # This works because the note types are not deleted in the test and protected
        # fields and tags are also not used in the test.
        def mock_import_ankihub_deck(self: AnkiHubImporter, *args, **kwargs):
            self._import_ankihub_deck_inner(
                *args,
                **kwargs,
                remote_note_types=dict(),  # type: ignore
                protected_fields=dict(),  # type: ignore
                protected_tags=list(),  # type: ignore
            )

        monkeypatch.setattr(
            "ankihub.main.importing.AnkiHubImporter.import_ankihub_deck",
            mock_import_ankihub_deck,
        )
        # reset local changes
        nids = ankihub_db.anki_nids_for_ankihub_deck(ah_did)
        reset_local_changes_to_notes(nids=nids, ankihub_deck_uuid=ah_did)

        # assert that basic_note_1 was changed back is still in the deck it was moved to
        # (resetting local changes to notes should not move existing notes between decks as the
        # user might not want that)
        basic_note_1.load()
        assert basic_note_1["Front"] == "This is the front 1"
        assert basic_note_1.cards()
        for card in basic_note_1.cards():
            assert card.did == 1

        # assert that basic_note_2 was added back and is in the ankihub deck
        basic_note_2.load()
        assert basic_note_2["Front"] == "<p>This is the front 2 without review</p>"
        assert basic_note_2.cards()
        for card in basic_note_2.cards():
            assert mw.col.decks.name(card.did) == "Testdeck"


def test_migrate_profile_data_from_old_location(
    anki_session_with_addon_before_profile_support: AnkiSession,
    monkeypatch: MonkeyPatch,
):
    anki_session = anki_session_with_addon_before_profile_support

    # mock the ah_sync object so that the add-on doesn't try to sync with AnkiHub
    monkeypatch.setattr(
        "ankihub.gui.sync.ah_sync.sync_all_decks_and_media",
        lambda *args, **kwargs: None,
    )

    # run the entrypoint and load the profile to trigger the migration
    entry_point.run()
    with anki_session.profile_loaded():
        pass

    user_files_path = Path(anki_session.base) / "addons21" / "ankihub" / "user_files"
    profile_files_path = user_files_path / str(TEST_PROFILE_ID)

    assert set([x.name for x in profile_files_path.glob("*")]) == {
        "ankihub.db",
        ".private_config.json",
    }

    assert set([x.name for x in user_files_path.glob("*")]) == {
        str(TEST_PROFILE_ID),
        "README.md",
        "ankihub.log",
        "ankihub.log.1",
    }


def test_profile_swap(
    anki_session_with_addon_data: AnkiSession,
    monkeypatch: MonkeyPatch,
    install_sample_ah_deck: InstallSampleAHDeck,
):
    anki_session = anki_session_with_addon_data

    USER_FILES_PATH = Path(anki_session.base) / "addons21/ankihub/user_files"
    # already exists
    PROFILE_1_NAME = "User 1"
    PROFILE_1_ID = TEST_PROFILE_ID
    # will be created in the test
    PROFILE_2_NAME = "User 2"
    PROFILE_2_ID = uuid.UUID("22222222-2222-2222-2222-222222222222")

    general_setup_mock = Mock()
    monkeypatch.setattr("ankihub.entry_point._general_setup", general_setup_mock)

    entry_point.run()

    # load the first profile and import a deck
    with anki_session.profile_loaded():
        mw = anki_session.mw

        assert profile_files_path() == USER_FILES_PATH / str(PROFILE_1_ID)

        install_sample_ah_deck()

        # the database should contain the imported deck
        assert len(ankihub_db.ankihub_deck_ids()) == 1
        # the config should contain the deck subscription
        assert len(config.deck_ids()) == 1

    # create the second profile
    mw.pm.create(PROFILE_2_NAME)

    # load the second profile
    mw.pm.load(PROFILE_2_NAME)
    # monkeypatch uuid4 so that the id of the second profile is known
    with monkeypatch.context() as m:
        m.setattr("uuid.uuid4", lambda: PROFILE_2_ID)
        with anki_session.profile_loaded():
            assert profile_files_path() == USER_FILES_PATH / str(PROFILE_2_ID)
            # the database should be empty
            assert len(ankihub_db.ankihub_deck_ids()) == 0
            # the config should not conatin any deck subscriptions
            assert len(config.deck_ids()) == 0

    # load the first profile again
    mw.pm.load(PROFILE_1_NAME)
    with anki_session.profile_loaded():
        assert profile_files_path() == USER_FILES_PATH / str(PROFILE_1_ID)
        # the database should contain the imported deck
        assert len(ankihub_db.ankihub_deck_ids()) == 1
        # the config should contain the deck subscription
        assert len(config.deck_ids()) == 1

    # assert that the general_setup function was only called once
    assert general_setup_mock.call_count == 1


class TestAutoSync:
    def test_with_on_ankiweb_sync_config_option(
        self,
        anki_session_with_addon_data: AnkiSession,
        monkeypatch: MonkeyPatch,
        qtbot: QtBot,
    ):
        with anki_session_with_addon_data.profile_loaded():
            mw = anki_session_with_addon_data.mw

            # Mock the syncs.
            self._mock_syncs_and_check_new_subscriptions(monkeypatch)

            # Setup the auto sync.
            _setup_ankihub_sync_on_ankiweb_sync()

            # Set the auto sync config option.
            config.public_config["auto_sync"] = "on_ankiweb_sync"

            # Trigger the AnkiWeb sync.
            mw._sync_collection_and_media(after_sync=Mock())
            qtbot.wait(500)

            # Assert that both syncs were called.
            assert self.ankihub_sync_mock.call_count == 1
            assert self.ankiweb_sync_mock.call_count == 1

            assert self.check_and_install_new_deck_subscriptions_mock.call_count == 1

    def test_with_never_option(
        self,
        anki_session_with_addon_data: AnkiSession,
        monkeypatch: MonkeyPatch,
        qtbot: QtBot,
    ):
        with anki_session_with_addon_data.profile_loaded():
            mw = anki_session_with_addon_data.mw

            # Mock the syncs.
            self._mock_syncs_and_check_new_subscriptions(monkeypatch)

            # Setup the auto sync.
            _setup_ankihub_sync_on_ankiweb_sync()

            # Set the auto sync config option.
            config.public_config["auto_sync"] = "never"

            # Trigger the AnkiWeb sync.
            mw._sync_collection_and_media(after_sync=Mock())
            qtbot.wait(500)

            # Assert that only the AnkiWeb sync was called.
            assert self.ankihub_sync_mock.call_count == 0
            assert self.ankiweb_sync_mock.call_count == 1

            assert self.check_and_install_new_deck_subscriptions_mock.call_count == 0

    def test_with_on_startup_option(
        self,
        anki_session_with_addon_data: AnkiSession,
        monkeypatch: MonkeyPatch,
        qtbot: QtBot,
    ):
        with anki_session_with_addon_data.profile_loaded():
            mw = anki_session_with_addon_data.mw

            # Mock the syncs.
            self._mock_syncs_and_check_new_subscriptions(monkeypatch)

            # Setup the auto sync.
            _setup_ankihub_sync_on_ankiweb_sync()

            # Set the auto sync config option.
            config.public_config["auto_sync"] = "on_startup"

            # Trigger the AnkiWeb sync.
            mw._sync_collection_and_media(after_sync=Mock())
            qtbot.wait(500)

            # Assert that both syncs were called.
            assert self.ankihub_sync_mock.call_count == 1
            assert self.ankiweb_sync_mock.call_count == 1

            # Assert that the new deck subscriptions operation was called.
            self.check_and_install_new_deck_subscriptions_mock.call_count == 1

            # Trigger the AnkiWeb sync again.
            mw._sync_collection_and_media(after_sync=Mock())
            qtbot.wait(500)

            # Assert that only the AnkiWeb sync was called the second time.
            assert self.ankihub_sync_mock.call_count == 1
            assert self.ankiweb_sync_mock.call_count == 2

            assert self.check_and_install_new_deck_subscriptions_mock.call_count == 1

    def _mock_syncs_and_check_new_subscriptions(self, monkeypatch: MonkeyPatch):
        # Mock the token so that the AnkiHub sync is not skipped.
        monkeypatch.setattr(
            config, "token", MagicMock(return_value=lambda: "test_token")
        )

        # Mock the AnkiHub sync so it does nothing.
        self.ankihub_sync_mock = Mock()
        monkeypatch.setattr(ah_sync, "sync_all_decks_and_media", self.ankihub_sync_mock)

        # Mock the AnkiWeb sync so it does nothing.
        self.ankiweb_sync_mock = Mock()
        monkeypatch.setattr(
            aqt.sync,
            "sync_collection",
            self.ankiweb_sync_mock,
        )
        # ... and reload aqt.main so the mock is used.
        importlib.reload(aqt.main)

        # Mock the new deck subscriptions operation to just call its callback.
        self.check_and_install_new_deck_subscriptions_mock = Mock()
        monkeypatch.setattr(
            operations.ankihub_sync,
            "check_and_install_new_deck_subscriptions",
            self.check_and_install_new_deck_subscriptions_mock,
        )
        self.check_and_install_new_deck_subscriptions_mock.side_effect = (
            lambda *args, **kwargs: kwargs["on_done"](future_with_result(None))
        )


class PickableMock(Mock):
    def __reduce__(self):
        return (Mock, ())


def test_sync_with_optional_content(
    anki_session_with_addon_data: AnkiSession,
    monkeypatch: MonkeyPatch,
    next_deterministic_uuid: Callable[[], uuid.UUID],
):
    anki_session = anki_session_with_addon_data

    with anki_session.profile_loaded():
        with anki_session.deck_installed(SAMPLE_DECK_APKG) as _:
            mw = anki_session.mw

            ankihub_deck_uuid = next_deterministic_uuid()
            deck_extension_id = 31

            notes_data = ankihub_sample_deck_notes_data()
            ankihub_db.upsert_notes_data(ankihub_deck_uuid, notes_data)
            note_data = notes_data[0]
            note = mw.col.get_note(NoteId(note_data.anki_nid))

            assert set(note.tags) == set(["my::tag2", "my::tag"])

            latest_update = datetime.now()
            with monkeypatch.context() as m:
                m.setattr(
                    "ankihub.ankihub_client.AnkiHubClient.get_deck_extensions_by_deck_id",
                    lambda *args, **kwargs: [
                        DeckExtension(
                            id=deck_extension_id,
                            owner_id=1,
                            ankihub_deck_uuid=ankihub_deck_uuid,
                            name="test99",
                            tag_group_name="test99",
                            description="",
                        )
                    ],
                )
                m.setattr(
                    "ankihub.ankihub_client.AnkiHubClient.get_deck_extension_updates",
                    lambda *args, **kwargs: [
                        DeckExtensionUpdateChunk(
                            note_customizations=[
                                NoteCustomization(
                                    ankihub_nid=note_data.ankihub_note_uuid,
                                    tags=[
                                        "AnkiHub_Optional::test99::test1",
                                        "AnkiHub_Optional::test99::test2",
                                    ],
                                ),
                            ],
                            latest_update=latest_update,
                        ),
                    ],
                )
                sync = _AnkiHubSync()
                sync._sync_deck_extensions(ankihub_deck_uuid)

            updated_note = mw.col.get_note(note.id)

            expected_tags = [
                "my::tag2",
                "my::tag",
                "AnkiHub_Optional::test99::test2",
                "AnkiHub_Optional::test99::test1",
            ]

            assert set(updated_note.tags) == set(expected_tags)

            # assert that the deck extension info was saved in the config
            assert config.deck_extension_config(
                extension_id=deck_extension_id
            ) == DeckExtensionConfig(
                ankihub_deck_uuid=ankihub_deck_uuid,
                owner_id=1,
                name="test99",
                tag_group_name="test99",
                description="",
                latest_update=latest_update,
            )


def test_optional_tag_suggestion_dialog(
    anki_session_with_addon_data: AnkiSession,
    qtbot: QtBot,
    monkeypatch: MonkeyPatch,
    install_sample_ah_deck: InstallSampleAHDeck,
):
    anki_session = anki_session_with_addon_data

    with anki_session.profile_loaded():
        mw = anki_session.mw

        # import a sample deck and give notes optional tags
        install_sample_ah_deck()

        nids = mw.col.find_notes("")
        notes = [mw.col.get_note(nid) for nid in nids]

        notes[0].tags = [
            f"{TAG_FOR_OPTIONAL_TAGS}::VALID::tag1",
        ]
        notes[0].flush()

        notes[1].tags = [
            f"{TAG_FOR_OPTIONAL_TAGS}::INVALID::tag1",
        ]
        notes[1].flush()

        # open the dialog
        monkeypatch.setattr(
            "ankihub.ankihub_client.AnkiHubClient.prevalidate_tag_groups",
            lambda *args, **kwargs: [
                TagGroupValidationResponse(
                    tag_group_name="VALID",
                    deck_extension_id=1,
                    success=True,
                    errors=[],
                ),
                TagGroupValidationResponse(
                    tag_group_name="INVALID",
                    deck_extension_id=2,
                    success=False,
                    errors=["error message"],
                ),
            ],
        )
        dialog = OptionalTagsSuggestionDialog(parent=mw, nids=nids)
        dialog.show()

        qtbot.wait(500)

        # assert that the dialog is in the correct state
        assert dialog.tag_group_list.count() == 2

        # items are sorted alphabetically
        assert dialog.tag_group_list.item(0).text() == "INVALID"
        assert "error message" in dialog.tag_group_list.item(0).toolTip()

        assert dialog.tag_group_list.item(1).text() == "VALID"
        # empty tooltip means that the tag group is valid because invalid tag groups
        # have a tooltip with the error message
        assert dialog.tag_group_list.item(1).toolTip() == ""

        assert dialog.submit_btn.isEnabled()

        suggest_optional_tags_mock = Mock()
        monkeypatch.setattr(
            "ankihub.ankihub_client.AnkiHubClient.suggest_optional_tags",
            suggest_optional_tags_mock,
        )

        # select the "VALID" tag group and click the submit button
        dialog.tag_group_list.item(1).setSelected(True)
        qtbot.mouseClick(dialog.submit_btn, Qt.MouseButton.LeftButton)
        qtbot.wait(500)

        assert suggest_optional_tags_mock.call_count == 1

        # assert that the suggest_optional_tags function was called with the correct arguments
        assert suggest_optional_tags_mock.call_args.kwargs == {
            "suggestions": [
                OptionalTagSuggestion(
                    tag_group_name="VALID",
                    deck_extension_id=1,
                    ankihub_note_uuid=uuid.UUID("e2857855-b414-4a2a-a0bf-2a0eac273f21"),
                    tags=["AnkiHub_Optional::VALID::tag1"],
                )
            ],
            "auto_accept": False,
        }


@pytest.mark.qt_no_exception_capture
def test_reset_optional_tags_action(
    anki_session_with_addon_data: AnkiSession,
    qtbot: QtBot,
    monkeypatch: MonkeyPatch,
    install_sample_ah_deck: InstallSampleAHDeck,
):
    from aqt import dialogs

    entry_point.run()

    with anki_session_with_addon_data.profile_loaded():
        mw = anki_session_with_addon_data.mw

        _, ah_did = install_sample_ah_deck()

        config.create_or_update_deck_extension_config(
            DeckExtension(
                id=1,
                ankihub_deck_uuid=ah_did,
                owner_id=1,
                name="test99",
                tag_group_name="test99",
                description="",
            )
        )

        # add a note with an optional tag that should be reset
        nids = mw.col.find_notes("")
        nid = nids[0]

        note = mw.col.get_note(nid)
        note.tags = [f"{TAG_FOR_OPTIONAL_TAGS}::test99::test1"]
        note.flush()

        # create other note that should not be affected by the reset
        other_note = mw.col.new_note(mw.col.models.by_name("Basic"))
        other_note.tags = [f"{TAG_FOR_OPTIONAL_TAGS}::test99::test2"]
        mw.col.add_note(other_note, DeckId(1))

        # mock the choose_list function to always return the first item
        choose_list_mock = Mock()
        choose_list_mock.return_value = 0
        monkeypatch.setattr("ankihub.gui.browser.browser.choose_list", choose_list_mock)

        # mock the ask_user function to always confirm the reset
        monkeypatch.setattr(
            "ankihub.gui.browser.browser.ask_user", lambda *args, **kwargs: True
        )

        # mock the is_logged_in function to always return True
        is_logged_in_mock = Mock()
        is_logged_in_mock.return_value = True
        monkeypatch.setattr(config, "is_logged_in", is_logged_in_mock)

        # mock method of ah_sync
        sync_all_decks_and_media_mock = Mock()
        monkeypatch.setattr(
            ah_sync, "sync_all_decks_and_media", sync_all_decks_and_media_mock
        )

        # run the reset action
        browser: Browser = dialogs.open("Browser", mw)
        qtbot.wait(300)

        _on_reset_optional_tags_action(browser)
        qtbot.wait(300)

        # assert that the ui behaved as expected
        assert choose_list_mock.call_count == 1
        assert choose_list_mock.call_args.kwargs["choices"] == ["test99 (Testdeck)"]

        # assert that the note was reset
        note = mw.col.get_note(nid)
        assert note.tags == []

        assert is_logged_in_mock.call_count == 1
        assert sync_all_decks_and_media_mock.call_count == 1

        # the other note should not be affected, because it is in a different deck
        assert mw.col.get_note(other_note.id).tags == [
            f"{TAG_FOR_OPTIONAL_TAGS}::test99::test2"
        ]


def test_download_media_on_sync(
    anki_session_with_addon_data: AnkiSession,
    install_sample_ah_deck: InstallSampleAHDeck,
    monkeypatch: MonkeyPatch,
    qtbot: QtBot,
):
    with anki_session_with_addon_data.profile_loaded():
        mw = anki_session_with_addon_data.mw

        _, ah_did = install_sample_ah_deck()

        # Add a reference to a local media file to a note.
        nids = mw.col.find_notes("")
        notes = [ankihub_db.note_data(nid) for nid in nids]
        notes[0].fields[0].value = "Some text. <img src='image.png'>"
        ankihub_db.upsert_notes_data(ah_did, notes)

        # Mock the token to simulate that the user is logged in.
        monkeypatch.setattr(config, "token", lambda: "test token")

        # Mock the client
        # ... get_deck_subscriptions has to return the deck that was installed or the sync will uninstall it.
        monkeypatch.setattr(
            AnkiHubClient,
            "get_deck_subscriptions",
            lambda *args, **kwargs: [
                DeckFactory.create(
                    ankihub_deck_uuid=ah_did,
                )
            ],
        )
        monkeypatch.setattr(
            AnkiHubClient,
            "get_deck_updates",
            lambda *args, **kwargs: [],
        )
        monkeypatch.setattr(
            AnkiHubClient,
            "get_deck_extensions_by_deck_id",
            lambda *args, **kwargs: [],
        )
        monkeypatch.setattr(
            AnkiHubClient,
            "is_media_upload_finished",
            lambda *args, **kwargs: True,
        )
        monkeypatch.setattr(
            AnkiHubClient,
            "get_media_disabled_fields",
            lambda *args, **kwargs: {},
        )

        # Mock the client method for downloading media.
        download_media_mock = Mock()
        monkeypatch.setattr(AnkiHubClient, "download_media", download_media_mock)

        # Run the sync.
        ah_sync.sync_all_decks_and_media()

        # Let the background thread (which downloads missing media) finish.
        qtbot.wait(200)

        # Assert that the client method for downloading media was called with the correct arguments.
        download_media_mock.assert_called_once_with(["image.png"], ah_did)


@fixture
def mock_client_media_upload(
    monkeypatch: MonkeyPatch,
    requests_mock: Mocker,
):
    fake_presigned_url = AnkiHubClient().s3_bucket_url + "/fake_key"
    s3_upload_request_mock = requests_mock.post(
        fake_presigned_url, json={"success": True}, status_code=204
    )

    monkeypatch.setattr(
        AnkiHubClient,
        "is_media_upload_finished",
        lambda *args, **kwargs: True,
    )

    monkeypatch.setattr(
        "ankihub.ankihub_client.AnkiHubClient.media_upload_finished",
        lambda *args, **kwargs: False,
    )

    monkeypatch.setattr(
        AnkiHubClient,
        "_get_presigned_url_for_multiple_uploads",
        lambda *args, **kwargs: {
            "url": fake_presigned_url,
            "fields": {
                "key": "deck_images/test/${filename}",
            },
        },
    )

    # Mock os.remove so the zip is not deleted
    os_remove_mock = MagicMock()
    monkeypatch.setattr(os, "remove", os_remove_mock)

    monkeypatch.setattr(
        "anki.media.MediaManager.dir", lambda *args, **kwargs: TEST_DATA_PATH
    )

    yield s3_upload_request_mock


@pytest.mark.qt_no_exception_capture
class TestSuggestionsWithMedia:
    def test_suggest_note_update_with_media(
        self,
        anki_session_with_addon_data: AnkiSession,
        mock_client_media_upload: Tuple[AnkiQt, Mock],
        import_ah_note: ImportAHNote,
        monkeypatch: MonkeyPatch,
        requests_mock: Mocker,
        qtbot: QtBot,
    ):
        s3_upload_request_mock = mock_client_media_upload

        with anki_session_with_addon_data.profile_loaded():
            mw = anki_session_with_addon_data.mw

            note_data = import_ah_note()
            ah_nid = ankihub_db.ankihub_nid_for_anki_nid(NoteId(note_data.anki_nid))
            note = mw.col.get_note(NoteId(note_data.anki_nid))

            with tempfile.NamedTemporaryFile(dir=TEST_DATA_PATH, suffix=".png") as f:
                # add file to media folder
                file_name_in_col = mw.col.media.add_file(f.name)
                file_path_in_col = Path(mw.col.media.dir()) / file_name_in_col

                # add file reference to a note
                file_name_in_col = Path(file_path_in_col.name).name
                note["Front"] = f'<img src="{file_name_in_col}">'
                note.flush()

                suggestion_request_mock = requests_mock.post(
                    f"{config.api_url}/notes/{ah_nid}/suggestion/", status_code=201
                )

                # create a suggestion for the note
                suggest_note_update(
                    note=note,
                    change_type=SuggestionType.NEW_CONTENT,
                    comment="test",
                    media_upload_cb=media_sync.media_sync.start_media_upload,
                )

                # Wait for the background thread that uploads the media to finish.
                def assert_s3_upload():
                    assert s3_upload_request_mock.called_once

                qtbot.wait_until(assert_s3_upload)

                assert suggestion_request_mock.called_once  # type: ignore

                self._assert_media_names_as_expected(
                    note=note,
                    upload_request_mock=s3_upload_request_mock,  # type: ignore
                    suggestion_request_mock=suggestion_request_mock,  # type: ignore
                    monkeypatch=monkeypatch,
                )

    def test_suggest_new_note_with_media(
        self,
        anki_session_with_addon_data: AnkiSession,
        mock_client_media_upload: Tuple[AnkiQt, Mock],
        ankihub_basic_note_type: NotetypeDict,
        requests_mock: Mocker,
        monkeypatch: MonkeyPatch,
        qtbot: QtBot,
    ):
        s3_upload_request_mock = mock_client_media_upload

        with anki_session_with_addon_data.profile_loaded():
            mw = anki_session_with_addon_data.mw

            with tempfile.NamedTemporaryFile(dir=TEST_DATA_PATH, suffix=".png") as f:
                # add file to media folder
                file_name_in_col = mw.col.media.add_file(f.name)
                file_path_in_col = Path(mw.col.media.dir()) / file_name_in_col

                # add file reference to a note
                file_name_in_col = Path(file_path_in_col.name).name
                note = mw.col.new_note(ankihub_basic_note_type)
                note["Front"] = f'<img src="{file_name_in_col}">'
                mw.col.add_note(note, DeckId(1))

                ah_did = ankihub_db.ankihub_did_for_anki_nid(note.id)
                suggestion_request_mock = requests_mock.post(
                    f"{config.api_url}/decks/{ah_did}/note-suggestion/",
                    status_code=201,
                )

                suggest_new_note(
                    note=note,
                    ankihub_did=ah_did,
                    comment="test",
                    media_upload_cb=media_sync.media_sync.start_media_upload,
                )

                # Wait for the background thread that uploads the media to finish.
                def assert_s3_upload():
                    assert s3_upload_request_mock.called_once

                qtbot.wait_until(assert_s3_upload)

                assert suggestion_request_mock.called_once  # type: ignore

                self._assert_media_names_as_expected(
                    note=note,
                    upload_request_mock=s3_upload_request_mock,  # type: ignore
                    suggestion_request_mock=suggestion_request_mock,  # type: ignore
                    monkeypatch=monkeypatch,
                )

    def test_should_ignore_media_file_names_which_already_exist_in_deck(
        self,
        anki_session_with_addon_data: AnkiSession,
        mock_client_media_upload: Tuple[AnkiQt, Mock],
        import_ah_note: ImportAHNote,
        requests_mock: Mocker,
        qtbot: QtBot,
    ):
        s3_upload_request_mock = mock_client_media_upload

        with anki_session_with_addon_data.profile_loaded():
            mw = anki_session_with_addon_data.mw

            # Import a note with a media reference
            existing_media_name = "foo.mp3"
            import_ah_note(
                note_data=NoteInfoFactory.create(
                    fields=[
                        Field(name="Front", value="front", order=0),
                        Field(
                            name="Back", value=f"[sound:{existing_media_name}]", order=1
                        ),
                    ]
                )
            )

            note_data = import_ah_note()
            ah_nid = ankihub_db.ankihub_nid_for_anki_nid(NoteId(note_data.anki_nid))
            note = mw.col.get_note(NoteId(note_data.anki_nid))

            suggestion_request_mock = requests_mock.post(
                f"{config.api_url}/notes/{ah_nid}/suggestion/", status_code=201
            )

            with tempfile.NamedTemporaryFile(dir=TEST_DATA_PATH, suffix=".png") as f:
                # add file to media folder
                file_name_in_col = mw.col.media.add_file(f.name)
                file_path_in_col = Path(mw.col.media.dir()) / file_name_in_col

                # add file reference to a note
                file_name_in_col = Path(file_path_in_col.name).name
                note["Front"] = f"[sound:{existing_media_name}]"
                note.flush()

                suggestion_request_mock = requests_mock.post(
                    f"{config.api_url}/notes/{ah_nid}/suggestion/", status_code=201
                )

                # create a suggestion for the note
                suggest_note_update(
                    note=note,
                    change_type=SuggestionType.NEW_CONTENT,
                    comment="test",
                    media_upload_cb=media_sync.media_sync.start_media_upload,
                )

                qtbot.wait(300)

                assert suggestion_request_mock.called_once  # type: ignore

                # Assert that the media file was NOT uploaded
                assert len(s3_upload_request_mock.request_history) == 0  # type: ignore

    def test_should_ignore_media_file_names_not_present_in_local_collection(
        self,
        anki_session_with_addon_data: AnkiSession,
        mock_client_media_upload: Tuple[AnkiQt, Mock],
        import_ah_note: ImportAHNote,
        requests_mock: Mocker,
        qtbot: QtBot,
    ):
        s3_upload_request_mock = mock_client_media_upload

        with anki_session_with_addon_data.profile_loaded():
            mw = anki_session_with_addon_data.mw

            note_data = import_ah_note()
            note = mw.col.get_note(NoteId(note_data.anki_nid))

            # add reference to a media file that does not exist locally to the note
            note_content = '<img src="this_file_is_not_in_the_local_collection.png">'
            note["Front"] = note_content
            note.flush()

            # create a suggestion for the note
            ah_nid = ankihub_db.ankihub_nid_for_anki_nid(note.id)
            suggestion_request_mock = requests_mock.post(
                f"{config.api_url}/notes/{ah_nid}/suggestion/", status_code=201
            )

            suggest_note_update(
                note=note,
                change_type=SuggestionType.NEW_CONTENT,
                comment="test",
                media_upload_cb=media_sync.media_sync.start_media_upload,
            )

            qtbot.wait(300)

            # assert that the suggestion is made
            assert suggestion_request_mock.called_once  # type: ignore

            # assert that the media file was NOT uploaded
            assert len(s3_upload_request_mock.request_history) == 0  # type: ignore

            note.load()

            # Assert note content is unchanged
            assert note_content == note["Front"]

    def _assert_media_names_as_expected(
        self,
        note: Note,
        upload_request_mock: Mocker,
        suggestion_request_mock: Mocker,
        monkeypatch,
    ):
        # Assert that the media names in the suggestion, the note and the uploaded file are as expected.
        note.load()
        media_name_in_note = list(local_media_names_from_html(note["Front"]))[0]
        zipfile_name = re.findall(
            r'filename="(.*?)"', str(upload_request_mock.last_request.body)
        )[0]

        path_to_created_zip_file: Path = TEST_DATA_PATH / zipfile_name
        with ZipFile(path_to_created_zip_file, "r") as zfile:
            namelist = zfile.namelist()
            name_of_uploaded_media = namelist[0]

        suggestion_dict = suggestion_request_mock.last_request.json()  # type: ignore
        first_field_value = suggestion_dict["fields"][0]["value"]
        media_name_in_suggestion = list(local_media_names_from_html(first_field_value))[
            0
        ]

        # The expected_img_name will be the same on each test run because the file is empty and thus
        # the hash will be the same each time.
        expected_media_name = "d41d8cd98f00b204e9800998ecf8427e.png"
        assert media_name_in_suggestion == expected_media_name
        assert media_name_in_note == expected_media_name
        assert name_of_uploaded_media == expected_media_name

        # Remove the zipped file and the media file at the end of the test
        monkeypatch.undo()
        os.remove(path_to_created_zip_file)
        os.remove(TEST_DATA_PATH / "d41d8cd98f00b204e9800998ecf8427e.png")
        assert path_to_created_zip_file.is_file() is False


class TestAddonUpdate:
    def test_addon_update(
        self,
        anki_session_with_addon_data: AnkiSession,
        monkeypatch: MonkeyPatch,
        qtbot: QtBot,
    ):
        # Install the add-on so that all files are in the add-on folder.
        # The anki_session fixture does not setup the add-ons code in the add-ons folder.
        with anki_session_with_addon_data.profile_loaded():
            mw = anki_session_with_addon_data.mw

            result = mw.addonManager.install(file=str(ANKIHUB_ANKIADDON_FILE))
            assert isinstance(result, InstallOk)

        # The purpose of this mocks is to test whether our modifications to the add-on update process
        # (defined in ankihub.addons) are used.
        # The original functions will still be called because this sets the side effect to be the original functions,
        # but this way we can check if they were called.
        maybe_change_file_permissions_of_addon_files_mock = Mock()
        maybe_change_file_permissions_of_addon_files_mock.side_effect = (
            _maybe_change_file_permissions_of_addon_files
        )
        monkeypatch.setattr(
            "ankihub.gui.addons._maybe_change_file_permissions_of_addon_files",
            maybe_change_file_permissions_of_addon_files_mock,
        )

        # Udpate the AnkiHub add-on entry point has to be run so that the add-on is loaded and
        # the patches to the update process are applied
        entry_point.run()
        with anki_session_with_addon_data.profile_loaded():
            mw = anki_session_with_addon_data.mw

            result = mw.addonManager.install(file=str(ANKIHUB_ANKIADDON_FILE))
            assert isinstance(result, InstallOk)

            assert mw.addonManager.allAddons() == ["ankihub"]

        # This is called twice: for backupUserFiles and for deleteAddon.
        assert maybe_change_file_permissions_of_addon_files_mock.call_count == 2

        # start Anki
        entry_point.run()
        with anki_session_with_addon_data.profile_loaded():
            mw = anki_session_with_addon_data.mw

            assert mw.addonManager.allAddons() == ["ankihub"]
            qtbot.wait(1000)

    def test_that_changing_file_permissions_of_addons_folder_does_not_break_addon_load(
        self, anki_session_with_addon_data: AnkiSession, qtbot: QtBot
    ):
        with anki_session_with_addon_data.profile_loaded():
            mw = anki_session_with_addon_data.mw

            addon_dir = Path(mw.addonManager.addonsFolder("ankihub"))
            _change_file_permissions_of_addon_files(addon_dir=addon_dir)

        entry_point.run()
        with anki_session_with_addon_data.profile_loaded():
            mw = anki_session_with_addon_data.mw

            qtbot.wait(1000)


def test_check_and_prompt_for_updates_on_main_window(
    anki_session: AnkiSession,
):
    # Just check that the function did not change between Anki versions and that it does not throw an exception
    # when called.
    with anki_session.profile_loaded():
        utils.check_and_prompt_for_updates_on_main_window()


# without this mark the test sometimes fails on cleanup
@pytest.mark.qt_no_exception_capture
class TestDebugModule:
    def test_setup_logging_for_sync_collection_and_media(
        self, anki_session: AnkiSession, monkeypatch: MonkeyPatch
    ):
        # Test that the original AnkiQt._sync_collection_and_media method gets called
        # despite the monkeypatching we do in debug.py.
        with anki_session.profile_loaded():
            mw = anki_session.mw

            # Mock the AnkiWeb sync to do nothing
            monkeypatch.setattr(aqt.sync, "sync_collection", Mock())
            # ... and reload the main module so that the mock is used.
            importlib.reload(aqt.main)

            # Mock the sync_will_start hook so that we can check if it was called when the sync starts.
            sync_will_start_mock = Mock()
            monkeypatch.setattr(gui_hooks, "sync_will_start", sync_will_start_mock)

            _setup_logging_for_sync_collection_and_media()

            mw._sync_collection_and_media(after_sync=lambda: None)

            sync_will_start_mock.assert_called_once()

    def test_setup_logging_for_db_begin(
        self, anki_session: AnkiSession, monkeypatch: MonkeyPatch
    ):
        with anki_session.profile_loaded():
            mw = anki_session.mw

            db_begin_mock = Mock()
            monkeypatch.setattr(mw.col._backend, "db_begin", db_begin_mock)

            _setup_logging_for_db_begin()

            mw.col.db.begin()

            db_begin_mock.assert_called_once()

    def test_log_stack(self):
        # Test that the _log_stack function does not throw an exception when called.
        _log_stack("test")


@pytest.mark.parametrize(
    "ah_nid, was_deleted_from_webapp",
    [
        (
            # This note was deleted from the webapp and is the first from the list of notes
            # in deleted_notes_from_anking_deck.json
            uuid.UUID("66973dbb-3a7a-4153-a944-4aa1f77ebc02"),
            True,
        ),
        (
            uuid.UUID("00000000-0000-0000-0000-000000000000"),
            False,
        ),
    ],
)
def test_handle_notes_deleted_from_webapp(
    anki_session_with_addon_data: AnkiSession,
    import_ah_note: ImportAHNote,
    ah_nid: uuid.UUID,
    was_deleted_from_webapp: bool,
):
    with anki_session_with_addon_data.profile_loaded():
        mw = anki_session_with_addon_data.mw

        # Import the note
        note_data = import_ah_note(ah_nid=ah_nid)

        # Make sure that the note has been added to the ankihub db
        assert ankihub_db.ankihub_nid_exists(ah_nid)

    # Run the entry point and load the profile to trigger the handling of the deleted notes.
    entry_point.run()
    with anki_session_with_addon_data.profile_loaded():

        # Assert that the note has been deleted from the ankihub db if it was deleted from the webapp
        assert not ankihub_db.ankihub_nid_exists(ah_nid) == was_deleted_from_webapp

        # Assert that ankihub_id field of the note has been cleared if the note was deleted from the webapp
        note = mw.col.get_note(NoteId(note_data.anki_nid))
        assert (note[ANKIHUB_NOTE_TYPE_FIELD_NAME] == "") == was_deleted_from_webapp

        # Assert that the note has a ankihub deleted tag if it was deleted from the webapp
        assert (TAG_FOR_DELETED_NOTES in note.tags) == was_deleted_from_webapp


def test_upload_data_dir_and_logs(
    anki_session_with_addon_data: AnkiSession,
    monkeypatch: MonkeyPatch,
    qtbot: QtBot,
):
    with anki_session_with_addon_data.profile_loaded():
        file_copy_path = TEST_DATA_PATH / "ankihub_debug_info_copy.zip"
        key: Optional[str] = None

        def upload_logs_mock(*args, **kwargs):
            shutil.copy(kwargs["file"], file_copy_path)

            nonlocal key
            key = kwargs["key"]

        # Mock the client.upload_logs method
        monkeypatch.setattr(
            "ankihub.gui.errors.AnkiHubClient.upload_logs",
            upload_logs_mock,
        )

        # Start the upload in the background and wait until it is finished.
        upload_data_dir_and_logs_in_background()

        def upload_finished():
            return key is not None

        qtbot.wait_until(upload_finished)

    try:
        # Check the contents of the zip file
        with ZipFile(file_copy_path, "r") as zip_file:
            assert "ankihub.log" in zip_file.namelist()
            assert f"{settings.profile_files_path().name}/" in zip_file.namelist()

        # Check the key
        assert key.startswith("ankihub_addon_debug_info_")
        assert key.endswith(".zip")
    finally:
        file_copy_path.unlink(missing_ok=True)


class TestConfigDialog:
    def test_ankihub_menu_item_exists(self, anki_session_with_addon_data: AnkiSession):

        entry_point.run()
        with anki_session_with_addon_data.profile_loaded():
            # Assert that the Config menu item exists
            config_action = next(
                child
                for child in menu_state.ankihub_menu.children()
                if isinstance(child, QAction) and child.text() == "⚙️ Config"
            )
            assert config_action is not None

    def test_open_config_dialog(
        self, anki_session_with_addon_data: AnkiSession, qtbot: QtBot
    ):

        with anki_session_with_addon_data.profile_loaded():
            setup_config_dialog_manager()

            from ankihub.gui.ankiaddonconfig import ConfigManager, ConfigWindow

            # Open the config dialog (similar code to the one here):
            # https://github.com/ankipalace/ankihub_addon/blob/1c45c6e7f2075e3338b21bcf99430f9822ccc7cf/manager.py#L118
            config_dialog_manager: ConfigManager = get_config_dialog_manager()
            config_window = ConfigWindow(config_dialog_manager)
            for fn in config_dialog_manager.window_open_hook:
                fn(config_window)
            config_window.on_open()
            config_window.show()

            # Check that opening the dialog does not throw an exception
            qtbot.wait(500)


def test_delete_ankihub_private_config_on_deckBrowser__delete_option(
    anki_session_with_addon_data: AnkiSession,
    install_sample_ah_deck: InstallSampleAHDeck,
    qtbot: QtBot,
    mock_function: MockFunctionProtocol,
):
    from aqt import mw

    entry_point.run()

    anki_session = anki_session_with_addon_data
    with anki_session.profile_loaded():
        anki_deck_id, ah_did = install_sample_ah_deck()
<<<<<<< HEAD
        config.setup_private_config()
=======
>>>>>>> a4f986cf

        mids = ankihub_db.note_types_for_ankihub_deck(ah_did)
        deck_uuid = config.get_deck_uuid_by_did(anki_deck_id)

        assert len(mids) == 2
        assert mw.col.decks.count() == 2
        assert deck_uuid

        # Will control the conditional responsible to delete or not the ankihub deck private config
        mock_function(deckbrowser, "ask_user", return_value=True)

        with patch.object(
            AnkiHubClient, "unsubscribe_from_deck"
        ) as unsubscribe_from_deck_mock:
            mw.deckBrowser._delete(anki_deck_id)
            unsubscribe_from_deck_mock.assert_called_once()

        qtbot.wait(500)

        deck_uuid = config.get_deck_uuid_by_did(anki_deck_id)

        assert mw.col.decks.count() == 1
        assert deck_uuid is None
        assert all(not note_type_contains_field(mw.col.models.get(mid)) for mid in mids)
        assert all(
            not re.search(
                ANKIHUB_TEMPLATE_SNIPPET_RE, mw.col.models.get(mid)["tmpls"][0]["afmt"]
            )
            for mid in mids
        )

<<<<<<< HEAD
        # # check if the deck was removed from the db
=======
        # check if the deck was removed from the db
>>>>>>> a4f986cf
        mids = ankihub_db.note_types_for_ankihub_deck(ah_did)
        assert len(mids) == 0

        nids = ankihub_db.anki_nids_for_ankihub_deck(ah_did)
        assert len(nids) == 0


def test_not_delete_ankihub_private_config_on_deckBrowser__delete_option(
    anki_session_with_addon_data: AnkiSession,
    install_sample_ah_deck: InstallSampleAHDeck,
    qtbot: QtBot,
    mock_function: MockFunctionProtocol,
):
    from aqt import mw

    entry_point.run()

    anki_session = anki_session_with_addon_data
    with anki_session.profile_loaded():
<<<<<<< HEAD
        anki_deck_id, ah_did = install_sample_ah_deck()
        config.setup_private_config()
=======
        anki_deck_id, _ = install_sample_ah_deck()
>>>>>>> a4f986cf

        deck_uuid = config.get_deck_uuid_by_did(anki_deck_id)

        assert mw.col.decks.count() == 2
        assert deck_uuid

        # Will control the conditional responsible to delete or not the ankihub deck private config
        mock_function(deckbrowser, "ask_user", return_value=False)

        mw.deckBrowser._delete(anki_deck_id)
        qtbot.wait(500)

        deck_uuid = config.get_deck_uuid_by_did(anki_deck_id)

        assert mw.col.decks.count() == 1
        assert deck_uuid<|MERGE_RESOLUTION|>--- conflicted
+++ resolved
@@ -3830,10 +3830,6 @@
     anki_session = anki_session_with_addon_data
     with anki_session.profile_loaded():
         anki_deck_id, ah_did = install_sample_ah_deck()
-<<<<<<< HEAD
-        config.setup_private_config()
-=======
->>>>>>> a4f986cf
 
         mids = ankihub_db.note_types_for_ankihub_deck(ah_did)
         deck_uuid = config.get_deck_uuid_by_did(anki_deck_id)
@@ -3865,11 +3861,7 @@
             for mid in mids
         )
 
-<<<<<<< HEAD
-        # # check if the deck was removed from the db
-=======
         # check if the deck was removed from the db
->>>>>>> a4f986cf
         mids = ankihub_db.note_types_for_ankihub_deck(ah_did)
         assert len(mids) == 0
 
@@ -3889,12 +3881,7 @@
 
     anki_session = anki_session_with_addon_data
     with anki_session.profile_loaded():
-<<<<<<< HEAD
-        anki_deck_id, ah_did = install_sample_ah_deck()
-        config.setup_private_config()
-=======
         anki_deck_id, _ = install_sample_ah_deck()
->>>>>>> a4f986cf
 
         deck_uuid = config.get_deck_uuid_by_did(anki_deck_id)
 
