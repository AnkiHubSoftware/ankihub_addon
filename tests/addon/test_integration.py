import copy
import importlib
import json
import os
import re
import shutil
import tempfile
import uuid
from concurrent.futures import Future
from datetime import datetime, timedelta, timezone
from pathlib import Path
from time import sleep
from typing import (
    Any,
    Callable,
    Dict,
    Iterator,
    List,
    Optional,
    Protocol,
    Set,
    Tuple,
    Union,
)
from unittest.mock import Mock
from zipfile import ZipFile

import aqt
import pytest
from anki.cards import Card
from anki.consts import QUEUE_TYPE_NEW, QUEUE_TYPE_SUSPENDED
from anki.decks import DeckId, FilteredDeckConfig
from anki.models import NotetypeDict, NotetypeId
from anki.notes import Note, NoteId
from anki.utils import point_version
from aqt import AnkiQt, dialogs, gui_hooks
from aqt.addcards import AddCards
from aqt.addons import InstallOk
from aqt.browser import Browser
from aqt.browser.sidebar.item import SidebarItem
from aqt.browser.sidebar.tree import SidebarTreeView
from aqt.importing import AnkiPackageImporter
from aqt.qt import QAction, Qt
from aqt.theme import theme_manager
from pytest import fixture
from pytest_anki import AnkiSession
from pytest_mock import MockerFixture
from pytestqt.qtbot import QtBot  # type: ignore
from requests import Response  # type: ignore
from requests_mock import Mocker

from ankihub.ankihub_client.models import (
    DeckMediaUpdateChunk,
    UserDeckExtensionRelation,
)
from ankihub.gui import editor
from ankihub.gui.browser.browser import (
    ModifiedAfterSyncSearchNode,
    NewNoteSearchNode,
    SuggestionTypeSearchNode,
    UpdatedInTheLastXDaysSearchNode,
    _on_protect_fields_action,
    _on_reset_optional_tags_action,
)

from ..factories import (
    DeckExtensionFactory,
    DeckFactory,
    DeckMediaFactory,
    NoteInfoFactory,
)
from ..fixtures import (
    ImportAHNote,
    ImportAHNoteType,
    InstallAHDeck,
    MockDownloadAndInstallDeckDependencies,
    MockShowDialogWithCB,
    MockStudyDeckDialogWithCB,
    MockSuggestionDialog,
    add_basic_anki_note_to_deck,
    create_or_get_ah_version_of_note_type,
    record_review,
)
from .conftest import TEST_PROFILE_ID

# workaround for vscode test discovery not using pytest.ini which sets this env var
# has to be set before importing ankihub
os.environ["SKIP_INIT"] = "1"

from ankihub import entry_point, settings
from ankihub.addon_ankihub_client import AddonAnkiHubClient as AnkiHubClient
from ankihub.ankihub_client import (
    API_VERSION,
    AnkiHubHTTPError,
    ChangeNoteSuggestion,
    Deck,
    DeckUpdateChunk,
    Field,
    NewNoteSuggestion,
    NoteCustomization,
    NoteInfo,
    OptionalTagSuggestion,
    SuggestionType,
    TagGroupValidationResponse,
    UserDeckRelation,
)
from ankihub.ankihub_client.ankihub_client import (
    ANKIHUB_DATETIME_FORMAT_STR,
    DEFAULT_API_URL,
    DeckExtensionUpdateChunk,
    _transform_notes_data,
)
from ankihub.common_utils import local_media_names_from_html
<<<<<<< HEAD
from ankihub.db import ankihub_db, attached_ankihub_db
from ankihub.db.models import AnkiHubNote
=======
from ankihub.db import ankihub_db
>>>>>>> e4f71a77
from ankihub.debug import (
    _log_stack,
    _setup_logging_for_db_begin,
    _setup_logging_for_sync_collection_and_media,
)
from ankihub.gui import utils
from ankihub.gui.auto_sync import (
    SYNC_RATE_LIMIT_SECONDS,
    _setup_ankihub_sync_on_ankiweb_sync,
)
from ankihub.gui.browser import custom_columns
from ankihub.gui.browser import setup as setup_browser
from ankihub.gui.browser.custom_search_nodes import UpdatedSinceLastReviewSearchNode
from ankihub.gui.config_dialog import (
    get_config_dialog_manager,
    setup_config_dialog_manager,
)
from ankihub.gui.deck_updater import _AnkiHubDeckUpdater, ah_deck_updater
from ankihub.gui.decks_dialog import DeckManagementDialog
from ankihub.gui.editor import SUGGESTION_BTN_ID
from ankihub.gui.errors import upload_logs_and_data_in_background
from ankihub.gui.media_sync import media_sync
from ankihub.gui.menu import AnkiHubLogin, menu_state
from ankihub.gui.operations import ankihub_sync
from ankihub.gui.operations.db_check import ah_db_check
from ankihub.gui.operations.db_check.ah_db_check import check_ankihub_db
from ankihub.gui.operations.deck_installation import download_and_install_decks
from ankihub.gui.operations.new_deck_subscriptions import (
    check_and_install_new_deck_subscriptions,
)
from ankihub.gui.operations.utils import future_with_result
from ankihub.gui.optional_tag_suggestion_dialog import OptionalTagsSuggestionDialog
from ankihub.main.deck_creation import create_ankihub_deck, modify_note_type
from ankihub.main.deck_unsubscribtion import uninstall_deck
from ankihub.main.exporting import to_note_data
from ankihub.main.importing import (
    AnkiHubImporter,
    _adjust_note_types_in_anki_db,
    reset_note_types_of_notes,
)
from ankihub.main.note_conversion import (
    ADDON_INTERNAL_TAGS,
    ANKI_INTERNAL_TAGS,
    TAG_FOR_OPTIONAL_TAGS,
    TAG_FOR_PROTECTING_ALL_FIELDS,
    TAG_FOR_PROTECTING_FIELDS,
)
from ankihub.main.note_deletion import TAG_FOR_DELETED_NOTES
from ankihub.main.reset_local_changes import reset_local_changes_to_notes
from ankihub.main.subdecks import (
    SUBDECK_TAG,
    build_subdecks_and_move_cards_to_them,
    flatten_deck,
)
from ankihub.main.suggestions import (
    suggest_new_note,
    suggest_note_update,
    suggest_notes_in_bulk,
)
from ankihub.main.utils import (
    ANKIHUB_TEMPLATE_SNIPPET_RE,
    all_dids,
    get_note_types_in_deck,
    md5_file_hash,
    note_type_contains_field,
)
from ankihub.settings import (
    ANKIHUB_NOTE_TYPE_FIELD_NAME,
    AnkiHubCommands,
    DeckConfig,
    DeckExtension,
    DeckExtensionConfig,
    SuspendNewCardsOfExistingNotes,
    ankihub_base_path,
    config,
    profile_files_path,
)

SAMPLE_MODEL_ID = NotetypeId(1656968697414)
TEST_DATA_PATH = Path(__file__).parent.parent / "test_data"
SAMPLE_DECK_APKG = TEST_DATA_PATH / "small.apkg"
ANKIHUB_SAMPLE_DECK_APKG = TEST_DATA_PATH / "small_ankihub.apkg"
SAMPLE_NOTES_DATA = eval((TEST_DATA_PATH / "small_ankihub.txt").read_text())
SAMPLE_NOTE_TYPES: Dict[NotetypeId, NotetypeDict] = json.loads(
    (TEST_DATA_PATH / "small_ankihub_note_types.json").read_text()
)

# the package name in the manifest is "ankihub"
# the package name is used during the add-on installation process
# to determine the path to the add-on files which also determines if an existing add-on is updated
# or if a new add-on is installed
ANKIHUB_ANKIADDON_FILE = TEST_DATA_PATH / "ankihub.ankiaddon"


class InstallSampleAHDeck(Protocol):
    def __call__(self) -> Tuple[DeckId, uuid.UUID]:
        ...


@fixture
def install_sample_ah_deck(
    anki_session_with_addon_data: AnkiSession,
    next_deterministic_uuid: Callable[[], uuid.UUID],
) -> InstallSampleAHDeck:
    def _install_sample_ah_deck():
        # Can only be used in an anki_session_with_addon.profile_loaded() context

        ah_did = next_deterministic_uuid()
        anki_did = import_sample_ankihub_deck(ankihub_did=ah_did)
        config.add_deck(
            name="Testdeck",
            ankihub_did=ah_did,
            anki_did=anki_did,
            user_relation=UserDeckRelation.SUBSCRIBER,
        )
        return anki_did, ah_did

    return _install_sample_ah_deck


def import_sample_ankihub_deck(
    ankihub_did: uuid.UUID, assert_created_deck=True
) -> DeckId:
    # import the deck from the notes data
    dids_before_import = all_dids()
    importer = AnkiHubImporter()
    local_did = importer.import_ankihub_deck(
        ankihub_did=ankihub_did,
        notes=ankihub_sample_deck_notes_data(),
        deck_name="Testdeck",
        is_first_import_of_deck=True,
        protected_fields={},
        protected_tags=[],
        note_types=SAMPLE_NOTE_TYPES,
        suspend_new_cards_of_new_notes=DeckConfig.suspend_new_cards_of_new_notes_default(
            ankihub_did
        ),
        suspend_new_cards_of_existing_notes=DeckConfig.suspend_new_cards_of_existing_notes_default(),
    ).anki_did
    new_dids = all_dids() - dids_before_import

    if assert_created_deck:
        assert len(new_dids) == 1
        assert local_did == list(new_dids)[0]

    return local_did


class CreateAnkiAHNote(Protocol):
    def __call__(
        self,
        ankihub_nid: uuid.UUID = None,
        note_type_id: Optional[NotetypeId] = None,
    ) -> Note:
        ...


@fixture
def create_anki_ah_note(
    anki_session_with_addon_data: AnkiSession,
    next_deterministic_uuid: Callable[[], uuid.UUID],
    next_deterministic_id: Callable[[], int],
) -> CreateAnkiAHNote:
    """This fixture returns a new Anki Note that has a AnkiHub note type by default and
    the fields of the note are pre-filled with deterministic values.
    If the note type has an ankihub_id field, it will be set to the given ankihub_nid.
    The note is not saved in any database.
    Can only be used in an anki_session_with_addon.profile_loaded() context.
    """

    def _make_ah_note(
        ankihub_nid: uuid.UUID = None,
        note_type_id: Optional[NotetypeId] = None,
    ) -> Note:
        mw = anki_session_with_addon_data.mw

        if ankihub_nid is None:
            ankihub_nid = next_deterministic_uuid()

        if note_type_id is None:
            note_type = create_or_get_ah_version_of_note_type(
                mw=mw, note_type=mw.col.models.by_name("Basic")
            )
        else:
            note_type = mw.col.models.get(note_type_id)
            assert note_type is not None

        note = mw.col.new_note(note_type)
        note.id = NoteId(next_deterministic_id())

        # fields of the note will be set to "old <field_name>"
        # except for the ankihub note_type field (if it exists) which will be set to the ankihub nid
        for field_cfg in note_type["flds"]:
            field_name: str = field_cfg["name"]
            note[field_name] = f"old {field_name.lower()}"

        if ANKIHUB_NOTE_TYPE_FIELD_NAME in note:
            note[ANKIHUB_NOTE_TYPE_FIELD_NAME] = str(ankihub_nid)

        note[ANKIHUB_NOTE_TYPE_FIELD_NAME] = str(ankihub_nid)
        note.tags = []
        note.guid = "old guid"
        return note

    return _make_ah_note


def ankihub_sample_deck_notes_data() -> List[NoteInfo]:
    notes_data_raw = _transform_notes_data(SAMPLE_NOTES_DATA)
    result = [NoteInfo.from_dict(x) for x in notes_data_raw]
    return result


@fixture
def mock_ankihub_sync_dependencies(
    mock_client_methods_called_during_ankihub_sync: None,
    mock_fetch_note_types_to_return_empty_dict: None,
) -> None:
    # Set a fake token so that the deck update is not aborted
    config.save_token("test_token")


@fixture
def mock_fetch_note_types_to_return_empty_dict(
    mocker: MockerFixture,
) -> None:
    # This prevents the add-on from fetching the note types from the server
    mocker.patch("ankihub.main.note_types._fetch_note_types")


@pytest.fixture
def mock_client_methods_called_during_ankihub_sync(mocker: MockerFixture) -> None:
    mocker.patch.object(AnkiHubClient, "get_deck_subscriptions")
    mocker.patch.object(AnkiHubClient, "get_deck_extensions_by_deck_id")
    mocker.patch.object(AnkiHubClient, "is_media_upload_finished")
    mocker.patch.object(AnkiHubClient, "get_deck_updates")
    mocker.patch.object(AnkiHubClient, "get_deck_media_updates")
    mocker.patch.object(AnkiHubClient, "send_card_review_data")
    mocker.patch.object(AnkiHubClient, "get_deck_by_id")


class MockClientGetNoteType(Protocol):
    def __call__(self, note_types: List[NotetypeDict]) -> None:
        ...


@fixture
def mock_client_get_note_type(mocker: MockerFixture) -> MockClientGetNoteType:
    """Mock the get_note_type method of the AnkiHubClient to return the matching note type
    based on the id of the note type."""

    def _mock_client_note_types(note_types: List[NotetypeDict]) -> None:
        def note_type_by_id(self, note_type_id: int) -> NotetypeDict:
            result = next(
                (
                    note_type
                    for note_type in note_types
                    if note_type["id"] == note_type_id
                ),
                None,
            )
            assert result is not None
            return result

        mocker.patch.object(AnkiHubClient, "get_note_type", side_effect=note_type_by_id)

    return _mock_client_note_types


class SyncWithAnkiHub(Protocol):
    def __call__(self) -> None:
        ...


@pytest.fixture
def sync_with_ankihub(qtbot: QtBot) -> SyncWithAnkiHub:
    """Sync with AnkiHub and wait until the sync is done."""

    def _sync_with_ankihub() -> None:
        with qtbot.wait_callback() as callback:
            ankihub_sync.sync_with_ankihub(on_done=callback)

        future: Future = callback.args[0]
        future.result()  # raises exception if there is one

    return _sync_with_ankihub


class CreateChangeSuggestion(Protocol):
    def __call__(self, note: Note, wait_for_media_upload: bool) -> Mock:
        ...


@pytest.fixture
def create_change_suggestion(
    qtbot: QtBot, mocker: MockerFixture, mock_client_media_upload: Mock
):
    """Create a change suggestion for a note and wait for the background thread that uploads media to finish.
    Returns the mock for the create_change_note_suggestion method. It can be used to get information
    about the suggestion that was passed to the client."""

    create_change_suggestion_mock = mocker.patch.object(
        AnkiHubClient,
        "create_change_note_suggestion",
    )

    def create_change_suggestion_inner(note: Note, wait_for_media_upload: bool):
        suggest_note_update(
            note=note,
            change_type=SuggestionType.NEW_CONTENT,
            comment="test",
            media_upload_cb=media_sync.start_media_upload,
        )

        if wait_for_media_upload:
            # Wait for the background thread that uploads the media to finish.
            qtbot.wait_until(lambda: mock_client_media_upload.call_count == 1)

        return create_change_suggestion_mock

    return create_change_suggestion_inner


class CreateNewNoteSuggestion(Protocol):
    def __call__(
        self, note: Note, ah_did: uuid.UUID, wait_for_media_upload: bool
    ) -> Mock:
        ...


@pytest.fixture
def create_new_note_suggestion(
    qtbot: QtBot, mocker: MockerFixture, mock_client_media_upload: Mock
):
    """Create a new note suggestion for a note and wait for the background thread that uploads media to finish.
    Returns the mock for the create_new_note_suggestion_mock method. It can be used to get information
    about the suggestion that was passed to the client."""

    create_new_note_suggestion_mock = mocker.patch.object(
        AnkiHubClient,
        "create_new_note_suggestion",
    )

    def create_new_note_suggestion_inner(
        note: Note, ah_did: uuid.UUID, wait_for_media_upload: bool
    ):
        suggest_new_note(
            note=note,
            comment="test",
            ankihub_did=ah_did,
            media_upload_cb=media_sync.start_media_upload,
        )

        if wait_for_media_upload:
            # Wait for the background thread that uploads the media to finish.
            qtbot.wait_until(lambda: mock_client_media_upload.call_count == 1)

        return create_new_note_suggestion_mock

    return create_new_note_suggestion_inner


def test_entry_point(anki_session_with_addon_data: AnkiSession, qtbot: QtBot):
    entry_point.run()
    with anki_session_with_addon_data.profile_loaded():
        qtbot.wait(1000)

    # this test is just to make sure the entry point doesn't crash
    # and that the add-on doesn't crash on Anki startup


# The JS in the webviews is flaky if not run in sequential mode
@pytest.mark.sequential
class TestEditor:
    @pytest.mark.parametrize(
        "note_fields_changed, logged_in", [(True, True), (False, True), (True, False)]
    )
    def test_create_change_note_suggestion(
        self,
        anki_session_with_addon_data: AnkiSession,
        mocker: MockerFixture,
        install_ah_deck: InstallAHDeck,
        import_ah_note: ImportAHNote,
        mock_suggestion_dialog: MockSuggestionDialog,
        qtbot: QtBot,
        note_fields_changed: bool,
        logged_in: bool,
    ):
        editor.setup()
        with anki_session_with_addon_data.profile_loaded():
            mocker.patch.object(config, "is_logged_in", return_value=logged_in)
            mock_suggestion_dialog(user_cancels=False)

            create_change_note_suggestion_mock = mocker.patch.object(
                AnkiHubClient, "create_change_note_suggestion"
            )

            show_tooltip_mock = mocker.patch(
                "ankihub.gui.suggestion_dialog.show_tooltip"
            )

            ah_did = install_ah_deck()
            ah_note = import_ah_note(ah_did=ah_did)
            anki_note = aqt.mw.col.get_note(NoteId(ah_note.anki_nid))

            if note_fields_changed:
                new_field_value = "new field value"
                anki_note["Front"] = new_field_value

            add_cards_dialog: AddCards = dialogs.open("AddCards", aqt.mw)
            add_cards_dialog.editor.set_note(anki_note)

            self.wait_suggestion_button_ready(qtbot=qtbot, mocker=mocker)

            self.assert_suggestion_button_text(
                qtbot=qtbot,
                addcards=add_cards_dialog,
                expected_text=AnkiHubCommands.CHANGE.value,
            )

            self.click_suggestion_button(add_cards_dialog)

            if not logged_in:
                # Assert that the login dialog was shown
                window: AnkiHubLogin = AnkiHubLogin._window
                qtbot.wait_until(lambda: window and window.isVisible())
            elif note_fields_changed:
                # Assert that the suggestion was sent to the server with the correct data
                qtbot.wait_until(lambda: create_change_note_suggestion_mock.called)
                change_note_suggestion: ChangeNoteSuggestion = (
                    create_change_note_suggestion_mock.call_args.kwargs[
                        "change_note_suggestion"
                    ]
                )
                assert change_note_suggestion.fields[0].value == new_field_value
            else:
                # Assert that no suggestion was sent to the server and that a tooltip was shown
                qtbot.wait_until(lambda: show_tooltip_mock.called)
                assert not create_change_note_suggestion_mock.called

            # Clear editor to prevent dialog that asks for confirmation to discard changes when closing the editor
            add_cards_dialog.editor.cleanup()

    @pytest.mark.parametrize("logged_in", [True, False])
    def test_create_new_note_suggestion(
        self,
        anki_session_with_addon_data: AnkiSession,
        mocker: MockerFixture,
        mock_suggestion_dialog: MockSuggestionDialog,
        install_ah_deck: InstallAHDeck,
        import_ah_note_type: ImportAHNoteType,
        qtbot: QtBot,
        logged_in: bool,
    ):
        editor.setup()
        with anki_session_with_addon_data.profile_loaded():
            mocker.patch.object(config, "is_logged_in", return_value=logged_in)
            mock_suggestion_dialog(user_cancels=False)

            create_new_note_suggestion_mock = mocker.patch.object(
                AnkiHubClient, "create_new_note_suggestion"
            )

            ah_did = install_ah_deck()
            ah_note_type = import_ah_note_type(ah_did=ah_did)

            anki_note = aqt.mw.col.new_note(ah_note_type)
            field_value = "field value"
            anki_note["Front"] = field_value

            add_cards_dialog: AddCards = dialogs.open("AddCards", aqt.mw)
            add_cards_dialog.editor.set_note(anki_note)

            self.wait_suggestion_button_ready(qtbot=qtbot, mocker=mocker)

            self.assert_suggestion_button_text(
                qtbot=qtbot,
                addcards=add_cards_dialog,
                expected_text=AnkiHubCommands.NEW.value,
            )

            self.click_suggestion_button(add_cards_dialog)

            if not logged_in:
                # Assert that the login dialog was shown
                window: AnkiHubLogin = AnkiHubLogin._window
                qtbot.wait_until(lambda: window and window.isVisible())
            else:
                # Assert that the suggestion was created with the correct data
                qtbot.wait_until(lambda: create_new_note_suggestion_mock.called)
                new_note_suggestion: NewNoteSuggestion = (
                    create_new_note_suggestion_mock.call_args.kwargs[
                        "new_note_suggestion"
                    ]
                )
                assert new_note_suggestion.fields[0].value == field_value

            # Clear editor to prevent dialog that asks for confirmation to discard changes when closing the editor
            add_cards_dialog.editor.cleanup()

    def wait_suggestion_button_ready(self, qtbot: QtBot, mocker: MockerFixture) -> None:
        refresh_buttons_spy = mocker.spy(editor, "_refresh_buttons")
        qtbot.wait_until(lambda: refresh_buttons_spy.called)

    def assert_suggestion_button_text(
        self, qtbot: QtBot, addcards: AddCards, expected_text: str
    ) -> None:
        with qtbot.wait_callback() as callback:
            addcards.editor.web.evalWithCallback(
                f"document.getElementById('{SUGGESTION_BTN_ID}-label').textContent",
                callback,
            )
        callback.assert_called_with(expected_text)

    def click_suggestion_button(self, addcards: AddCards) -> None:
        addcards.editor.web.eval(
            f"document.getElementById('{SUGGESTION_BTN_ID}').click()"
        )


def test_get_note_types_in_deck(anki_session_with_addon_data: AnkiSession):
    anki_session = anki_session_with_addon_data
    with anki_session.profile_loaded():
        with anki_session.deck_installed(SAMPLE_DECK_APKG) as deck_id:
            # test get note types in deck
            note_model_ids = get_note_types_in_deck(DeckId(deck_id))
            # TODO test on a deck that has more than one note type.
            assert len(note_model_ids) == 2
            assert note_model_ids == [1656968697414, 1656968697418]


def test_note_type_contains_field(anki_session_with_addon_data: AnkiSession):
    anki_session = anki_session_with_addon_data
    with anki_session.profile_loaded():
        with anki_session.deck_installed(SAMPLE_DECK_APKG):
            note_type = anki_session.mw.col.models.get(SAMPLE_MODEL_ID)
            assert note_type_contains_field(note_type, SAMPLE_MODEL_ID) is False
            new_field = {"name": ANKIHUB_NOTE_TYPE_FIELD_NAME}
            note_type["flds"].append(new_field)
            assert note_type_contains_field(note_type, ANKIHUB_NOTE_TYPE_FIELD_NAME)
            note_type["flds"].remove(new_field)


def test_modify_note_type(anki_session_with_addon_data: AnkiSession):
    anki_session = anki_session_with_addon_data
    with anki_session.profile_loaded():
        with anki_session.deck_installed(SAMPLE_DECK_APKG):
            note_type = anki_session.mw.col.models.by_name("Basic")
            original_note_type = copy.deepcopy(note_type)
            original_note_template = original_note_type["tmpls"][0]["afmt"]
            modify_note_type(note_type)
            modified_template = note_type["tmpls"][0]["afmt"]
            # # TODO Make more precise assertions.
            assert ANKIHUB_NOTE_TYPE_FIELD_NAME in modified_template
            assert original_note_template != modified_template


def test_create_collaborative_deck_and_upload(
    anki_session_with_addon_data: AnkiSession,
    mocker: MockerFixture,
    next_deterministic_uuid: Callable[[], uuid.UUID],
):
    with anki_session_with_addon_data.profile_loaded():
        mw = anki_session_with_addon_data.mw

        # create a new deck with one note
        deck_name = "New Deck"
        mw.col.decks.add_normal_deck_with_name(deck_name)
        anki_did = mw.col.decks.id_for_name(deck_name)

        note = mw.col.new_note(mw.col.models.by_name("Basic"))
        note["Front"] = "front"
        note["Back"] = "back"
        mw.col.add_note(note, anki_did)

        # upload deck
        ah_did = next_deterministic_uuid()
        ah_nid = next_deterministic_uuid()
        upload_deck_mock = mocker.patch.object(
            AnkiHubClient,
            "upload_deck",
            return_value=ah_did,
        )
        mocker.patch("uuid.uuid4", return_value=ah_nid)
        create_ankihub_deck(deck_name, private=False)

        # re-load note to get updated note.mid
        note.load()

        # check that the client method was called with the correct data
        expected_note_types_data = [mw.col.models.get(note.mid)]
        expected_note_data = NoteInfo(
            ah_nid=ah_nid,
            anki_nid=note.id,
            fields=[
                Field(name="Front", value="front", order=0),
                Field(name="Back", value="back", order=1),
            ],
            tags=[],
            mid=note.mid,
            guid=note.guid,
            last_update_type=None,
        )

        upload_deck_mock.assert_called_once_with(
            deck_name=deck_name,
            notes_data=[expected_note_data],
            note_types_data=expected_note_types_data,
            anki_deck_id=anki_did,
            private=False,
        )

        # check that note data is in db
        assert ankihub_db.note_data(note.id) == expected_note_data

        # check that note mod value is in database
        assert (
            ankihub_db.scalar(
                "SELECT mod from notes WHERE ankihub_note_id = ?", str(ah_nid)
            )
            == note.mod
        )


class TestDownloadAndInstallDecks:
    @pytest.mark.qt_no_exception_capture
    def test_download_and_install_deck(
        self,
        anki_session_with_addon_data: AnkiSession,
        qtbot: QtBot,
        mocker: MockerFixture,
        mock_download_and_install_deck_dependencies: MockDownloadAndInstallDeckDependencies,
        ankihub_basic_note_type: NotetypeDict,
    ):
        anki_session = anki_session_with_addon_data
        with anki_session.profile_loaded():
            deck = DeckFactory.create()
            notes_data = [NoteInfoFactory.create(mid=ankihub_basic_note_type["id"])]
            mocks = mock_download_and_install_deck_dependencies(
                deck, notes_data, ankihub_basic_note_type
            )

            # Download and install the deck
            with qtbot.wait_callback() as callback:
                download_and_install_decks([deck.ah_did], on_done=callback)

            # Assert that the deck was installed
            # ... in the Anki database
            assert deck.anki_did in [x.id for x in aqt.mw.col.decks.all_names_and_ids()]
            assert aqt.mw.col.get_note(NoteId(notes_data[0].anki_nid)) is not None

            # ... in the AnkiHub database
            ankihub_db.ankihub_deck_ids() == [deck.ah_did]
            assert ankihub_db.note_data(NoteId(notes_data[0].anki_nid)) == notes_data[0]

            # ... in the config
            assert config.deck_ids() == [deck.ah_did]

            # Assert that the mocked functions were called
            for name, mock in mocks.items():
                assert (
                    mock.call_count == 1
                ), f"Mock {name} was not called once, but {mock.call_count} times"

    def test_exception_is_not_backpropagated_to_caller(
        self, anki_session_with_addon_data: AnkiSession, mocker: MockerFixture
    ):
        with anki_session_with_addon_data.profile_loaded():
            # Mock a function which is called in download_install_decks to raise an exception.
            exception_message = "test exception"

            mocker.patch.object(
                aqt.mw.taskman,
                "with_progress",
                side_effect=Exception(exception_message),
            )

            # Set up the on_done callback
            future: Optional[Future] = None

            def on_done(future_: Future) -> None:
                nonlocal future
                future = future_

            # Call download_and_install_decks. This shouldn't raise an exception.
            download_and_install_decks(ankihub_dids=[], on_done=on_done)

            # Assert that the future contains the exception and that it contains the expected message.
            assert future.exception().args[0] == exception_message


class TestCheckAndInstallNewDeckSubscriptions:
    def test_one_new_subscription(
        self,
        anki_session_with_addon_data: AnkiSession,
        qtbot: QtBot,
        mocker: MockerFixture,
        mock_show_dialog_with_cb: MockShowDialogWithCB,
    ):
        anki_session = anki_session_with_addon_data
        with anki_session.profile_loaded():
            # Mock confirmation dialog
            mock_show_dialog_with_cb(
                "ankihub.gui.operations.new_deck_subscriptions.show_dialog",
                button_index=1,
            )

            # Mock download and install operation to only call the on_done callback
            download_and_install_decks_mock = mocker.patch(
                "ankihub.gui.operations.new_deck_subscriptions.download_and_install_decks",
                side_effect=lambda *args, on_done, **kwargs: on_done(
                    future_with_result(None)
                ),
            )

            # Call the function with a deck
            deck = DeckFactory.create()
            with qtbot.wait_callback() as callback:
                check_and_install_new_deck_subscriptions(
                    subscribed_decks=[deck], on_done=callback
                )

            # Assert that the on_done callback was called with a future with a result of None
            assert callback.args[0].result() is None

            # Assert that the mocked functions were called
            assert download_and_install_decks_mock.call_count == 1
            assert download_and_install_decks_mock.call_args[0][0] == [deck.ah_did]

    def test_user_declines(
        self,
        anki_session_with_addon_data: AnkiSession,
        qtbot: QtBot,
        mock_show_dialog_with_cb: MockShowDialogWithCB,
    ):
        anki_session = anki_session_with_addon_data
        with anki_session.profile_loaded():
            # Mock confirmation dialog
            mock_show_dialog_with_cb(
                "ankihub.gui.operations.new_deck_subscriptions.show_dialog",
                button_index=0,
            )

            # Call the function with a deck
            deck = DeckFactory.create()
            with qtbot.wait_callback() as callback:
                check_and_install_new_deck_subscriptions(
                    subscribed_decks=[deck], on_done=callback
                )

            # Assert that the on_done callback was called with a future with a result of None
            assert callback.args[0].result() is None

    def test_no_new_subscriptions(
        self,
        anki_session_with_addon_data: AnkiSession,
        qtbot: QtBot,
    ):
        anki_session = anki_session_with_addon_data
        with anki_session.profile_loaded():
            # Call the function with an empty list
            with qtbot.wait_callback() as callback:
                check_and_install_new_deck_subscriptions(
                    subscribed_decks=[], on_done=callback
                )

            # Assert that the on_done callback was called with a future with a result of None
            assert callback.args[0].result() is None

    def test_confirmation_dialog_raises_exception(
        self,
        anki_session_with_addon_data: AnkiSession,
        qtbot: QtBot,
        mocker: MockerFixture,
    ):
        anki_session = anki_session_with_addon_data
        with anki_session.profile_loaded():
            # Mock confirmation dialog to raise an exception

            message_box_mock = mocker.patch(
                "ankihub.gui.operations.new_deck_subscriptions.show_dialog",
                side_effect=Exception("Something went wrong"),
            )

            # Call the function with a deck
            deck = DeckFactory.create()

            with qtbot.wait_callback() as callback:
                check_and_install_new_deck_subscriptions(
                    subscribed_decks=[deck], on_done=callback
                )

            # Assert that the on_done callback was called with a future with an exception
            assert callback.args[0].exception() is not None

            # Assert that the mocked functions were called
            assert message_box_mock.call_count == 1

    def test_install_operation_raises_exception(
        self,
        anki_session_with_addon_data: AnkiSession,
        qtbot: QtBot,
        mocker: MockerFixture,
        mock_show_dialog_with_cb: MockShowDialogWithCB,
    ):
        anki_session = anki_session_with_addon_data
        with anki_session.profile_loaded():
            # Mock confirmation dialog
            mock_show_dialog_with_cb(
                "ankihub.gui.operations.new_deck_subscriptions.show_dialog",
                button_index=1,
            )

            # Mock download and install operation to raise an exception
            download_and_install_decks_mock = mocker.patch(
                "ankihub.gui.operations.new_deck_subscriptions.download_and_install_decks",
                side_effect=Exception("Something went wrong"),
            )

            # Call the function with a deck
            deck = DeckFactory.create()
            with qtbot.wait_callback() as callback:
                check_and_install_new_deck_subscriptions(
                    subscribed_decks=[deck], on_done=callback
                )

            # Assert that the on_done callback was called with a future with an exception
            assert callback.args[0].exception() is not None

            # Assert that the mocked functions were called
            assert download_and_install_decks_mock.call_count == 1


def test_get_deck_by_id(
    requests_mock: Mocker, next_deterministic_uuid: Callable[[], uuid.UUID]
):
    client = AnkiHubClient()
    client.local_media_dir_path_cb = lambda: Path("/tmp/ankihub_media")

    # test get deck by id
    ah_did = next_deterministic_uuid()
    date_time = datetime.now(tz=timezone.utc)
    expected_data = {
        "id": str(ah_did),
        "name": "test",
        "anki_id": 1,
        "csv_last_upload": date_time.strftime(ANKIHUB_DATETIME_FORMAT_STR),
        "csv_notes_filename": "test.csv",
        "media_upload_finished": False,
        "user_relation": "subscriber",
    }

    requests_mock.get(f"{config.api_url}/decks/{ah_did}/", json=expected_data)
    deck_info = client.get_deck_by_id(ah_did=ah_did)  # type: ignore
    assert deck_info == Deck(
        ah_did=ah_did,
        anki_did=1,
        name="test",
        csv_last_upload=date_time,
        csv_notes_filename="test.csv",
        media_upload_finished=False,
        user_relation=UserDeckRelation.SUBSCRIBER,
    )

    # test get deck by id unauthenticated
    requests_mock.get(f"{config.api_url}/decks/{ah_did}/", status_code=403)

    try:
        client.get_deck_by_id(ah_did=ah_did)  # type: ignore
    except AnkiHubHTTPError as e:
        exc = e
    assert exc is not None and exc.response.status_code == 403


def test_suggest_note_update(
    anki_session_with_addon_data: AnkiSession,
    install_sample_ah_deck: InstallSampleAHDeck,
    mocker: MockerFixture,
):
    anki_session = anki_session_with_addon_data
    with anki_session.profile_loaded():
        mw = anki_session.mw

        _, ah_did = install_sample_ah_deck()

        nid = mw.col.find_notes("")[0]
        note = mw.col.get_note(nid)

        # Set up tags on the note
        tags_that_shouldnt_be_sent = [
            # internal and optional tags should be ignored
            *ADDON_INTERNAL_TAGS,
            *ANKI_INTERNAL_TAGS,
            f"{TAG_FOR_OPTIONAL_TAGS}::TAG_GROUP::OptionalTag",
        ]

        note.tags = [
            "stays",
            "removed",
            *tags_that_shouldnt_be_sent,
        ]

        # Update the note in the database to match the note in the collection
        # so that the changes are detected relative to this state of the note.
        ankihub_db.upsert_notes_data(
            ankihub_did=ah_did, notes_data=[to_note_data(note)]
        )

        # Make some changes to the note
        note["Front"] = "updated"
        note.tags.append("added")
        note.tags.remove("removed")

        # Suggest the changes
        create_change_note_suggestion_mock = mocker.patch.object(
            AnkiHubClient,
            "create_change_note_suggestion",
        )

        suggest_note_update(
            note=note,
            change_type=SuggestionType.NEW_CONTENT,
            comment="test",
            media_upload_cb=mocker.stub(),
        )

        # Check that the correct suggestion was created
        create_change_note_suggestion_mock.assert_called_once_with(
            change_note_suggestion=ChangeNoteSuggestion(
                anki_nid=note.id,
                ah_nid=ankihub_db.ankihub_nid_for_anki_nid(note.id),
                change_type=SuggestionType.NEW_CONTENT,
                fields=[Field(name="Front", value="updated", order=0)],
                added_tags=["added"],
                removed_tags=["removed"],
                comment="test",
            ),
            auto_accept=False,
        )


def test_suggest_new_note(
    anki_session_with_addon_data: AnkiSession,
    mocker: MockerFixture,
    requests_mock: Mocker,
    install_sample_ah_deck: InstallSampleAHDeck,
):
    anki_session = anki_session_with_addon_data
    with anki_session.profile_loaded():
        mw = anki_session.mw

        _, ah_did = install_sample_ah_deck()
        note = mw.col.new_note(mw.col.models.by_name("Basic (Testdeck / user1)"))

        adapter = requests_mock.post(
            f"{config.api_url}/decks/{ah_did}/note-suggestion/",
            status_code=201,
        )

        note.tags = [
            "a",
            *ADDON_INTERNAL_TAGS,
            *ANKI_INTERNAL_TAGS,
            f"{TAG_FOR_OPTIONAL_TAGS}::TAG_GROUP::OptionalTag",
        ]
        suggest_new_note(
            note=note,
            ankihub_did=ah_did,
            comment="test",
            media_upload_cb=mocker.stub(),
        )

        # ... assert that add-on internal and optional tags were filtered out
        suggestion_data = adapter.last_request.json()  # type: ignore
        assert set(suggestion_data["tags"]) == set(
            [
                "a",
            ]
        )

        # test create change note suggestion unauthenticated
        url = f"{config.api_url}/decks/{ah_did}/note-suggestion/"
        requests_mock.post(
            url,
            status_code=403,
        )

        exc = None
        try:
            suggest_new_note(
                note=note,
                ankihub_did=ah_did,
                comment="test",
                media_upload_cb=mocker.stub(),
            )
        except AnkiHubHTTPError as e:
            exc = e
        assert exc is not None and exc.response.status_code == 403


def test_suggest_notes_in_bulk(
    anki_session_with_addon_data: AnkiSession,
    mocker: MockerFixture,
    install_sample_ah_deck: InstallSampleAHDeck,
    next_deterministic_uuid: Callable[[], uuid.UUID],
):
    anki_session = anki_session_with_addon_data
    bulk_suggestions_method_mock = mocker.patch.object(
        AnkiHubClient, "create_suggestions_in_bulk"
    )
    with anki_session.profile_loaded():
        mw = anki_session.mw

        anki_did, ah_did = install_sample_ah_deck()

        # add a new note
        new_note = mw.col.new_note(mw.col.models.by_name("Basic (Testdeck / user1)"))
        mw.col.add_note(new_note, deck_id=anki_did)

        CHANGED_NOTE_ID = NoteId(1608240057545)
        changed_note = mw.col.get_note(CHANGED_NOTE_ID)
        changed_note["Front"] = "changed front"
        changed_note.tags += ["a"]
        changed_note.flush()

        # suggest two notes, one new and one updated, check if the client method was called with the correct arguments
        nids = [changed_note.id, new_note.id]
        notes = [mw.col.get_note(nid) for nid in nids]
        # also add one optional tag to each one of them to verify that the optional tags are not sent
        for note in notes:
            note.tags = list(
                set(note.tags)
                | set([f"{TAG_FOR_OPTIONAL_TAGS}::TAG_GROUP::OptionalTag"])
            )
        mw.col.update_notes(notes)

        new_note_ah_id = next_deterministic_uuid()
        mocker.patch("uuid.uuid4", return_value=new_note_ah_id)
        suggest_notes_in_bulk(
            ankihub_did=ah_did,
            notes=notes,
            auto_accept=False,
            change_type=SuggestionType.NEW_CONTENT,
            comment="test",
            media_upload_cb=mocker.stub(),
        )

        assert bulk_suggestions_method_mock.call_count == 1
        assert bulk_suggestions_method_mock.call_args.kwargs == {
            "change_note_suggestions": [
                ChangeNoteSuggestion(
                    ah_nid=uuid.UUID("67f182c2-7306-47f8-aed6-d7edb42cd7de"),
                    anki_nid=CHANGED_NOTE_ID,
                    fields=[
                        Field(
                            name="Front",
                            order=0,
                            value="changed front",
                        ),
                    ],
                    added_tags=["a"],
                    removed_tags=[],
                    comment="test",
                    change_type=SuggestionType.NEW_CONTENT,
                ),
            ],
            "new_note_suggestions": [
                NewNoteSuggestion(
                    ah_nid=new_note_ah_id,
                    anki_nid=new_note.id,
                    fields=[
                        Field(name="Front", order=0, value=""),
                        Field(name="Back", order=1, value=""),
                    ],
                    tags=[],
                    guid=new_note.guid,
                    comment="test",
                    ah_did=ah_did,
                    note_type_name="Basic (Testdeck / user1)",
                    anki_note_type_id=1657023668893,
                ),
            ],
            "auto_accept": False,
        }


def test_adjust_note_types(anki_session_with_addon_data: AnkiSession):
    anki_session = anki_session_with_addon_data
    with anki_session.profile_loaded():
        mw = anki_session.mw

        # for testing creating missing note type
        ankihub_basic_1 = copy.deepcopy(mw.col.models.by_name("Basic"))
        ankihub_basic_1["id"] = 1
        ankihub_basic_1["name"] = "AnkiHub Basic 1"
        modify_note_type(ankihub_basic_1)

        # for testing updating existing note type
        ankihub_basic_2 = copy.deepcopy(mw.col.models.by_name("Basic"))
        ankihub_basic_2["name"] = "AnkiHub Basic 2"
        modify_note_type(ankihub_basic_2)
        # ... save the note type
        ankihub_basic_2["id"] = 0
        changes = mw.col.models.add_dict(ankihub_basic_2)
        ankihub_basic_2["id"] = changes.id
        # ... then add a field
        new_field = mw.col.models.new_field("foo")
        new_field["ord"] = 2
        mw.col.models.add_field(ankihub_basic_2, new_field)
        # ... and change the name
        ankihub_basic_2["name"] = "AnkiHub Basic 2 (new)"

        remote_note_types = {
            ankihub_basic_1["id"]: ankihub_basic_1,
            ankihub_basic_2["id"]: ankihub_basic_2,
        }
        _adjust_note_types_in_anki_db(remote_note_types)

        assert mw.col.models.by_name("AnkiHub Basic 1") is not None
        assert mw.col.models.get(ankihub_basic_2["id"])["flds"][3]["name"] == "foo"
        assert (
            mw.col.models.get(ankihub_basic_2["id"])["name"] == "AnkiHub Basic 2 (new)"
        )


def test_reset_note_types_of_notes(anki_session_with_addon_data: AnkiSession):
    anki_session = anki_session_with_addon_data
    with anki_session.profile_loaded():
        mw = anki_session.mw

        # create a note and save it
        basic = mw.col.models.by_name("Basic")
        note = mw.col.new_note(basic)
        note["Front"] = "abc"
        note["Back"] = "abc"
        mw.col.add_note(note, mw.col.decks.active()[0])

        cloze = mw.col.models.by_name("Cloze")

        # change the note type of the note using reset_note_types_of_notes
        nid_mid_pairs = [
            (NoteId(note.id), NotetypeId(cloze["id"])),
        ]
        reset_note_types_of_notes(nid_mid_pairs)

        assert mw.col.get_note(note.id).mid == cloze["id"]


class TestAnkiHubImporter:
    def test_import_new_deck(
        self,
        anki_session_with_addon_data: AnkiSession,
        next_deterministic_uuid: Callable[[], uuid.UUID],
    ):
        anki_session = anki_session_with_addon_data
        with anki_session.profile_loaded():
            mw = anki_session.mw

            # import the apkg to get the note types, then delete the deck
            file = str(ANKIHUB_SAMPLE_DECK_APKG.absolute())
            importer = AnkiPackageImporter(mw.col, file)
            importer.run()
            mw.col.decks.remove([mw.col.decks.id_for_name("Testdeck")])

            ah_did = next_deterministic_uuid()
            dids_before_import = all_dids()
            ankihub_importer = AnkiHubImporter()
            import_result = ankihub_importer.import_ankihub_deck(
                ankihub_did=ah_did,
                notes=ankihub_sample_deck_notes_data(),
                deck_name="test",
                is_first_import_of_deck=True,
                note_types=SAMPLE_NOTE_TYPES,
                protected_fields={},
                protected_tags=[],
                suspend_new_cards_of_new_notes=DeckConfig.suspend_new_cards_of_new_notes_default(
                    ah_did
                ),
                suspend_new_cards_of_existing_notes=DeckConfig.suspend_new_cards_of_existing_notes_default(),
            )
            anki_did = import_result.anki_did
            new_dids = all_dids() - dids_before_import

            assert (
                len(new_dids) == 1
            )  # we have no mechanism for importing subdecks from a csv yet, so ti will be just onen deck
            assert anki_did == list(new_dids)[0]

            assert len(import_result.created_nids) == 3
            assert len(import_result.updated_nids) == 0

            assert_that_only_ankihub_sample_deck_info_in_database(ah_did=ah_did)

    def test_import_existing_deck_1(
        self,
        anki_session_with_addon_data: AnkiSession,
        next_deterministic_uuid: Callable[[], uuid.UUID],
    ):
        anki_session = anki_session_with_addon_data
        with anki_session.profile_loaded():
            mw = anki_session.mw

            # import the apkg
            file = str(ANKIHUB_SAMPLE_DECK_APKG.absolute())
            importer = AnkiPackageImporter(mw.col, file)
            importer.run()
            existing_did = mw.col.decks.id_for_name("Testdeck")

            ah_did = next_deterministic_uuid()
            dids_before_import = all_dids()
            ankihub_importer = AnkiHubImporter()
            import_result = ankihub_importer.import_ankihub_deck(
                ankihub_did=ah_did,
                notes=ankihub_sample_deck_notes_data(),
                deck_name="test",
                is_first_import_of_deck=True,
                note_types=SAMPLE_NOTE_TYPES,
                protected_fields={},
                protected_tags=[],
                suspend_new_cards_of_new_notes=DeckConfig.suspend_new_cards_of_new_notes_default(
                    ah_did
                ),
                suspend_new_cards_of_existing_notes=DeckConfig.suspend_new_cards_of_existing_notes_default(),
            )
            anki_did = import_result.anki_did
            new_dids = all_dids() - dids_before_import

            assert not new_dids
            assert anki_did == existing_did

            # no notes should be changed because they already exist
            assert len(import_result.created_nids) == 0
            assert len(import_result.updated_nids) == 0

            assert_that_only_ankihub_sample_deck_info_in_database(ah_did=ah_did)

    def test_import_existing_deck_2(
        self,
        anki_session_with_addon_data: AnkiSession,
        next_deterministic_uuid: Callable[[], uuid.UUID],
    ):
        anki_session = anki_session_with_addon_data
        with anki_session.profile_loaded():
            mw = anki_session.mw

            # import the apkg
            file = str(ANKIHUB_SAMPLE_DECK_APKG.absolute())
            importer = AnkiPackageImporter(mw.col, file)
            importer.run()

            # move one card to another deck
            other_deck_id = mw.col.decks.add_normal_deck_with_name("other deck").id
            cids = mw.col.find_cards("deck:Testdeck")
            assert len(cids) == 3
            mw.col.set_deck([cids[0]], other_deck_id)

            ah_did = next_deterministic_uuid()
            dids_before_import = all_dids()
            ankihub_importer = AnkiHubImporter()
            import_result = ankihub_importer.import_ankihub_deck(
                ankihub_did=ah_did,
                notes=ankihub_sample_deck_notes_data(),
                deck_name="test",
                is_first_import_of_deck=False,
                note_types=SAMPLE_NOTE_TYPES,
                protected_fields={},
                protected_tags=[],
                suspend_new_cards_of_new_notes=DeckConfig.suspend_new_cards_of_new_notes_default(
                    ah_did
                ),
                suspend_new_cards_of_existing_notes=DeckConfig.suspend_new_cards_of_existing_notes_default(),
            )
            anki_did = import_result.anki_did
            new_dids = all_dids() - dids_before_import

            # when the existing cards are in multiple seperate decks a new deck is created
            assert len(new_dids) == 1
            assert anki_did == list(new_dids)[0]

            # no notes should be changed because they already exist
            assert len(import_result.created_nids) == 0
            assert len(import_result.updated_nids) == 0

            assert_that_only_ankihub_sample_deck_info_in_database(ah_did=ah_did)

    def test_import_existing_deck_3(
        self,
        anki_session_with_addon_data: AnkiSession,
        next_deterministic_uuid: Callable[[], uuid.UUID],
    ):
        anki_session = anki_session_with_addon_data
        with anki_session.profile_loaded():
            mw = anki_session.mw

            # import the apkg
            file = str(ANKIHUB_SAMPLE_DECK_APKG.absolute())
            importer = AnkiPackageImporter(mw.col, file)
            importer.run()
            existing_did = mw.col.decks.id_for_name("Testdeck")

            # modify two notes
            note_1 = mw.col.get_note(NoteId(1608240057545))
            note_1["Front"] = "new front"

            note_2 = mw.col.get_note(NoteId(1656968819662))
            note_2.tags.append("foo")

            mw.col.update_notes([note_1, note_2])

            # delete one note
            mw.col.remove_notes([NoteId(1608240029527)])

            ah_did = next_deterministic_uuid()
            dids_before_import = all_dids()
            ankihub_importer = AnkiHubImporter()
            import_result = ankihub_importer.import_ankihub_deck(
                ankihub_did=ah_did,
                notes=ankihub_sample_deck_notes_data(),
                deck_name="test",
                is_first_import_of_deck=True,
                note_types=SAMPLE_NOTE_TYPES,
                protected_fields={},
                protected_tags=[],
                suspend_new_cards_of_new_notes=DeckConfig.suspend_new_cards_of_new_notes_default(
                    ah_did
                ),
                suspend_new_cards_of_existing_notes=DeckConfig.suspend_new_cards_of_existing_notes_default(),
            )
            anki_did = import_result.anki_did
            new_dids = all_dids() - dids_before_import

            assert not new_dids
            assert anki_did == existing_did

            assert len(import_result.created_nids) == 1
            assert len(import_result.updated_nids) == 2

            assert_that_only_ankihub_sample_deck_info_in_database(ah_did=ah_did)

    def test_update_deck(
        self,
        anki_session_with_addon_data: AnkiSession,
        install_sample_ah_deck: InstallSampleAHDeck,
        next_deterministic_uuid: Callable[[], uuid.UUID],
    ):
        anki_session = anki_session_with_addon_data
        with anki_session.profile_loaded():
            anki_did, _ = install_sample_ah_deck()
            first_local_did = anki_did

            ah_did = next_deterministic_uuid()
            dids_before_import = all_dids()
            ankihub_importer = AnkiHubImporter()
            import_result = ankihub_importer.import_ankihub_deck(
                ankihub_did=ah_did,
                notes=ankihub_sample_deck_notes_data(),
                note_types=SAMPLE_NOTE_TYPES,
                deck_name="test",
                is_first_import_of_deck=False,
                protected_fields={},
                protected_tags=[],
                anki_did=first_local_did,
                suspend_new_cards_of_new_notes=DeckConfig.suspend_new_cards_of_new_notes_default(
                    ah_did
                ),
                suspend_new_cards_of_existing_notes=DeckConfig.suspend_new_cards_of_existing_notes_default(),
            )
            second_anki_did = import_result.anki_did
            new_dids = all_dids() - dids_before_import

            assert len(new_dids) == 0
            assert first_local_did == second_anki_did

            # no notes should be changed because they already exist
            assert len(import_result.created_nids) == 0
            assert len(import_result.updated_nids) == 0

            assert_that_only_ankihub_sample_deck_info_in_database(ah_did=ah_did)

    def test_update_deck_when_it_was_deleted(
        self,
        anki_session_with_addon_data: AnkiSession,
        install_sample_ah_deck: InstallSampleAHDeck,
        next_deterministic_uuid: Callable[[], uuid.UUID],
    ):
        anki_session = anki_session_with_addon_data
        with anki_session.profile_loaded():
            mw = anki_session.mw

            anki_did, _ = install_sample_ah_deck()
            first_local_did = anki_did

            # move cards to another deck and remove the original one
            other_deck = mw.col.decks.add_normal_deck_with_name("other deck").id
            cids = mw.col.find_cards(f"deck:{mw.col.decks.name(first_local_did)}")
            assert len(cids) == 3
            mw.col.set_deck(cids, other_deck)
            mw.col.decks.remove([first_local_did])

            ah_did = next_deterministic_uuid()
            dids_before_import = all_dids()
            ankihub_importer = AnkiHubImporter()
            import_result = ankihub_importer.import_ankihub_deck(
                ankihub_did=ah_did,
                notes=ankihub_sample_deck_notes_data(),
                note_types=SAMPLE_NOTE_TYPES,
                deck_name="test",
                is_first_import_of_deck=False,
                protected_fields={},
                protected_tags=[],
                anki_did=first_local_did,
                suspend_new_cards_of_new_notes=DeckConfig.suspend_new_cards_of_new_notes_default(
                    ah_did
                ),
                suspend_new_cards_of_existing_notes=DeckConfig.suspend_new_cards_of_existing_notes_default(),
            )
            second_anki_did = import_result.anki_did
            new_dids = all_dids() - dids_before_import

            # deck with first_local_did should be recreated
            assert len(new_dids) == 1
            assert list(new_dids)[0] == first_local_did
            assert second_anki_did == first_local_did

            # no notes should be changed because they already exist
            assert len(import_result.created_nids) == 0
            assert len(import_result.updated_nids) == 0

            assert_that_only_ankihub_sample_deck_info_in_database(ah_did=ah_did)

    def test_update_deck_with_subdecks(
        self,
        anki_session_with_addon_data: AnkiSession,
        install_sample_ah_deck: InstallSampleAHDeck,
    ):
        anki_session = anki_session_with_addon_data
        with anki_session.profile_loaded():
            mw = anki_session.mw

            anki_did, ah_did = install_sample_ah_deck()

            # add a subdeck tag to a note
            notes_data = ankihub_sample_deck_notes_data()
            note_data = notes_data[0]
            note_data.tags = [f"{SUBDECK_TAG}::Testdeck::A::B"]
            note = mw.col.get_note(NoteId(note_data.anki_nid))

            # import the deck again, now with the changed note data
            dids_before_import = all_dids()
            ankihub_importer = AnkiHubImporter()
            import_result = ankihub_importer.import_ankihub_deck(
                ankihub_did=ah_did,
                notes=notes_data,
                deck_name="test",
                is_first_import_of_deck=False,
                note_types=SAMPLE_NOTE_TYPES,
                protected_fields={},
                protected_tags=[],
                anki_did=anki_did,
                subdecks=True,
                suspend_new_cards_of_new_notes=DeckConfig.suspend_new_cards_of_new_notes_default(
                    ah_did
                ),
                suspend_new_cards_of_existing_notes=DeckConfig.suspend_new_cards_of_existing_notes_default(),
            )
            second_anki_did = import_result.anki_did
            new_dids = all_dids() - dids_before_import

            # assert that two new decks were created
            assert len(new_dids) == 2
            assert anki_did == second_anki_did
            assert mw.col.decks.by_name("Testdeck::A::B") is not None

            # one note should be updated
            assert len(import_result.created_nids) == 0
            assert len(import_result.updated_nids) == 1

            assert_that_only_ankihub_sample_deck_info_in_database(ah_did=ah_did)

            # check that cards of the note were moved to the subdeck
            assert note.cards()
            for card in note.cards():
                assert card.did == mw.col.decks.id_for_name("Testdeck::A::B")

    def test_import_deck_and_check_that_values_are_saved_to_databases(
        self,
        anki_session_with_addon_data: AnkiSession,
        install_sample_ah_deck: InstallSampleAHDeck,
    ):
        with anki_session_with_addon_data.profile_loaded():
            mw = anki_session_with_addon_data.mw

            # import the deck to setup note types
            _, ah_did = install_sample_ah_deck()

            note_data = ankihub_sample_deck_notes_data()[0]

            # set fields and tags of note_data
            # so that we can check if protected fields and tags are handled correctly
            protected_field_name = note_data.fields[0].name
            note_data.fields[0].value = "new field content"
            note_type_id = note_data.mid

            note_data.tags = ["tag1", "tag2"]

            nid = NoteId(note_data.anki_nid)
            note = mw.col.get_note(nid)
            note.tags = ["protected_tag"]

            protected_field_content = "protected field content"
            note[protected_field_name] = protected_field_content

            note.flush()

            importer = AnkiHubImporter()
            importer.import_ankihub_deck(
                ankihub_did=ah_did,
                notes=[note_data],
                deck_name="test",
                is_first_import_of_deck=False,
                protected_fields={note_type_id: [protected_field_name]},
                protected_tags=["protected_tag"],
                note_types=SAMPLE_NOTE_TYPES,
                suspend_new_cards_of_new_notes=DeckConfig.suspend_new_cards_of_new_notes_default(
                    ah_did
                ),
                suspend_new_cards_of_existing_notes=DeckConfig.suspend_new_cards_of_existing_notes_default(),
            )

            # assert that the fields are saved correctly in the Anki DB (protected)
            assert note[protected_field_name] == protected_field_content

            # assert that the tags are saved correctly in the Anki DB (protected)
            note = mw.col.get_note(nid)
            assert set(note.tags) == set(["tag1", "tag2", "protected_tag"])

            # assert that the note_data was saved correctly in the AnkiHub DB (without modifications)
            note_data_from_db = ankihub_db.note_data(nid)
            assert note_data_from_db == note_data

    def test_conflicting_notes_dont_get_imported(
        self,
        anki_session_with_addon_data: AnkiSession,
        ankihub_basic_note_type: NotetypeDict,
        next_deterministic_uuid: Callable[[], uuid.UUID],
    ):
        with anki_session_with_addon_data.profile_loaded():
            mw = anki_session_with_addon_data.mw

            anki_nid = NoteId(1)

            mid_1 = ankihub_basic_note_type["id"]

            note_type_2 = create_copy_of_note_type(mw, ankihub_basic_note_type)
            mid_2 = note_type_2["id"]

            # import the first note
            ah_did_1 = next_deterministic_uuid()
            note_info_1 = NoteInfoFactory.create(
                anki_nid=anki_nid,
                tags=["tag1"],
                mid=mid_1,
            )
            importer = AnkiHubImporter()
            import_result = importer.import_ankihub_deck(
                ankihub_did=ah_did_1,
                notes=[note_info_1],
                note_types={mid_1: ankihub_basic_note_type},
                protected_fields={},
                protected_tags=[],
                deck_name="test",
                is_first_import_of_deck=True,
                suspend_new_cards_of_new_notes=DeckConfig.suspend_new_cards_of_new_notes_default(
                    ah_did_1
                ),
                suspend_new_cards_of_existing_notes=DeckConfig.suspend_new_cards_of_existing_notes_default(),
            )
            assert import_result.created_nids == [anki_nid]
            assert import_result.updated_nids == []
            assert import_result.skipped_nids == []

            mod_1 = ankihub_db.scalar("SELECT mod FROM notes WHERE anki_note_id = ?", 1)
            sleep(0.1)  # sleep to test for mod value changes

            # import the second note with the same nid
            ah_did_2 = next_deterministic_uuid()
            note_info_2 = NoteInfoFactory.create(
                anki_nid=anki_nid,
                tags=["tag2"],
                mid=mid_2,
            )
            importer = AnkiHubImporter()
            import_result = importer.import_ankihub_deck(
                ankihub_did=ah_did_2,
                notes=[note_info_2],
                note_types={mid_2: note_type_2},
                protected_fields={},
                protected_tags=[],
                deck_name="test",
                is_first_import_of_deck=True,
                suspend_new_cards_of_new_notes=DeckConfig.suspend_new_cards_of_new_notes_default(
                    ah_did_2
                ),
                suspend_new_cards_of_existing_notes=DeckConfig.suspend_new_cards_of_existing_notes_default(),
            )
            assert import_result.created_nids == []
            assert import_result.updated_nids == []
            assert import_result.skipped_nids == [anki_nid]

            # Check that the first note wasn't changed by the second import.
            assert ankihub_db.note_data(anki_nid) == note_info_1
            assert ankihub_db.ankihub_deck_ids() == [ah_did_1]

            # Check that the mod value of the first note was not changed.
            mod_2 = ankihub_db.scalar("SELECT mod FROM notes WHERE anki_note_id = ?", 1)
            assert mod_2 == mod_1

            # Check that the note in the Anki database wasn't changed by the second import.
            assert mw.col.get_note(anki_nid).tags == ["tag1"]
            assert mw.col.get_note(anki_nid).mid == mid_1
            assert to_note_data(mw.col.get_note(anki_nid)) == note_info_1


def assert_that_only_ankihub_sample_deck_info_in_database(ah_did: uuid.UUID):
    assert ankihub_db.ankihub_deck_ids() == [ah_did]
    assert len(ankihub_db.anki_nids_for_ankihub_deck(ah_did)) == 3


def create_copy_of_note_type(mw: AnkiQt, note_type: NotetypeDict) -> NotetypeDict:
    new_model = copy.deepcopy(note_type)
    new_model["id"] = 0
    changes = mw.col.models.add_dict(new_model)
    mid = NotetypeId(changes.id)
    result = mw.col.models.get(mid)
    return result


class TestAnkiHubImporterSuspendNewCardsOfExistingNotesOption:
    @pytest.mark.parametrize(
        "option_value, existing_card_suspended, expected_new_card_suspended",
        [
            # Always suspend new cards
            (SuspendNewCardsOfExistingNotes.ALWAYS, False, True),
            (SuspendNewCardsOfExistingNotes.ALWAYS, True, True),
            # Never suspend new cards
            (SuspendNewCardsOfExistingNotes.NEVER, True, False),
            (SuspendNewCardsOfExistingNotes.NEVER, False, False),
            # Suspend new cards if existing sibling cards are suspended
            (SuspendNewCardsOfExistingNotes.IF_SIBLINGS_SUSPENDED, True, True),
            (SuspendNewCardsOfExistingNotes.IF_SIBLINGS_SUSPENDED, False, False),
        ],
    )
    def test_suspend_new_cards_of_existing_notes_option(
        self,
        anki_session_with_addon_data: AnkiSession,
        next_deterministic_uuid: Callable[[], uuid.UUID],
        install_ah_deck: InstallAHDeck,
        import_ah_note: ImportAHNote,
        option_value: SuspendNewCardsOfExistingNotes,
        existing_card_suspended: bool,
        expected_new_card_suspended: bool,
    ):
        anki_session = anki_session_with_addon_data
        with anki_session.profile_loaded():
            ah_did = install_ah_deck()
            config.set_suspend_new_cards_of_existing_notes(ah_did, option_value)

            ah_nid = next_deterministic_uuid()
            old_card, new_card = self._create_and_update_note_with_new_card(
                ah_did=ah_did,
                ah_nid=ah_nid,
                existing_card_suspended=existing_card_suspended,
                import_ah_note=import_ah_note,
            )

            # Assert the old card has the same suspension state as before
            assert old_card.queue == (
                QUEUE_TYPE_SUSPENDED if existing_card_suspended else QUEUE_TYPE_NEW
            )

            # Assert the new card is suspended or not suspended depending on the option value
            assert new_card.queue == (
                QUEUE_TYPE_SUSPENDED if expected_new_card_suspended else QUEUE_TYPE_NEW
            )

    def _create_and_update_note_with_new_card(
        self,
        ah_did: uuid.UUID,
        ah_nid: uuid.UUID,
        existing_card_suspended: bool,
        import_ah_note: ImportAHNote,
    ) -> Tuple[Card, Card]:
        # Create a cloze note with one card, optionally suspend the existing card,
        # then update the note, adding a new cloze, which results in a new card
        # getting created for the added cloze.
        # Return the old and new card.

        ankihub_cloze = create_or_get_ah_version_of_note_type(
            aqt.mw, aqt.mw.col.models.by_name("Cloze")
        )

        note = aqt.mw.col.new_note(ankihub_cloze)
        note["Text"] = "{{c1::foo}}"
        aqt.mw.col.add_note(note, DeckId(0))

        if existing_card_suspended:
            # Suspend the only card of the note
            card = note.cards()[0]
            card.queue = QUEUE_TYPE_SUSPENDED
            card.flush()

        # Update the note using the AnkiHub importer
        note_data = NoteInfoFactory.create(
            anki_nid=note.id,
            ah_nid=ah_nid,
            fields=[Field(name="Text", value="{{c1::foo}} {{c2::bar}}", order=0)],
            mid=ankihub_cloze["id"],
        )
        import_ah_note(note_data=note_data, mid=ankihub_cloze["id"], ah_did=ah_did)

        updated_note = aqt.mw.col.get_note(note.id)

        assert len(updated_note.cards()) == 2  # one existing and one new card

        # The id is a timestamp, so the old card has a lower id than the new card
        old_card = min(updated_note.cards(), key=lambda c: c.id)
        new_card = max(updated_note.cards(), key=lambda c: c.id)

        return old_card, new_card


class TestAnkiHubImporterSuspendNewCardsOfNewNotesOption:
    @pytest.mark.parametrize(
        "option_value, expected_new_card_suspended",
        [
            (True, True),
            (False, False),
        ],
    )
    def test_suspend_new_cards_of_new_notes_option(
        self,
        anki_session_with_addon_data: AnkiSession,
        install_ah_deck: InstallAHDeck,
        import_ah_note: ImportAHNote,
        option_value: bool,
        expected_new_card_suspended: bool,
    ):
        anki_session = anki_session_with_addon_data
        with anki_session.profile_loaded():
            ah_did = install_ah_deck()
            config.set_suspend_new_cards_of_new_notes(ah_did, option_value)

            note_info = import_ah_note(ah_did=ah_did)
            note = aqt.mw.col.get_note(NoteId(note_info.anki_nid))
            assert len(note.cards()) == 1

            new_card = note.cards()[0]

            # Assert the new card is suspended or not suspended depending on the option value
            assert new_card.queue == (
                QUEUE_TYPE_SUSPENDED if expected_new_card_suspended else QUEUE_TYPE_NEW
            )


def test_unsubscribe_from_deck(
    anki_session_with_addon_data: AnkiSession,
    install_sample_ah_deck: InstallSampleAHDeck,
    qtbot: QtBot,
    mocker: MockerFixture,
    requests_mock: Mocker,
):
    anki_session = anki_session_with_addon_data
    with anki_session.profile_loaded():
        mw = anki_session.mw

        anki_deck_id, ah_did = install_sample_ah_deck()

        mids = ankihub_db.note_types_for_ankihub_deck(ah_did)
        assert len(mids) == 2

        mocker.patch.object(config, "is_logged_in", return_value=True)
        deck = mw.col.decks.get(anki_deck_id)
        requests_mock.get(
            f"{DEFAULT_API_URL}/decks/subscriptions/",
            status_code=200,
            json=[
                {
                    "deck": {
                        "id": str(ah_did),
                        "name": deck["name"],
                        "owner": 1,
                        "anki_id": anki_deck_id,
                        "csv_last_upload": None,
                        "csv_notes_filename": "",
                        "media_upload_finished": True,
                        "user_relation": "subscriber",
                    }
                }
            ],
        )
        dialog = DeckManagementDialog()
        decks_list = dialog.decks_list
        deck_item_index = 0
        deck_item = decks_list.item(deck_item_index)
        deck_item.setSelected(True)
        mocker.patch("ankihub.gui.decks_dialog.ask_user", return_value=True)

        requests_mock.get(
            f"{DEFAULT_API_URL}/decks/subscriptions/", status_code=200, json=[]
        )
        unsubscribe_from_deck_mock = mocker.patch.object(
            AnkiHubClient,
            "unsubscribe_from_deck",
        )
        qtbot.mouseClick(dialog.unsubscribe_btn, Qt.MouseButton.LeftButton)
        unsubscribe_from_deck_mock.assert_called_once()

        assert dialog.decks_list.count() == 0

        # check if note type modifications were removed
        assert all(not note_type_contains_field(mw.col.models.get(mid)) for mid in mids)
        assert all(
            not re.search(
                ANKIHUB_TEMPLATE_SNIPPET_RE, mw.col.models.get(mid)["tmpls"][0]["afmt"]
            )
            for mid in mids
        )

        # check if the deck was removed from the db
        mids = ankihub_db.note_types_for_ankihub_deck(ah_did)
        assert len(mids) == 0

        nids = ankihub_db.anki_nids_for_ankihub_deck(ah_did)
        assert len(nids) == 0


def import_note_types_for_sample_deck(mw: AnkiQt):
    # import the apkg to get the note types, then delete created decks
    dids_before_import = all_dids()

    file = str(ANKIHUB_SAMPLE_DECK_APKG.absolute())
    importer = AnkiPackageImporter(mw.col, file)
    importer.run()

    dids_after_import = all_dids()
    new_dids = list(dids_after_import - dids_before_import)

    mw.col.decks.remove(new_dids)


class TestPrepareNote:
    def test_prepare_note(
        self,
        anki_session_with_addon_data: AnkiSession,
        create_anki_ah_note: CreateAnkiAHNote,
        ankihub_basic_note_type: NotetypeDict,
        next_deterministic_uuid: Callable[[], uuid.UUID],
    ):
        with anki_session_with_addon_data.profile_loaded():
            ankihub_nid = next_deterministic_uuid()

            new_fields = [
                Field(name="Front", value="new front", order=0),
                Field(name="Back", value="new back", order=1),
            ]
            new_tags = ["c", "d"]

            note = create_anki_ah_note(ankihub_nid=ankihub_nid)
            note.tags = ["a", "b"]
            note_was_changed_1 = prepare_note(
                note,
                fields=new_fields,
                tags=new_tags,
                protected_fields={ankihub_basic_note_type["id"]: ["Back"]},
                protected_tags=["a"],
            )
            # assert that the note was modified but the protected fields and tags were not
            assert note_was_changed_1
            assert note["Front"] == "new front"
            assert note["Back"] == "old back"
            assert set(note.tags) == set(["a", "c", "d"])

            # assert that the note was not modified because the same arguments were used on the same note
            note_was_changed_2 = prepare_note(
                note,
                fields=new_fields,
                tags=new_tags,
                protected_fields={ankihub_basic_note_type["id"]: ["Back"]},
                protected_tags=["a"],
            )
            assert not note_was_changed_2
            assert note["Front"] == "new front"
            assert note["Back"] == "old back"
            assert set(note.tags) == set(["a", "c", "d"])

            # assert that addon-internal tags don't get removed
            note = create_anki_ah_note(ankihub_nid=ankihub_nid)
            note.tags = list(ADDON_INTERNAL_TAGS)
            note_was_changed_5 = prepare_note(note, tags=[])
            assert not note_was_changed_5
            assert set(note.tags) == set(ADDON_INTERNAL_TAGS)

            # assert that fields protected by tags are in fact protected
            note = create_anki_ah_note(ankihub_nid=ankihub_nid)
            note.tags = [f"{TAG_FOR_PROTECTING_FIELDS}::Front"]
            note["Front"] = "old front"
            note_was_changed_6 = prepare_note(
                note,
                fields=[Field(name="Front", value="new front", order=0)],
            )
            assert not note_was_changed_6
            assert note["Front"] == "old front"

            # assert that fields protected by tags are in fact protected
            note = create_anki_ah_note(ankihub_nid=ankihub_nid)
            note.tags = [f"{TAG_FOR_PROTECTING_FIELDS}::All"]
            note_was_changed_7 = prepare_note(
                note,
                fields=[
                    Field(name="Front", value="new front", order=0),
                    Field(name="Back", value="new back", order=1),
                ],
            )
            assert not note_was_changed_7
            assert note["Front"] == "old front"
            assert note["Back"] == "old back"

            # assert that the tag for protecting all fields works
            note = create_anki_ah_note(ankihub_nid=ankihub_nid)
            note.tags = [f"{TAG_FOR_PROTECTING_FIELDS}::All"]
            note_was_changed_7 = prepare_note(
                note,
                fields=[
                    Field(name="Front", value="new front", order=0),
                    Field(name="Back", value="new back", order=1),
                ],
            )
            assert not note_was_changed_7
            assert note["Front"] == "old front"
            assert note["Back"] == "old back"

            # assert that the note guid is changed
            note = create_anki_ah_note(ankihub_nid=ankihub_nid)
            note_was_changed_8 = prepare_note(
                note,
                guid="new guid",
            )
            assert note_was_changed_8
            assert note.guid == "new guid"

    def test_prepare_note_protect_field_with_spaces(
        self,
        anki_session_with_addon_data: AnkiSession,
        create_anki_ah_note: CreateAnkiAHNote,
        ankihub_basic_note_type: Dict[str, Any],
        next_deterministic_uuid: Callable[[], uuid.UUID],
    ):
        anki_session = anki_session_with_addon_data
        with anki_session_with_addon_data.profile_loaded():
            mw = anki_session.mw

            ankihub_nid = next_deterministic_uuid()

            field_name_with_spaces = "Field name with spaces"
            ah_basic_variation = ankihub_basic_note_type.copy()
            ah_basic_variation["id"] = 0
            ah_basic_variation["name"] = "AnkiHub Basic Variation"
            ah_basic_variation["flds"][0]["name"] = field_name_with_spaces
            ah_basic_variation["tmpls"][0]["qfmt"] = ankihub_basic_note_type["tmpls"][
                0
            ]["qfmt"].replace("Front", field_name_with_spaces)
            mw.col.models.add_dict(ah_basic_variation)
            ah_basic_variation = mw.col.models.by_name(ah_basic_variation["name"])
            ah_basic_variation_id = ah_basic_variation["id"]

            # assert that fields with spaces are protected by tags that have spaces replaced by underscores
            note = create_anki_ah_note(
                ankihub_nid=ankihub_nid,
                note_type_id=ah_basic_variation_id,
            )
            note.tags = [
                f"{TAG_FOR_PROTECTING_FIELDS}::{field_name_with_spaces.replace(' ', '_')}"
            ]
            note_changed = prepare_note(
                note=note,
                ankihub_nid=ankihub_nid,
                fields=[Field(name=field_name_with_spaces, value="new front", order=0)],
            )
            assert not note_changed
            assert note[field_name_with_spaces] == "old field name with spaces"

            # assert that field is not protected without this tag (to make sure the test is correct)
            note = create_anki_ah_note(
                ankihub_nid=ankihub_nid,
                note_type_id=ah_basic_variation_id,
            )
            note_changed = prepare_note(
                note=note,
                ankihub_nid=ankihub_nid,
                fields=[Field(name=field_name_with_spaces, value="new front", order=0)],
            )
            assert note_changed
            assert note[field_name_with_spaces] == "new front"


def prepare_note(
    note,
    ankihub_nid: Optional[uuid.UUID] = None,
    tags: List[str] = [],
    fields: Optional[List[Field]] = [],
    protected_fields: Optional[Dict] = {},
    protected_tags: List[str] = [],
    guid: Optional[str] = None,
    last_update_type: SuggestionType = SuggestionType.NEW_CONTENT,
):
    if ankihub_nid is None:
        ankihub_nid = note[ANKIHUB_NOTE_TYPE_FIELD_NAME]

    if guid is None:
        guid = note.guid

    note_data = NoteInfo(
        ah_nid=ankihub_nid,
        anki_nid=note.id,
        fields=fields,
        tags=tags,
        mid=note.mid,
        guid=guid,
        last_update_type=last_update_type,
    )

    ankihub_importer = AnkiHubImporter()
    result = ankihub_importer._prepare_note_inner(
        note,
        note_data=note_data,
        protected_fields=protected_fields,
        protected_tags=protected_tags,
    )
    return result


class TestCustomSearchNodes:
    def test_use_custom_search_node_in_browser_search(
        self,
        anki_session_with_addon_data: AnkiSession,
        import_ah_note: ImportAHNote,
        qtbot: QtBot,
    ):
        setup_browser()
        with anki_session_with_addon_data.profile_loaded():
            # Add an AnkiHub note to the collection
            note_info = NoteInfoFactory.create()
            import_ah_note(note_info)

            # Add a non-AnkiHub note to the collection
            add_basic_anki_note_to_deck(DeckId(1))

            # Search for new AnkiHub notes in the browser using our NewNoteSearchNode
            browser: Browser = dialogs.open("Browser", aqt.mw)
            search_string = f"{NewNoteSearchNode.parameter_name}:"
            browser.search_for(search=search_string)

            # Assert that only the AnkiHub note is in the search results
            browser.table.select_all()
            assert browser.table.get_selected_note_ids() == [note_info.anki_nid]

            # Close the browser to prevent RuntimeErrors getting raised during teardown
            with qtbot.wait_callback() as callback:
                dialogs.closeAll(onsuccess=callback)

    def test_use_custom_search_node_in_browser_search_with_invalid_parameter(
        self,
        anki_session_with_addon_data: AnkiSession,
        mocker: MockerFixture,
        qtbot: QtBot,
    ):
        setup_browser()
        with anki_session_with_addon_data.profile_loaded():
            showWarning_mock = mocker.patch("ankihub.gui.browser.browser.showWarning")

            browser: Browser = dialogs.open("Browser", aqt.mw)
            search_string = f"{NewNoteSearchNode.parameter_name}:invalid-parameter"
            browser.search_for(search=search_string)

            assert showWarning_mock.called

            # Close the browser to prevent RuntimeErrors getting raised during teardown
            with qtbot.wait_callback() as callback:
                dialogs.closeAll(onsuccess=callback)

    def test_ModifiedAfterSyncSearchNode_with_notes(
        self,
        anki_session_with_addon_data: AnkiSession,
        install_sample_ah_deck: InstallSampleAHDeck,
        mocker: MockerFixture,
    ):
        with anki_session_with_addon_data.profile_loaded():
            mw = anki_session_with_addon_data.mw

            install_sample_ah_deck()
            all_nids = mw.col.find_notes("")

            browser = mocker.Mock()
            browser.table.is_notes_mode.return_value = True

            assert (
                ModifiedAfterSyncSearchNode(browser, "yes").filter_ids(all_nids) == []
            )
            assert set(
                ModifiedAfterSyncSearchNode(browser, "no").filter_ids(all_nids)
            ) == set(all_nids)

            # we can't use freeze_time here because note.mod is set by the Rust backend
            sleep(1.1)

            # modify a note - this changes its mod value in the Anki DB
            nid = all_nids[0]
            note = mw.col.get_note(nid)
            note["Front"] = "new front"
            note.flush()

            nids = ModifiedAfterSyncSearchNode(browser, "yes").filter_ids(all_nids)
            assert nids == [nid]

    def test_ModifiedAfterSyncSearchNode_with_cards(
        self,
        anki_session_with_addon_data: AnkiSession,
        install_sample_ah_deck: InstallSampleAHDeck,
        mocker: MockerFixture,
    ):
        with anki_session_with_addon_data.profile_loaded():
            mw = anki_session_with_addon_data.mw

            install_sample_ah_deck()
            all_cids = mw.col.find_cards("")

            browser = mocker.Mock()
            browser.table.is_notes_mode.return_value = False

            assert (
                ModifiedAfterSyncSearchNode(browser, "yes").filter_ids(all_cids) == []
            )
            assert set(
                ModifiedAfterSyncSearchNode(browser, "no").filter_ids(all_cids)
            ) == set(all_cids)

            # we can't use freeze_time here because note.mod is set by the Rust backend
            sleep(1.1)

            # modify a note - this changes its mod value in the Anki DB
            cid = all_cids[0]
            note = mw.col.get_note(mw.col.get_card(cid).nid)
            note["Front"] = "new front"
            note.flush()

            cids = ModifiedAfterSyncSearchNode(browser, "yes").filter_ids(all_cids)
            assert cids == [cid]

    def test_UpdatedInTheLastXDaysSearchNode(
        self,
        anki_session_with_addon_data: AnkiSession,
        install_sample_ah_deck: InstallSampleAHDeck,
        mocker: MockerFixture,
    ):
        with anki_session_with_addon_data.profile_loaded():
            mw = anki_session_with_addon_data.mw

            install_sample_ah_deck()

            all_nids = mw.col.find_notes("")

            browser = mocker.Mock()
            browser.table.is_notes_mode.return_value = True

            assert (
                UpdatedInTheLastXDaysSearchNode(browser, "1").filter_ids(all_nids)
                == all_nids
            )
            assert (
                UpdatedInTheLastXDaysSearchNode(browser, "2").filter_ids(all_nids)
                == all_nids
            )

            yesterday_timestamp = int((datetime.now() - timedelta(days=1)).timestamp())
            ankihub_db.execute(f"UPDATE notes SET mod = {yesterday_timestamp}")

            assert (
                UpdatedInTheLastXDaysSearchNode(browser, "1").filter_ids(all_nids) == []
            )
            assert (
                UpdatedInTheLastXDaysSearchNode(browser, "2").filter_ids(all_nids)
                == all_nids
            )

    def test_NewNoteSearchNode(
        self,
        anki_session_with_addon_data: AnkiSession,
        next_deterministic_uuid: Callable[[], uuid.UUID],
        mocker: MockerFixture,
    ):
        with anki_session_with_addon_data.profile_loaded():
            mw = anki_session_with_addon_data.mw

            import_note_types_for_sample_deck(mw)
            notes_data = ankihub_sample_deck_notes_data()
            notes_data[0].last_update_type = None
            notes_data[1].last_update_type = None
            notes_data[2].last_update_type = SuggestionType.OTHER

            ankihub_models = {
                m["id"]: m for m in mw.col.models.all() if "/" in m["name"]
            }
            ah_did = next_deterministic_uuid()
            AnkiHubImporter().import_ankihub_deck(
                ankihub_did=ah_did,
                notes=notes_data,
                note_types=ankihub_models,
                protected_fields={},
                protected_tags=[],
                deck_name="Test-Deck",
                is_first_import_of_deck=True,
                suspend_new_cards_of_new_notes=DeckConfig.suspend_new_cards_of_new_notes_default(
                    ah_did
                ),
                suspend_new_cards_of_existing_notes=DeckConfig.suspend_new_cards_of_existing_notes_default(),
            )

            all_nids = mw.col.find_notes("")

            browser = mocker.Mock()
            browser.table.is_notes_mode.return_value = True

            # notes without a last_update_type are new
            assert NewNoteSearchNode(browser, "").filter_ids(all_nids) == [
                notes_data[0].anki_nid,
                notes_data[1].anki_nid,
            ]

    def test_SuggestionTypeSearchNode(
        self,
        anki_session_with_addon_data: AnkiSession,
        next_deterministic_uuid: Callable[[], uuid.UUID],
        mocker: MockerFixture,
    ):
        with anki_session_with_addon_data.profile_loaded():
            mw = anki_session_with_addon_data.mw

            import_note_types_for_sample_deck(mw)
            notes_data = ankihub_sample_deck_notes_data()
            notes_data[0].last_update_type = SuggestionType.NEW_CONTENT
            notes_data[1].last_update_type = SuggestionType.NEW_CONTENT
            notes_data[2].last_update_type = SuggestionType.SPELLING_GRAMMATICAL

            ankihub_models = {
                m["id"]: m for m in mw.col.models.all() if "/" in m["name"]
            }
            ah_did = next_deterministic_uuid()
            AnkiHubImporter().import_ankihub_deck(
                ankihub_did=ah_did,
                notes=notes_data,
                note_types=ankihub_models,
                protected_fields={},
                protected_tags=[],
                deck_name="Test-Deck",
                suspend_new_cards_of_new_notes=DeckConfig.suspend_new_cards_of_new_notes_default(
                    ah_did
                ),
                suspend_new_cards_of_existing_notes=DeckConfig.suspend_new_cards_of_existing_notes_default(),
                is_first_import_of_deck=True,
            )

            all_nids = mw.col.find_notes("")

            browser = mocker.Mock()
            browser.table.is_notes_mode.return_value = True

            assert SuggestionTypeSearchNode(
                browser, SuggestionType.NEW_CONTENT.value[0]
            ).filter_ids(all_nids) == [
                notes_data[0].anki_nid,
                notes_data[1].anki_nid,
            ]
            assert SuggestionTypeSearchNode(
                browser, SuggestionType.SPELLING_GRAMMATICAL.value[0]
            ).filter_ids(all_nids) == [notes_data[2].anki_nid]

    def test_UpdatedSinceLastReviewSearchNode(
        self,
        anki_session_with_addon_data: AnkiSession,
        install_sample_ah_deck: InstallSampleAHDeck,
        mocker: MockerFixture,
    ):
        with anki_session_with_addon_data.profile_loaded():
            mw = anki_session_with_addon_data.mw

            install_sample_ah_deck()

            all_nids = mw.col.find_notes("")

            browser = mocker.Mock()
            browser.table.is_notes_mode.return_value = True

            assert (
                UpdatedSinceLastReviewSearchNode(browser, "").filter_ids(all_nids) == []
            )

            # Add a review entry for a card to the database.
            nid = all_nids[0]
            note = mw.col.get_note(nid)
            cid = note.card_ids()[0]

            record_review(cid, review_time_ms=1 * 1000)

            # Update the mod time in the ankihub database to simulate a note update.
            AnkiHubNote.update(mod=2).where(AnkiHubNote.anki_note_id == nid).execute()

            # Check that the note of the card is now included in the search results.
            assert UpdatedSinceLastReviewSearchNode(browser, "").filter_ids(
                all_nids
            ) == [nid]

            # Add another review entry for the card to the database.
            record_review(cid, review_time_ms=3 * 1000)

            # Check that the note of the card is not included in the search results anymore.
            assert (
                UpdatedSinceLastReviewSearchNode(browser, "").filter_ids(all_nids) == []
            )


class TestBrowserTreeView:
    # without this mark the test sometime fails on clean-up
    @pytest.mark.qt_no_exception_capture
    def test_ankihub_items_exist_and_work(
        self,
        anki_session_with_addon_data: AnkiSession,
        qtbot: QtBot,
        install_sample_ah_deck: InstallSampleAHDeck,
    ):
        config.public_config["sync_on_startup"] = False
        entry_point.run()

        with anki_session_with_addon_data.profile_loaded():
            mw = anki_session_with_addon_data.mw

            install_sample_ah_deck()

            browser: Browser = dialogs.open("Browser", mw)

            qtbot.wait(500)
            sidebar: SidebarTreeView = browser.sidebar
            ankihub_item: SidebarItem = sidebar.model().root.children[0]
            assert "AnkiHub" in ankihub_item.name

            # assert that all children of the ankihub_item exist
            ankihub_child_item_names = [item.name for item in ankihub_item.children]
            assert ankihub_child_item_names == [
                "With AnkiHub ID",
                "ID Pending",
                "Modified After Sync",
                "Not Modified After Sync",
                "Updated Today",
                "Updated Since Last Review",
            ]

            updated_today_item = ankihub_item.children[4]
            assert updated_today_item.name == "Updated Today"
            updated_today_child_item_names = [
                item.name for item in updated_today_item.children
            ]
            assert updated_today_child_item_names == [
                "New Note",
                *[x.value[1] for x in SuggestionType],
            ]

            # click on the first item
            with_ankihub_id_item = ankihub_item.children[0]
            sidebar._on_search(sidebar.model().index_for_item(with_ankihub_id_item))
            qtbot.wait(500)

            # assert that expected number of notes shows up
            browser.table.select_all()
            nids = browser.table.get_selected_note_ids()
            assert len(nids) == 3

    # without this mark the test sometime fails on clean-up
    @pytest.mark.qt_no_exception_capture
    def test_contains_ankihub_tag_items(
        self,
        anki_session_with_addon_data: AnkiSession,
        qtbot: QtBot,
        install_sample_ah_deck: InstallSampleAHDeck,
    ):
        config.public_config["sync_on_startup"] = False
        entry_point.run()

        with anki_session_with_addon_data.profile_loaded():
            mw = anki_session_with_addon_data.mw

            install_sample_ah_deck()

            notes = mw.col.find_notes("")
            note = mw.col.get_note(notes[0])

            # add ankihub tags to a note
            # when no notes have the tag, the related ankihub tag tree item will not exist
            note.tags = [TAG_FOR_PROTECTING_FIELDS, SUBDECK_TAG, TAG_FOR_OPTIONAL_TAGS]
            note.flush()

            browser: Browser = dialogs.open("Browser", mw)

            qtbot.wait(500)
            sidebar: SidebarTreeView = browser.sidebar
            ankihub_item: SidebarItem = sidebar.model().root.children[0]
            assert "AnkiHub" in ankihub_item.name

            # assert that all children of the ankihub_item exist
            item_names = [item.name for item in ankihub_item.children]
            assert item_names == [
                "With AnkiHub ID",
                "ID Pending",
                "Modified After Sync",
                "Not Modified After Sync",
                "Updated Today",
                "Updated Since Last Review",
                TAG_FOR_OPTIONAL_TAGS,
                TAG_FOR_PROTECTING_FIELDS,
                SUBDECK_TAG,
            ]


# without this mark the test sometime fails on clean-up
@pytest.mark.qt_no_exception_capture
def test_browser_custom_columns(
    anki_session_with_addon_data: AnkiSession,
    qtbot: QtBot,
    install_sample_ah_deck: InstallSampleAHDeck,
):
    config.public_config["sync_on_startup"] = False
    entry_point.run()

    with anki_session_with_addon_data.profile_loaded():
        mw = anki_session_with_addon_data.mw

        install_sample_ah_deck()

        notes_data = ankihub_sample_deck_notes_data()

        browser: Browser = dialogs.open("Browser", mw)
        browser.search_for("")
        qtbot.wait(500)

        browser.table.select_all()
        nids = browser.table.get_selected_note_ids()
        assert len(nids) == len(notes_data) == 3

        # enable all custom columns
        for custom_column in custom_columns:
            browser.table._on_column_toggled(True, custom_column.builtin_column.key)

        qtbot.wait(500)

        # compare the custom column values with the expected values for the first row
        current_row = browser.table._model.get_row(browser.table._current())
        custom_column_cells = current_row.cells[4:]
        custom_column_cells_texts = [cell.text for cell in custom_column_cells]
        assert custom_column_cells_texts == [
            str(notes_data[0].ah_nid),
            "No",
            "No",
        ]


@pytest.mark.qt_no_exception_capture
@pytest.mark.parametrize(
    "field_names_to_protect, expected_tag",
    [
        ({"Front"}, f"{TAG_FOR_PROTECTING_FIELDS}::Front"),
        ({"Front", "Back"}, f"{TAG_FOR_PROTECTING_ALL_FIELDS}"),
    ],
)
def test_protect_fields_action(
    anki_session_with_addon_data: AnkiSession,
    install_sample_ah_deck: InstallSampleAHDeck,
    mocker: MockerFixture,
    qtbot: QtBot,
    field_names_to_protect: Set[str],
    expected_tag: str,
):
    with anki_session_with_addon_data.profile_loaded():
        mw = anki_session_with_addon_data.mw

        install_sample_ah_deck()

        # Open the browser
        browser: Browser = dialogs.open("Browser", mw)

        # Patch gui function choose_subset to return the fields to protect
        mocker.patch(
            "ankihub.gui.browser.browser.choose_subset",
            return_value=field_names_to_protect,
        )

        # Call the action for a note
        nids = mw.col.find_notes("Front:*")
        nid = nids[0]
        _on_protect_fields_action(browser, [nid])

        # Assert that the note has the expected tag
        def assert_note_has_expected_tag():
            note = mw.col.get_note(nid)
            assert expected_tag in note.tags

        qtbot.wait_until(assert_note_has_expected_tag)


class TestDeckManagementDialog:
    @pytest.mark.parametrize(
        "nightmode",
        [True, False],
    )
    def test_basic(
        self,
        anki_session_with_addon_data: AnkiSession,
        install_ah_deck: InstallAHDeck,
        qtbot: QtBot,
        mocker: MockerFixture,
        nightmode: bool,
    ):
        with anki_session_with_addon_data.profile_loaded():
            self._mock_dependencies(mocker)

            deck_name = "Test Deck"
            ah_did = install_ah_deck(ah_deck_name=deck_name)
            anki_did = config.deck_config(ah_did).anki_id

            mocker.patch.object(
                AnkiHubClient,
                "get_deck_subscriptions",
                return_value=[
                    DeckFactory.create(ah_did=ah_did, anki_did=anki_did, name=deck_name)
                ],
            )

            theme_manager.night_mode = nightmode

            dialog = DeckManagementDialog()
            dialog.display_subscribe_window()

            assert dialog.decks_list.count() == 1

            # Select a deck from the list
            dialog.decks_list.setCurrentRow(0)
            qtbot.wait(200)

            deck_name = config.deck_config(ah_did).name
            assert deck_name in dialog.deck_name_label.text()

    def test_toggle_subdecks(
        self,
        anki_session_with_addon_data: AnkiSession,
        qtbot: QtBot,
        install_ah_deck: InstallAHDeck,
        import_ah_note: ImportAHNote,
        mocker: MockerFixture,
    ):
        with anki_session_with_addon_data.profile_loaded():
            self._mock_dependencies(mocker)

            # Install a deck with subdeck tags
            subdeck_name, anki_did, ah_did = self._install_deck_with_subdeck_tag(
                install_ah_deck, import_ah_note
            )
            # ... The subdeck should not exist yet
            assert aqt.mw.col.decks.by_name(subdeck_name) is None

            # Mock get_deck_subscriptions to return the deck
            mocker.patch.object(
                AnkiHubClient,
                "get_deck_subscriptions",
                return_value=[DeckFactory.create(ah_did=ah_did, anki_did=anki_did)],
            )

            # Open the dialog
            dialog = DeckManagementDialog()
            dialog.display_subscribe_window()
            qtbot.wait(200)

            # Select the deck and click the toggle subdeck button
            assert dialog.decks_list.count() == 1
            dialog.decks_list.setCurrentRow(0)
            qtbot.wait(200)

            assert dialog.subdecks_cb.isEnabled()
            dialog.subdecks_cb.click()
            qtbot.wait(200)

            # The subdeck should now exist
            assert aqt.mw.col.decks.by_name(subdeck_name) is not None

            # Click the toggle subdeck button again
            dialog.subdecks_cb.click()
            qtbot.wait(200)

            # The subdeck should not exist anymore
            assert aqt.mw.col.decks.by_name(subdeck_name) is None

    def _install_deck_with_subdeck_tag(
        self, install_ah_deck: InstallAHDeck, import_ah_note: ImportAHNote
    ) -> Tuple[str, int, uuid.UUID]:
        """Install a deck with a subdeck tag and return the full subdeck name."""
        ah_did = install_ah_deck()
        subdeck_name = "Subdeck"
        deck_name = config.deck_config(ah_did).name
        deck_name_as_tag = deck_name.replace(" ", "_")
        note_info = NoteInfoFactory.create(
            tags=[f"{SUBDECK_TAG}::{deck_name_as_tag}::{subdeck_name}"]
        )
        import_ah_note(ah_did=ah_did, note_data=note_info)
        anki_did = config.deck_config(ah_did).anki_id
        subdeck_full_name = f"{deck_name}::{subdeck_name}"
        return subdeck_full_name, anki_did, ah_did

    def test_change_destination_for_new_cards(
        self,
        anki_session_with_addon_data: AnkiSession,
        qtbot: QtBot,
        install_ah_deck: InstallAHDeck,
        mocker: MockerFixture,
        mock_study_deck_dialog_with_cb: MockStudyDeckDialogWithCB,
    ):
        with anki_session_with_addon_data.profile_loaded():
            self._mock_dependencies(mocker)

            ah_did = install_ah_deck()

            # Mock get_deck_subscriptions to return the deck
            mocker.patch.object(
                AnkiHubClient,
                "get_deck_subscriptions",
                return_value=[
                    DeckFactory.create(
                        ah_did=ah_did, anki_did=config.deck_config(ah_did).anki_id
                    )
                ],
            )

            # Mock the dialog that asks the user for the destination deck to choose
            # a new deck.
            new_destination_deck_name = "New Deck"
            install_ah_deck(anki_deck_name=new_destination_deck_name)
            new_home_deck_anki_id = aqt.mw.col.decks.id_for_name(
                new_destination_deck_name
            )
            mock_study_deck_dialog_with_cb(
                "ankihub.gui.decks_dialog.StudyDeckWithoutHelpButton",
                deck_name=new_destination_deck_name,
            )

            # Open the dialog
            dialog = DeckManagementDialog()
            dialog.display_subscribe_window()
            qtbot.wait(200)

            # Select the deck and click the Set Updates Destination button
            dialog.decks_list.setCurrentRow(0)
            qtbot.wait(200)

            dialog.set_new_cards_destination_btn.click()
            qtbot.wait(200)

            # Assert that the destination deck was updated
            assert config.deck_config(ah_did).anki_id == new_home_deck_anki_id

    def test_with_deck_not_installed(
        self,
        anki_session_with_addon_data: AnkiSession,
        qtbot: QtBot,
        mocker: MockerFixture,
        next_deterministic_uuid: Callable[[], uuid.UUID],
        next_deterministic_id: Callable[[], int],
    ):
        with anki_session_with_addon_data.profile_loaded():
            self._mock_dependencies(mocker)

            ah_did = next_deterministic_uuid()
            anki_did = next_deterministic_id()
            mocker.patch.object(
                AnkiHubClient,
                "get_deck_subscriptions",
                return_value=[DeckFactory.create(ah_did=ah_did, anki_did=anki_did)],
            )

            dialog = DeckManagementDialog()
            dialog.display_subscribe_window()

            assert dialog.decks_list.count() == 1

            # Select the deck from the list
            dialog.decks_list.setCurrentRow(0)
            qtbot.wait(200)

            assert hasattr(dialog, "deck_not_installed_label")

    def _mock_dependencies(self, mocker: MockerFixture) -> None:
        # Mock the config to return that the user is logged in
        mocker.patch.object(config, "is_logged_in", return_value=True)

        # Mock the ask_user function to always return True
        mocker.patch("ankihub.gui.operations.subdecks.ask_user", return_value=True)


class TestBuildSubdecksAndMoveCardsToThem:
    def test_basic(
        self,
        anki_session_with_addon_data: AnkiSession,
        install_sample_ah_deck: InstallSampleAHDeck,
    ):
        with anki_session_with_addon_data.profile_loaded():
            mw = anki_session_with_addon_data.mw

            _, ah_did = install_sample_ah_deck()

            # add subdeck tags to notes
            nids = mw.col.find_notes("deck:Testdeck")
            note1 = mw.col.get_note(nids[0])
            note1.tags = [f"{SUBDECK_TAG}::Testdeck"]
            note1.flush()

            note2 = mw.col.get_note(nids[1])
            note2.tags = [f"{SUBDECK_TAG}::Testdeck::B::C"]
            note2.flush()

            # call the function that moves all cards in the deck to their subdecks
            build_subdecks_and_move_cards_to_them(ah_did)

            # assert that the decks were created and the cards of the notes were moved to them
            assert note1.cards()
            for card in note1.cards():
                assert mw.col.decks.name(card.did) == "Testdeck"

            assert note2.cards()
            for card in note2.cards():
                assert mw.col.decks.name(card.did) == "Testdeck::B::C"

    def test_empty_decks_get_deleted(
        self,
        anki_session_with_addon_data: AnkiSession,
        install_sample_ah_deck: InstallSampleAHDeck,
    ):
        with anki_session_with_addon_data.profile_loaded():
            mw = anki_session_with_addon_data.mw

            _, ah_did = install_sample_ah_deck()

            # create empty decks
            mw.col.decks.add_normal_deck_with_name("Testdeck::empty::A")
            # assert that the empty decks were created to be sure
            assert mw.col.decks.id("Testdeck::empty", create=False)
            assert mw.col.decks.id("Testdeck::empty::A", create=False)

            # call the function that moves all cards in the deck to their subdecks
            build_subdecks_and_move_cards_to_them(ah_did)

            # assert that the empty decks were deleted
            assert mw.col.decks.id("Testdeck::empty", create=False) is None
            assert mw.col.decks.id("Testdeck::empty::A", create=False) is None

    def test_notes_not_moved_out_filtered_decks(
        self,
        anki_session_with_addon_data: AnkiSession,
        install_sample_ah_deck: InstallSampleAHDeck,
    ):
        with anki_session_with_addon_data.profile_loaded():
            mw = anki_session_with_addon_data.mw

            # Set the config to not suspend new cards of new notes.
            # This is needed because the filtered deck will be empty otherwise.
            config.public_config["suspend_new_cards_of_new_notes"] = "never"

            _, ah_did = install_sample_ah_deck()

            nids = mw.col.find_notes("deck:Testdeck")

            # create a filtered deck that will contain the cards of the imported deck
            filtered_deck = mw.col.sched.get_or_create_filtered_deck(DeckId(0))
            filtered_deck.name = "filtered deck"
            filtered_deck.config.search_terms.pop(0)
            filtered_deck.config.search_terms.append(
                FilteredDeckConfig.SearchTerm(
                    search="deck:Testdeck",
                    limit=100,
                    order=0,  # type: ignore
                )
            )
            mw.col.sched.add_or_update_filtered_deck(filtered_deck)
            filtered_deck_id = mw.col.decks.id("filtered deck", create=False)
            filtered_deck = mw.col.sched.get_or_create_filtered_deck(filtered_deck_id)

            # assign a subdeck tag to a note
            nids = mw.col.find_notes("deck:Testdeck")
            note = mw.col.get_note(nids[0])
            note.tags = [f"{SUBDECK_TAG}::Testdeck::B::C"]
            note.flush()

            # assert that the note is in the filtered deck to be safe
            assert note.cards()
            for card in note.cards():
                assert card.did == filtered_deck.id

            # call the function that moves all cards in the deck to their subdecks
            build_subdecks_and_move_cards_to_them(ah_did)

            # assert that only the odid of the cards of the note was changed
            assert note.cards()
            for card in note.cards():
                assert mw.col.decks.name(card.did) == "filtered deck"
                assert mw.col.decks.name(card.odid) == "Testdeck::B::C"

    def test_note_without_subdeck_tag_not_moved(
        self,
        anki_session_with_addon_data: AnkiSession,
        install_sample_ah_deck: InstallSampleAHDeck,
    ):
        with anki_session_with_addon_data.profile_loaded():
            mw = anki_session_with_addon_data.mw

            _, ah_did = install_sample_ah_deck()

            # move cards of a note to the default deck
            nids = mw.col.find_notes("deck:Testdeck")
            note = mw.col.get_note(nids[0])
            mw.col.set_deck(note.card_ids(), 1)

            # call the function that moves all cards in the deck to their subdecks
            build_subdecks_and_move_cards_to_them(ah_did)

            # assert that the cards of the note were not moved because the note has no subdeck tag
            assert note.cards()
            for card in note.cards():
                assert card.did == 1


def test_create_copy_browser_action_does_not_copy_ah_nid(
    anki_session_with_addon_data: AnkiSession,
    ankihub_basic_note_type: Dict[str, Any],
    next_deterministic_uuid: Callable[[], uuid.UUID],
    qtbot: QtBot,
):
    # Run the entry point so that the changes to the create copy action are applied.
    entry_point.run()
    with anki_session_with_addon_data.profile_loaded():
        mw = anki_session_with_addon_data.mw

        # Create a note.
        note = mw.col.new_note(ankihub_basic_note_type)
        note["Front"] = "front"
        note["Back"] = "back"
        note[ANKIHUB_NOTE_TYPE_FIELD_NAME] = str(next_deterministic_uuid())
        mw.col.add_note(note, DeckId(1))

        # Use the browser context menu action to create a copy of the note.
        browser = Browser(mw)
        qtbot.addWidget(browser)
        browser.show()
        # ... Select the note.
        browser.form.tableView.selectRow(0)
        # ... And call the action.
        browser.on_create_copy()

        # Check that the ANKIHUB_NOTE_TYPE_FIELD_NAME field is empty.
        add_cards_dialog: AddCards = aqt.dialogs._dialogs["AddCards"][1]
        note = add_cards_dialog.editor.note
        assert note.fields == ["front", "back", ""]


def test_flatten_deck(
    anki_session_with_addon_data: AnkiSession,
    install_sample_ah_deck: InstallSampleAHDeck,
):
    with anki_session_with_addon_data.profile_loaded():
        mw = anki_session_with_addon_data.mw

        _, ah_did = install_sample_ah_deck()

        subdeck_name = "Testdeck::A::B"
        mw.col.decks.add_normal_deck_with_name(subdeck_name)
        subdeck_id = mw.col.decks.id_for_name(subdeck_name)

        # move cards of a note to the default deck
        nids = mw.col.find_notes("deck:Testdeck")
        note = mw.col.get_note(nids[0])
        mw.col.set_deck(note.card_ids(), subdeck_id)

        # call the function that flattens the deck and removes all subdecks
        flatten_deck(ah_did)

        # assert that the cards of the note were moved back to the root deck
        # because the note has no subdeck tag
        assert note.cards()
        for card in note.cards():
            assert mw.col.decks.name(card.did) == "Testdeck"

        # assert that the subdecks were deleted
        assert mw.col.decks.by_name(subdeck_name) is None


def test_reset_local_changes_to_notes(
    anki_session_with_addon_data: AnkiSession,
    install_sample_ah_deck: InstallSampleAHDeck,
    mock_client_get_note_type: MockClientGetNoteType,
    mocker: MockerFixture,
):
    with anki_session_with_addon_data.profile_loaded():
        mw = anki_session_with_addon_data.mw

        _, ah_did = install_sample_ah_deck()

        # ids of notes are from small_ankihub.txt
        basic_note_1 = mw.col.get_note(NoteId(1608240029527))
        basic_note_2 = mw.col.get_note(NoteId(1608240057545))

        # change the content of a note and move it to a different deck
        basic_note_1["Front"] = "changed"
        basic_note_1.flush()
        mw.col.set_deck(basic_note_1.card_ids(), 1)

        # delete a note
        mw.col.remove_notes([basic_note_2.id])

        # mock the client functions that are called to get the data needed for resetting local changes
        mocker.patch.object(AnkiHubClient, "get_protected_fields")
        mocker.patch.object(AnkiHubClient, "get_protected_tags")
        mock_client_get_note_type([note_type for note_type in mw.col.models.all()])

        # reset local changes
        nids = ankihub_db.anki_nids_for_ankihub_deck(ah_did)
        reset_local_changes_to_notes(nids=nids, ah_did=ah_did)

        # assert that basic_note_1 was changed back is still in the deck it was moved to
        # (resetting local changes to notes should not move existing notes between decks as the
        # user might not want that)
        basic_note_1.load()
        assert basic_note_1["Front"] == "This is the front 1"
        assert basic_note_1.cards()
        for card in basic_note_1.cards():
            assert card.did == 1

        # assert that basic_note_2 was added back and is in the ankihub deck
        basic_note_2.load()
        assert basic_note_2["Front"] == "<p>This is the front 2 without review</p>"
        assert basic_note_2.cards()
        for card in basic_note_2.cards():
            assert mw.col.decks.name(card.did) == "Testdeck"


def test_migrate_profile_data_from_old_location(
    anki_session_with_addon_before_profile_support: AnkiSession,
    mocker: MockerFixture,
):
    anki_session = anki_session_with_addon_before_profile_support

    # mock update_decks_and_media so that the add-on doesn't try to download updates from AnkiHub
    mocker.patch("ankihub.gui.deck_updater.ah_deck_updater.update_decks_and_media")

    # run the entrypoint and load the profile to trigger the migration
    entry_point.run()
    with anki_session.profile_loaded():
        pass

    # Assert that the profile data was migrated
    assert {
        x.name
        for x in profile_files_path().glob("*")
        if not x.name.startswith("ankihub.db")
    } == {".private_config.json"}
    assert config.user() == "user1"
    assert len(config.deck_ids()) == 1

    # Assert the expected contents of the ankihub base folder
    assert set([x.name for x in ankihub_base_path().glob("*")]) == {
        str(TEST_PROFILE_ID),
        "ankihub.log",
    }


def test_profile_swap(
    anki_session_with_addon_data: AnkiSession,
    mocker: MockerFixture,
    install_sample_ah_deck: InstallSampleAHDeck,
):
    anki_session = anki_session_with_addon_data

    # already exists
    PROFILE_1_NAME = "User 1"
    PROFILE_1_ID = TEST_PROFILE_ID
    # will be created in the test
    PROFILE_2_NAME = "User 2"
    PROFILE_2_ID = uuid.UUID("22222222-2222-2222-2222-222222222222")

    general_setup_mock = mocker.patch("ankihub.entry_point._general_setup")

    entry_point.run()

    # load the first profile and import a deck
    with anki_session.profile_loaded():
        mw = anki_session.mw

        assert profile_files_path() == ankihub_base_path() / str(PROFILE_1_ID)

        install_sample_ah_deck()

        # the database should contain the imported deck
        assert len(ankihub_db.ankihub_deck_ids()) == 1
        # the config should contain the deck subscription
        assert len(config.deck_ids()) == 1

    # create the second profile
    mw.pm.create(PROFILE_2_NAME)

    # load the second profile
    mw.pm.load(PROFILE_2_NAME)
    # monkey patch uuid4 so that the id of the second profile is known
    mocker.patch("uuid.uuid4", return_value=PROFILE_2_ID)
    with anki_session.profile_loaded():
        assert profile_files_path() == ankihub_base_path() / str(PROFILE_2_ID)
        # the database should be empty
        assert len(ankihub_db.ankihub_deck_ids()) == 0
        # the config should not conatin any deck subscriptions
        assert len(config.deck_ids()) == 0

    # load the first profile again
    mw.pm.load(PROFILE_1_NAME)
    with anki_session.profile_loaded():
        assert profile_files_path() == ankihub_base_path() / str(PROFILE_1_ID)
        # the database should contain the imported deck
        assert len(ankihub_db.ankihub_deck_ids()) == 1
        # the config should contain the deck subscription
        assert len(config.deck_ids()) == 1

    # assert that the general_setup function was only called once
    assert general_setup_mock.call_count == 1


def test_migrate_addon_data_from_old_location(
    anki_session_with_addon_data: AnkiSession,
):
    # Move the profile data to the old location and add a file to the folder
    old_profile_files_path = (
        settings.user_files_path() / settings._get_anki_profile_id()
    )
    shutil.move(settings.profile_files_path(), old_profile_files_path)
    (old_profile_files_path / "test").touch()

    assert not settings.profile_files_path().exists()  # sanity check

    # Start the add-on and load the profile to trigger the migration
    entry_point.run()
    with anki_session_with_addon_data.profile_loaded():
        pass

    # Assert that the profile data was migrated to the new location and the file was also moved
    assert not old_profile_files_path.exists()
    assert settings.profile_files_path().exists()
    assert (settings.profile_files_path() / "test").exists()


class TestDeckUpdater:
    def test_update_note(
        self,
        anki_session_with_addon_data: AnkiSession,
        install_ah_deck: InstallAHDeck,
        import_ah_note: ImportAHNote,
        mocker: MockerFixture,
        mock_ankihub_sync_dependencies: None,
    ):
        with anki_session_with_addon_data.profile_loaded():
            # Install a deck to be updated
            ah_did = install_ah_deck()

            # Mock client.get_deck_updates to return a note update
            note_info = import_ah_note()
            note_info.fields[0].value = "changed"

            latest_update = datetime.now()
            mocker.patch.object(
                AnkiHubClient,
                "get_deck_updates",
                return_value=[
                    DeckUpdateChunk(
                        latest_update=latest_update,
                        protected_fields={},
                        protected_tags=[],
                        notes=[note_info],
                    )
                ],
            )

            mocker.patch.object(
                AnkiHubClient,
                "get_deck_by_id",
                return_value=DeckFactory.create(ah_did=ah_did),
            )

            # Use the deck updater to update the deck
            ah_deck_updater.update_decks_and_media(
                ah_dids=[ah_did], start_media_sync=False
            )

            # Assert last_update_results are accurate
            deck_updates_results = ah_deck_updater.last_deck_updates_results()
            assert len(deck_updates_results) == 1
            deck_update_result = deck_updates_results[0]
            assert deck_update_result.ankihub_did == ah_did
            assert deck_update_result.updated_nids == [note_info.anki_nid]
            assert deck_update_result.created_nids == []
            assert deck_update_result.skipped_nids == []

            # Assert that the note was updated in Anki
            note = aqt.mw.col.get_note(NoteId(note_info.anki_nid))
            assert note["Front"] == "changed"

            # Assert that the note was updated in the add-on database
            note_info = ankihub_db.note_data(note.id)
            assert note_info.fields[0].value == "changed"

            # Assert that the last update time was updated in the config
            assert config.deck_config(ah_did).latest_update == latest_update

    @pytest.mark.parametrize(
        "initial_tags, incoming_optional_tags, expected_tags",
        [
            # An optional tag gets added
            (
                ["foo::bar"],
                ["AnkiHub_Optional::tag_group::test1"],
                ["foo::bar", "AnkiHub_Optional::tag_group::test1"],
            ),
            # Optional tag of current deck gets removed
            (
                ["AnkiHub_Optional::tag_group::test1"],
                [],
                [],
            ),
            # Optional tag of other deck extension is not removed
            (
                ["AnkiHub_Optional::other_tag_group::test1"],
                [],
                ["AnkiHub_Optional::other_tag_group::test1"],
            ),
            # Optional tag gets replaced
            (
                ["foo::bar", "AnkiHub_Optional::tag_group::test1"],
                ["AnkiHub_Optional::tag_group::test2"],
                ["foo::bar", "AnkiHub_Optional::tag_group::test2"],
            ),
        ],
    )
    def test_update_optional_tags(
        self,
        anki_session_with_addon_data: AnkiSession,
        install_ah_deck: InstallAHDeck,
        import_ah_note: ImportAHNote,
        initial_tags: List[str],
        incoming_optional_tags: List[str],
        expected_tags: List[str],
        mocker: MockerFixture,
        mock_ankihub_sync_dependencies: None,
    ):
        with anki_session_with_addon_data.profile_loaded():
            ah_did = install_ah_deck()

            # Create note with initial tags
            note_info = import_ah_note(ah_did=ah_did)
            note = aqt.mw.col.get_note(NoteId(note_info.anki_nid))
            note.tags = initial_tags
            aqt.mw.col.update_note(note)

            # Mock client to return a deck extension update with incoming_optional_tags
            latest_update = datetime.now()

            mocker.patch.object(
                AnkiHubClient,
                "get_deck_by_id",
                return_value=DeckFactory.create(ah_did=ah_did),
            )

            deck_extension = DeckExtensionFactory.create(
                ah_did=ah_did, tag_group_name="tag_group"
            )
            mocker.patch.object(
                AnkiHubClient,
                "get_deck_extensions_by_deck_id",
                return_value=[deck_extension],
            )

            mocker.patch.object(
                AnkiHubClient,
                "get_deck_extension_updates",
                return_value=[
                    DeckExtensionUpdateChunk(
                        note_customizations=[
                            NoteCustomization(
                                ankihub_nid=note_info.ah_nid,
                                tags=incoming_optional_tags,
                            ),
                        ],
                        latest_update=latest_update,
                    ),
                ],
            )

            # Update the deck
            deck_updater = _AnkiHubDeckUpdater()
            deck_updater.update_decks_and_media(
                ah_dids=[ah_did], start_media_sync=False
            )

            # Assert that the note now has the expected tags
            note.load()
            assert set(note.tags) == set(expected_tags)

            # Assert that the deck extension info was saved in the config
            assert config.deck_extension_config(
                extension_id=deck_extension.id
            ) == DeckExtensionConfig(
                ah_did=ah_did,
                owner_id=deck_extension.owner_id,
                name=deck_extension.name,
                tag_group_name=deck_extension.tag_group_name,
                description=deck_extension.description,
                latest_update=latest_update,
            )

    @pytest.mark.parametrize(
        "current_relation, incoming_relation",
        [
            (UserDeckRelation.SUBSCRIBER, UserDeckRelation.MAINTAINER),
            (UserDeckRelation.MAINTAINER, UserDeckRelation.SUBSCRIBER),
            (UserDeckRelation.SUBSCRIBER, UserDeckRelation.SUBSCRIBER),
        ],
    )
    def test_user_relation_gets_updated_in_deck_config(
        self,
        anki_session_with_addon_data: AnkiSession,
        install_ah_deck: InstallAHDeck,
        mocker: MockerFixture,
        current_relation: UserDeckRelation,
        incoming_relation: UserDeckRelation,
        mock_ankihub_sync_dependencies: None,
    ):
        with anki_session_with_addon_data.profile_loaded():
            # Install deck and set the current relation in the config
            ah_did = install_ah_deck()
            deck = DeckFactory.create(
                ah_did=ah_did,
                user_relation=current_relation,
            )
            config.update_deck(deck)

            # Mock client.get_deck_by_id to return the deck with the incoming relation
            deck = copy.deepcopy(deck)
            deck.user_relation = incoming_relation
            mocker.patch.object(
                AnkiHubClient,
                "get_deck_by_id",
                return_value=deck,
            )

            # Update the deck
            deck_updater = _AnkiHubDeckUpdater()
            deck_updater.update_decks_and_media(
                ah_dids=[ah_did], start_media_sync=False
            )

            # Assert that the deck config was updated with the incoming relation
            assert config.deck_config(ah_did).user_relation == incoming_relation


class TestSyncWithAnkiHub:
    """Tests for the sync_with_ankihub operation."""

    @pytest.mark.parametrize(
        "subscribed_to_deck",
        [True, False],
    )
    @pytest.mark.qt_no_exception_capture
    def test_sync_uninstalls_unsubscribed_decks(
        self,
        anki_session_with_addon_data: AnkiSession,
        install_sample_ah_deck: InstallSampleAHDeck,
        mocker: MockerFixture,
        mock_client_methods_called_during_ankihub_sync: None,
        sync_with_ankihub: SyncWithAnkiHub,
        subscribed_to_deck: bool,
    ):
        with anki_session_with_addon_data.profile_loaded():
            mw = anki_session_with_addon_data.mw

            # Install a deck
            anki_did, ah_did = install_sample_ah_deck()

            # Mock client methods
            deck = DeckFactory.create(ah_did=ah_did)
            mocker.patch.object(
                AnkiHubClient,
                "get_deck_subscriptions",
                return_value=[deck] if subscribed_to_deck else [],
            )
            mocker.patch.object(AnkiHubClient, "get_deck_by_id", return_value=deck)

            # Set a fake token so that the sync is not skipped
            config.save_token("test_token")

            # Sync
            sync_with_ankihub()

            # Assert that the deck was uninstalled if the user is not subscribed to it,
            # else assert that it was not uninstalled
            assert config.deck_ids() == ([ah_did] if subscribed_to_deck else [])
            assert ankihub_db.ankihub_deck_ids() == (
                [ah_did] if subscribed_to_deck else []
            )

            mids = [
                mw.col.get_note(nid).mid for nid in mw.col.find_notes(f"did:{anki_did}")
            ]
            is_ankihub_note_type = [
                note_type_contains_field(
                    mw.col.models.get(mid), ANKIHUB_NOTE_TYPE_FIELD_NAME
                )
                for mid in mids
            ]
            assert (
                all(is_ankihub_note_type)
                if subscribed_to_deck
                else not any(is_ankihub_note_type)
            )

    def test_sync_updates_api_version_on_last_sync(
        self,
        anki_session_with_addon_data: AnkiSession,
        sync_with_ankihub: SyncWithAnkiHub,
        mock_ankihub_sync_dependencies: None,
    ):
        assert config._private_config.api_version_on_last_sync is None  # sanity check

        with anki_session_with_addon_data.profile_loaded():
            sync_with_ankihub()

        assert config._private_config.api_version_on_last_sync == API_VERSION

    def test_exception_is_not_backpropagated_to_caller(
        self, anki_session_with_addon_data: AnkiSession, mocker: MockerFixture
    ):
        with anki_session_with_addon_data.profile_loaded():
            # Mock a client function which is called in sync_with_ankihub to raise an exception.
            exception_message = "test exception"

            mocker.patch.object(
                AnkiHubClient,
                "get_deck_subscriptions",
                side_effect=Exception(exception_message),
            )

            # Set up the on_done callback
            future: Optional[Future] = None

            def on_done(future_: Future) -> None:
                nonlocal future
                future = future_

            # Call sync_with_ankihub. This shouldn't raise an exception.
            ankihub_sync.sync_with_ankihub(on_done=on_done)

            # Assert that the future contains the exception and that it contains the expected message.
            assert future.exception().args[0] == exception_message


def test_uninstalling_deck_removes_related_deck_extension_from_config(
    anki_session_with_addon_data: AnkiSession, install_ah_deck: InstallAHDeck
):
    with anki_session_with_addon_data.profile_loaded():
        ah_did = install_ah_deck()
        deck_extension = DeckExtensionFactory.create(
            ah_did=ah_did,
        )
        config.create_or_update_deck_extension_config(deck_extension)

        # sanity check
        assert config.deck_extensions_ids_for_ah_did(ah_did) == [deck_extension.id]

        uninstall_deck(ah_did)
        assert config.deck_extensions_ids_for_ah_did(ah_did) == []


class TestAutoSync:
    def test_with_on_ankiweb_sync_config_option(
        self,
        anki_session_with_addon_data: AnkiSession,
        mocker: MockerFixture,
        mock_client_methods_called_during_ankihub_sync: None,
        qtbot: QtBot,
    ):
        with anki_session_with_addon_data.profile_loaded():
            mw = anki_session_with_addon_data.mw

            # Mock the syncs.
            self._mock_syncs_and_check_new_subscriptions(mocker)

            # Setup the auto sync.
            _setup_ankihub_sync_on_ankiweb_sync()

            # Set the auto sync config option.
            config.public_config["auto_sync"] = "on_ankiweb_sync"

            # Trigger the AnkiWeb sync.
            with qtbot.wait_callback() as callback:
                mw._sync_collection_and_media(after_sync=callback)

            # Assert that both syncs were called.
            assert self.check_and_install_new_deck_subscriptions_mock.call_count == 1
            assert self.udpate_decks_and_media_mock.call_count == 1
            assert self.ankiweb_sync_mock.call_count == 1

    def test_with_never_option(
        self,
        anki_session_with_addon_data: AnkiSession,
        mocker: MockerFixture,
        qtbot: QtBot,
    ):
        with anki_session_with_addon_data.profile_loaded():
            mw = anki_session_with_addon_data.mw

            # Mock the syncs.
            self._mock_syncs_and_check_new_subscriptions(mocker)

            # Setup the auto sync.
            _setup_ankihub_sync_on_ankiweb_sync()

            # Set the auto sync config option.
            config.public_config["auto_sync"] = "never"

            # Trigger the AnkiWeb sync.
            with qtbot.wait_callback() as callback:
                mw._sync_collection_and_media(after_sync=callback)

            # Assert that only the AnkiWeb sync was called.
            assert self.udpate_decks_and_media_mock.call_count == 0
            assert self.check_and_install_new_deck_subscriptions_mock.call_count == 0
            assert self.ankiweb_sync_mock.call_count == 1

    def test_with_on_startup_option(
        self,
        anki_session_with_addon_data: AnkiSession,
        mocker: MockerFixture,
        mock_client_methods_called_during_ankihub_sync: None,
        qtbot: QtBot,
    ):
        with anki_session_with_addon_data.profile_loaded():
            mw = anki_session_with_addon_data.mw

            # Mock the syncs.
            self._mock_syncs_and_check_new_subscriptions(mocker)

            # Setup the auto sync.
            _setup_ankihub_sync_on_ankiweb_sync()

            # Set the auto sync config option.
            config.public_config["auto_sync"] = "on_startup"

            # Trigger the AnkiWeb sync.
            with qtbot.wait_callback() as callback:
                mw._sync_collection_and_media(after_sync=callback)

            # Assert that both syncs were called.
            assert self.udpate_decks_and_media_mock.call_count == 1
            assert self.ankiweb_sync_mock.call_count == 1

            # Assert that the new deck subscriptions operation was called.
            self.check_and_install_new_deck_subscriptions_mock.call_count == 1

            # Trigger the AnkiWeb sync again.
            with qtbot.wait_callback() as callback:
                mw._sync_collection_and_media(after_sync=callback)

            # Assert that only the AnkiWeb sync was called the second time.
            assert self.udpate_decks_and_media_mock.call_count == 1
            assert self.ankiweb_sync_mock.call_count == 2

            assert self.check_and_install_new_deck_subscriptions_mock.call_count == 1

    def test_with_user_not_being_logged_in(
        self,
        anki_session_with_addon_data: AnkiSession,
        mocker: MockerFixture,
        mock_client_methods_called_during_ankihub_sync: None,
        qtbot: QtBot,
    ):
        with anki_session_with_addon_data.profile_loaded():
            mw = anki_session_with_addon_data.mw

            # Mock the syncs.
            self._mock_syncs_and_check_new_subscriptions(mocker)

            # Set the token to None
            mocker.patch.object(config, "token", return_value=None)

            display_login_mock = mocker.patch.object(AnkiHubLogin, "display_login")

            # Setup the auto sync.
            _setup_ankihub_sync_on_ankiweb_sync()

            # Set the auto sync config option.
            config.public_config["auto_sync"] = "on_ankiweb_sync"

            # Trigger the AnkiWeb sync.
            mw._sync_collection_and_media(after_sync=mocker.stub())
            qtbot.wait(500)

            # Assert that the login dialog was displayed.
            assert display_login_mock.call_count == 1

            # Assert that the he AnkiWeb sync was run
            assert self.ankiweb_sync_mock.call_count == 1

            # Assert that the AnkiHub sync was not run.
            assert self.check_and_install_new_deck_subscriptions_mock.call_count == 0
            assert self.udpate_decks_and_media_mock.call_count == 0

    def _mock_syncs_and_check_new_subscriptions(self, mocker: MockerFixture):
        # Mock the token so that the AnkiHub sync is not skipped.
        mocker.patch.object(config, "token", return_value="test_token")

        # Mock update_decks_and_media so it does nothing.
        self.udpate_decks_and_media_mock = mocker.patch.object(
            ah_deck_updater, "update_decks_and_media"
        )

        # Mock the AnkiWeb sync so it only calls its callback on the main thread.
        def run_callback_on_main(*args, **kwargs) -> None:
            on_done = kwargs["on_done"]
            aqt.mw.taskman.run_on_main(on_done)

        self.ankiweb_sync_mock = mocker.patch.object(
            aqt.sync, "sync_collection", side_effect=run_callback_on_main
        )
        # ... and reload aqt.main so the mock is used.
        importlib.reload(aqt.main)

        # Mock the aqt.mw.reset method which is called after the AnkiWeb sync to refresh Anki's UI.
        # Otherwise it causes exceptions in the qt event loop when it is called after Anki is closed.
        mocker.patch.object(aqt.mw, "reset")

        # Mock the new deck subscriptions operation to just call its callback.
        self.check_and_install_new_deck_subscriptions_mock = mocker.patch(
            "ankihub.gui.operations.ankihub_sync.check_and_install_new_deck_subscriptions"
        )
        self.check_and_install_new_deck_subscriptions_mock.side_effect = (
            lambda *args, **kwargs: kwargs["on_done"](future_with_result(None))
        )


class TestAutoSyncRateLimit:
    @pytest.mark.parametrize(
        "delay_between_syncs_in_seconds, expected_call_count",
        [
            # When the delay is less than the rate limit, the sync should be called only once.
            (0.0, 1),
            # When the delay is higher than the rate limit, the sync should be called twice.
            (SYNC_RATE_LIMIT_SECONDS + 0.1, 2),
        ],
    )
    def test_rate_limit(
        self,
        anki_session_with_addon_data: AnkiSession,
        mocker: MockerFixture,
        qtbot: QtBot,
        mock_ankihub_sync_dependencies,
        delay_between_syncs_in_seconds: float,
        expected_call_count: int,
    ):
        # Run the entry point so that the auto sync and rate limit is set up.
        entry_point.run()
        with anki_session_with_addon_data.profile_loaded():
            sync_with_ankihub_mock = mocker.patch(
                "ankihub.gui.auto_sync.sync_with_ankihub"
            )

            # Trigger the sync two times, with a delay in between.
            aqt.mw._sync_collection_and_media(lambda: None)
            qtbot.wait(int(delay_between_syncs_in_seconds * 1000))
            aqt.mw._sync_collection_and_media(lambda: None)

            # Let the tasks run.
            qtbot.wait(500)

            assert sync_with_ankihub_mock.call_count == expected_call_count


def test_optional_tag_suggestion_dialog(
    anki_session_with_addon_data: AnkiSession,
    qtbot: QtBot,
    mocker: MockerFixture,
    import_ah_note: ImportAHNote,
    next_deterministic_uuid,
):
    anki_session = anki_session_with_addon_data

    with anki_session.profile_loaded():
        # Create 3 notes
        ah_did = next_deterministic_uuid()
        notes: List[Note] = []
        note_infos: List[NoteInfo] = []
        for _ in range(3):
            note_info = import_ah_note(ah_did=ah_did)
            note = aqt.mw.col.get_note(NoteId(note_info.anki_nid))
            note_infos.append(note_info)
            notes.append(note)

        # The first note has an optional tag associated with a valid tag group
        notes[0].tags = [
            f"{TAG_FOR_OPTIONAL_TAGS}::VALID::tag1",
        ]
        notes[0].flush()

        # The second note has an optional tag associated with an invalid tag group
        notes[1].tags = [
            f"{TAG_FOR_OPTIONAL_TAGS}::INVALID::tag1",
        ]
        notes[1].flush()

        # The third note has no optional tags
        notes[2].tags = []
        notes[2].flush()

        # Mock client methods
        mocker.patch.object(
            AnkiHubClient,
            "get_deck_extensions",
            return_value=[],
        )

        mocker.patch.object(
            AnkiHubClient,
            "prevalidate_tag_groups",
            return_value=[
                TagGroupValidationResponse(
                    tag_group_name="VALID",
                    deck_extension_id=1,
                    success=True,
                    errors=[],
                ),
                TagGroupValidationResponse(
                    tag_group_name="INVALID",
                    deck_extension_id=2,
                    success=False,
                    errors=["error message"],
                ),
            ],
        )

        # Open the dialog
        dialog = OptionalTagsSuggestionDialog(
            parent=aqt.mw, nids=[note.id for note in notes]
        )
        dialog.show()

        qtbot.wait(500)

        # Assert that the dialog is in the correct state
        # Items are sorted alphabetically and tooltips contain error messages if the tag group is invalid.
        assert dialog.tag_group_list.count() == 2
        assert dialog.tag_group_list.item(0).text() == "INVALID"
        assert "error message" in dialog.tag_group_list.item(0).toolTip()
        assert dialog.tag_group_list.item(1).text() == "VALID"
        assert dialog.tag_group_list.item(1).toolTip() == ""
        assert dialog.submit_btn.isEnabled()

        suggest_optional_tags_mock = mocker.patch.object(
            AnkiHubClient,
            "suggest_optional_tags",
        )

        # Select the "VALID" tag group and click the submit button
        dialog.tag_group_list.item(1).setSelected(True)

        qtbot.mouseClick(dialog.submit_btn, Qt.MouseButton.LeftButton)
        qtbot.wait_until(lambda: suggest_optional_tags_mock.call_count == 1)

        # Assert that the suggest_optional_tags function was called with the correct arguments.
        # Suggestions should be created for all notes, even if they don't have optional tags.
        # (To make it possible to remove all optional tags from notes.)
        assert suggest_optional_tags_mock.call_args.kwargs == {
            "suggestions": [
                OptionalTagSuggestion(
                    tag_group_name="VALID",
                    deck_extension_id=1,
                    ah_nid=note_infos[0].ah_nid,
                    tags=["AnkiHub_Optional::VALID::tag1"],
                ),
                OptionalTagSuggestion(
                    tag_group_name="VALID",
                    deck_extension_id=1,
                    ah_nid=note_infos[1].ah_nid,
                    tags=[],
                ),
                OptionalTagSuggestion(
                    tag_group_name="VALID",
                    deck_extension_id=1,
                    ah_nid=note_infos[2].ah_nid,
                    tags=[],
                ),
            ],
            "auto_accept": False,
        }


@pytest.mark.qt_no_exception_capture
def test_reset_optional_tags_action(
    anki_session_with_addon_data: AnkiSession,
    qtbot: QtBot,
    mocker: MockerFixture,
    install_sample_ah_deck: InstallSampleAHDeck,
):
    entry_point.run()

    with anki_session_with_addon_data.profile_loaded():
        mw = anki_session_with_addon_data.mw

        _, ah_did = install_sample_ah_deck()

        config.create_or_update_deck_extension_config(
            DeckExtension(
                id=1,
                ah_did=ah_did,
                owner_id=1,
                name="test99",
                tag_group_name="test99",
                description="",
                user_relation=UserDeckExtensionRelation.SUBSCRIBER,
            )
        )

        # add a note with an optional tag that should be reset
        nids = mw.col.find_notes("")
        nid = nids[0]

        note = mw.col.get_note(nid)
        note.tags = [f"{TAG_FOR_OPTIONAL_TAGS}::test99::test1"]
        note.flush()

        # create other note that should not be affected by the reset
        other_note = mw.col.new_note(mw.col.models.by_name("Basic"))
        other_note.tags = [f"{TAG_FOR_OPTIONAL_TAGS}::test99::test2"]
        mw.col.add_note(other_note, DeckId(1))

        # mock the choose_list function to always return the first item
        choose_list_mock = mocker.patch(
            "ankihub.gui.browser.browser.choose_list",
            return_value=0,
        )

        # mock the ask_user function to always confirm the reset
        mocker.patch("ankihub.gui.browser.browser.ask_user", return_value=True)

        # mock the is_logged_in function to always return True
        is_logged_in_mock = mocker.patch.object(
            config,
            "is_logged_in",
            return_value=True,
        )

        # mock method of ah_deck_updater
        update_decks_and_media_mock = mocker.patch.object(
            ah_deck_updater,
            "update_decks_and_media",
        )

        # run the reset action
        browser: Browser = dialogs.open("Browser", mw)
        qtbot.wait(300)

        _on_reset_optional_tags_action(browser)
        qtbot.wait(300)

        # assert that the ui behaved as expected
        assert choose_list_mock.call_count == 1
        assert choose_list_mock.call_args.kwargs["choices"] == ["test99 (Testdeck)"]

        # assert that the note was reset
        note = mw.col.get_note(nid)
        assert note.tags == []

        assert is_logged_in_mock.call_count == 1
        assert update_decks_and_media_mock.call_count == 1

        # the other note should not be affected, because it is in a different deck
        assert mw.col.get_note(other_note.id).tags == [
            f"{TAG_FOR_OPTIONAL_TAGS}::test99::test2"
        ]


class TestMediaSyncMediaDownload:
    def test_download_media(
        self,
        anki_session_with_addon_data: AnkiSession,
        install_sample_ah_deck: InstallSampleAHDeck,
        mocker: MockerFixture,
        qtbot: QtBot,
    ):
        with anki_session_with_addon_data.profile_loaded():
            _, ah_did = install_sample_ah_deck()

            # Mock client to return a deck media update
            latest_media_update = datetime.now()
            deck_media = DeckMediaFactory.create(
                name="image.png",
                modified=latest_media_update,
                referenced_on_accepted_note=True,
                exists_on_s3=True,
                download_enabled=True,
            )
            get_deck_media_updates_mock = mocker.patch.object(
                AnkiHubClient,
                "get_deck_media_updates",
                return_value=[
                    DeckMediaUpdateChunk(
                        media=[deck_media], latest_update=latest_media_update
                    ),
                ],
            )

            # Mock the client method for downloading media
            download_media_mock = mocker.patch.object(AnkiHubClient, "download_media")

            # Start the media sync and wait for it to finish
            media_sync.start_media_download()
            qtbot.wait_until(lambda: media_sync._download_in_progress is False)

            # Assert the client methods were called with the correct arguments
            get_deck_media_updates_mock.assert_called_once_with(
                ah_did,
                since=None,
            )
            download_media_mock.assert_called_once_with(["image.png"], ah_did)

            # Assert that the deck media was added to the database
            assert ankihub_db.downloadable_media_names_for_ankihub_deck(ah_did) == {
                deck_media.name
            }
            assert ankihub_db.media_names_exist_for_ankihub_deck(
                ah_did=ah_did, media_names={deck_media.name}
            ) == {deck_media.name: True}

            # Assert that the latest media update time was updated in the config
            assert (
                config.deck_config(ankihub_did=ah_did).latest_media_update
                == latest_media_update
            )

    def test_download_media_with_no_updates(
        self,
        anki_session_with_addon_data: AnkiSession,
        install_sample_ah_deck: InstallSampleAHDeck,
        mocker: MockerFixture,
        qtbot: QtBot,
    ):
        with anki_session_with_addon_data.profile_loaded():
            _, ah_did = install_sample_ah_deck()

            # Mock client to return an empty deck media update
            get_deck_media_updates_mock = mocker.patch.object(
                AnkiHubClient,
                "get_deck_media_updates",
                return_value=[
                    DeckMediaUpdateChunk(media=[], latest_update=datetime.now())
                ],
            )

            # Mock the client method for downloading media
            download_media_mock = mocker.patch.object(AnkiHubClient, "download_media")

            # Start the media sync and wait for it to finish
            media_sync.start_media_download()
            qtbot.wait_until(lambda: media_sync._download_in_progress is False)

            # Assert the client methods were called with the correct arguments
            get_deck_media_updates_mock.assert_called_once_with(
                ah_did,
                since=None,
            )
            download_media_mock.assert_not_called()


@fixture
def mock_client_media_upload(mocker: MockerFixture) -> Iterator[Mock]:
    """Setup a temporary media folder and mock client methods used for uploading media.
    Returns a mock for the _upload_file_to_s3_with_reusable_presigned_url method,
    which takes a filepath argument for the file to upload.
    This fixture also mocks the os.remove function so that the file to upload is not deleted
    by the client.
    """
    upload_file_to_s3_with_reusable_presigned_url_mock = mocker.patch.object(
        AnkiHubClient, "_upload_file_to_s3_with_reusable_presigned_url"
    )
    mocker.patch.object(AnkiHubClient, "_get_presigned_url_for_multiple_uploads")
    mocker.patch.object(AnkiHubClient, "media_upload_finished")

    # Mock os.remove so the zip is not deleted
    mocker.patch("os.remove")

    # Create a temporary media folder and copy the test media files to it.
    # Patch the media folder path to point to the temporary folder.
    with tempfile.TemporaryDirectory() as tmp_dir:
        for file in (TEST_DATA_PATH / "media").glob("*"):
            shutil.copy(file, Path(tmp_dir) / file.name)

        mocker.patch("anki.media.MediaManager.dir", return_value=tmp_dir)

        yield upload_file_to_s3_with_reusable_presigned_url_mock


class TestSuggestionsWithMedia:
    def test_suggest_note_update_with_media(
        self,
        anki_session_with_addon_data: AnkiSession,
        mock_client_media_upload: Mock,
        import_ah_note: ImportAHNote,
        create_change_suggestion: CreateChangeSuggestion,
    ):
        with anki_session_with_addon_data.profile_loaded():
            mw = anki_session_with_addon_data.mw

            note_data = import_ah_note()
            note = mw.col.get_note(NoteId(note_data.anki_nid))

            # Add media reference to a note
            media_file_name = "testfile_1.jpeg"
            note["Front"] = f'<img src="{media_file_name}">'
            note.flush()

            # Create a suggestion for the note
            create_change_suggestion_mock = create_change_suggestion(
                note, wait_for_media_upload=True
            )

            # Assert that the suggestion was created with the correct media file name
            expected_file_name = self._new_media_file_name(media_file_name)
            self._assert_media_names_on_note_and_suggestion_as_expected(
                note=note,
                suggestion_request_mock=create_change_suggestion_mock,
                expected_media_name=expected_file_name,
            )
            self._assert_media_name_in_zip_as_expected(
                upload_request_mock=mock_client_media_upload,  # type: ignore
                expected_media_name=expected_file_name,
            )

    def _new_media_file_name(self, file_name: str) -> str:
        """Return the file name the media file should have when the image was uploaded to S3."""
        media_dir = Path(aqt.mw.col.media.dir())
        media_file_path = media_dir / file_name
        suffix = (
            ".webp"
            if AnkiHubClient()._media_file_should_be_converted_to_webp(media_file_path)
            else media_file_path.suffix
        )
        result = md5_file_hash(media_file_path) + suffix
        return result

    def test_suggest_new_note_with_media(
        self,
        anki_session_with_addon_data: AnkiSession,
        mock_client_media_upload: Mock,
        ankihub_basic_note_type: NotetypeDict,
        create_new_note_suggestion: CreateNewNoteSuggestion,
    ):
        with anki_session_with_addon_data.profile_loaded():
            mw = anki_session_with_addon_data.mw

            # Add media reference to a note
            media_file_name = "testfile_1.jpeg"
            note = mw.col.new_note(ankihub_basic_note_type)
            note["Front"] = f'<img src="{media_file_name}">'
            mw.col.add_note(note, DeckId(1))

            # Create a suggestion for the note
            ah_did = ankihub_db.ankihub_did_for_anki_nid(note.id)
            create_new_note_suggestion_mock = create_new_note_suggestion(
                note=note, ah_did=ah_did, wait_for_media_upload=True
            )

            # Assert that the suggestion was created with the correct media file name
            expected_file_name = self._new_media_file_name(media_file_name)
            self._assert_media_names_on_note_and_suggestion_as_expected(
                note=note,
                suggestion_request_mock=create_new_note_suggestion_mock,
                expected_media_name=expected_file_name,
            )
            self._assert_media_name_in_zip_as_expected(
                upload_request_mock=mock_client_media_upload,  # type: ignore
                expected_media_name=expected_file_name,
            )

    def test_do_not_upload_files_which_already_exist_in_deck(
        self,
        anki_session_with_addon_data: AnkiSession,
        mock_client_media_upload: Mock,
        import_ah_note: ImportAHNote,
        create_change_suggestion: CreateChangeSuggestion,
    ):
        with anki_session_with_addon_data.profile_loaded():
            mw = anki_session_with_addon_data.mw

            # Import a note with a media reference
            existing_media_name = "foo.mp3"
            import_ah_note(
                note_data=NoteInfoFactory.create(
                    fields=[
                        Field(name="Front", value="front", order=0),
                        Field(
                            name="Back", value=f"[sound:{existing_media_name}]", order=1
                        ),
                    ]
                )
            )

            # Create a note with a reference to the same media file
            note_data = import_ah_note()
            note = mw.col.get_note(NoteId(note_data.anki_nid))
            note["Front"] = f"[sound:{existing_media_name}]"
            note.flush()

            # Create a suggestion for the note
            create_change_suggestion_mock = create_change_suggestion(
                note=note, wait_for_media_upload=False
            )

            # Assert that the suggestion was created
            assert create_change_suggestion_mock.called_once

            # Assert the file was not uploaded to S3
            assert mock_client_media_upload.call_count == 0

    def test_with_file_not_existing_in_collection(
        self,
        anki_session_with_addon_data: AnkiSession,
        mock_client_media_upload: Mock,
        import_ah_note: ImportAHNote,
        create_change_suggestion: CreateChangeSuggestion,
    ):
        with anki_session_with_addon_data.profile_loaded():
            mw = anki_session_with_addon_data.mw

            note_data = import_ah_note()
            note = mw.col.get_note(NoteId(note_data.anki_nid))

            # Add reference to a media file that does not exist locally to the note
            note_content = '<img src="this_file_is_not_in_the_local_collection.png">'
            note["Front"] = note_content
            note.flush()

            # Create a suggestion for the note
            create_change_suggestion_mock = create_change_suggestion(
                note=note, wait_for_media_upload=False
            )

            # Assert that the suggestion was created
            assert create_change_suggestion_mock.called_once

            # Assert the file was not uploaded to S3
            assert mock_client_media_upload.call_count == 0

            # Assert note content is unchanged
            note.load()
            assert note["Front"] == note_content

    def test_with_matching_file_existing_for_deck(
        self,
        anki_session_with_addon_data: AnkiSession,
        mock_client_media_upload: Mock,
        import_ah_note: ImportAHNote,
        next_deterministic_uuid: Callable[[], uuid.UUID],
        create_change_suggestion: CreateChangeSuggestion,
    ):
        with anki_session_with_addon_data.profile_loaded():
            mw = anki_session_with_addon_data.mw

            media_dir = Path(mw.col.media.dir())
            ah_did = next_deterministic_uuid()

            note_data = import_ah_note(ah_did=ah_did)

            # Two media files with the contents, one will be in the collection and the other in the database.
            media_file_in_db = "testfile_1.jpeg"
            media_file_in_collection = "testfile_1_copy.jpeg"
            media_file_in_db_path = TEST_DATA_PATH / "media" / media_file_in_db
            media_file_hash = md5_file_hash(media_file_in_db_path)

            # Add a deck media entry to the database
            ankihub_db.upsert_deck_media_infos(
                ankihub_did=ah_did,
                media_list=[
                    DeckMediaFactory.create(
                        name=media_file_in_db,
                        file_content_hash=media_file_hash,
                    )
                ],
            )

            # Add the media file copy to the collection
            shutil.copy(
                media_file_in_db_path,
                media_dir / media_file_in_collection,
            )

            # Create a suggestion for a note that references the media file in the collection
            note = mw.col.get_note(NoteId(note_data.anki_nid))
            note_content = f'<img src="{media_file_in_collection}">'
            note["Front"] = note_content
            note.flush()

            create_change_suggestion_mock = create_change_suggestion(
                note=note, wait_for_media_upload=False
            )

            # Assert that the suggestion was created.
            assert create_change_suggestion_mock.called_once  # type: ignore

            # Assert the file was not uploaded to S3.
            assert mock_client_media_upload.call_count == 0

            # Assert that the media reference was replaced with a reference to the existing
            # media file in the database with the same hash on the note and in the suggestion.
            self._assert_media_names_on_note_and_suggestion_as_expected(
                note=note,
                suggestion_request_mock=create_change_suggestion_mock,
                expected_media_name=media_file_in_db,
            )

            # Assert both media files exist in the collection.
            # The first one already existed and the second was created by copying the first one.
            assert (media_dir / media_file_in_collection).is_file()
            assert (media_dir / media_file_in_db).is_file()

    def _assert_media_names_on_note_and_suggestion_as_expected(
        self,
        note: Note,
        suggestion_request_mock: Mock,
        expected_media_name: str,
    ):
        # Assert that the media name in the note is as expected.
        note.load()
        media_name_in_note = list(local_media_names_from_html(note["Front"]))[0]
        assert media_name_in_note == expected_media_name

        # Assert that the media name in the suggestion is as expected.
        suggestion: Union[ChangeNoteSuggestion, NewNoteSuggestion] = None
        if "change_note_suggestion" in suggestion_request_mock.call_args.kwargs:
            suggestion = suggestion_request_mock.call_args.kwargs[
                "change_note_suggestion"
            ]
        else:
            suggestion = suggestion_request_mock.call_args.kwargs["new_note_suggestion"]

        first_field_value = suggestion.fields[0].value
        media_name_in_suggestion = list(local_media_names_from_html(first_field_value))[
            0
        ]
        assert media_name_in_suggestion == expected_media_name

    def _assert_media_name_in_zip_as_expected(
        self,
        upload_request_mock: Mock,
        expected_media_name: str,
    ) -> None:
        zipfile_name = upload_request_mock.call_args.kwargs["filepath"]
        media_dir = Path(aqt.mw.col.media.dir())
        path_to_created_zip_file: Path = media_dir / zipfile_name
        with ZipFile(path_to_created_zip_file, "r") as zfile:
            namelist = zfile.namelist()
            name_of_uploaded_media = namelist[0]

        assert name_of_uploaded_media == expected_media_name


class TestAddonInstallAndUpdate:
    def test_install_and_update_addon(
        self,
        anki_session_with_addon_data: AnkiSession,
        qtbot: QtBot,
    ):
        """This test does not install the latest version of the add-on. It just tests
        that we are not breaking the add-on update process somehow."""

        assert aqt.mw.addonManager.allAddons() == []

        # Install the add-on
        with anki_session_with_addon_data.profile_loaded():
            result = aqt.mw.addonManager.install(file=str(ANKIHUB_ANKIADDON_FILE))
            assert isinstance(result, InstallOk)
            assert aqt.mw.addonManager.allAddons() == ["ankihub"]

        # Udpate the add-on
        entry_point.run()
        with anki_session_with_addon_data.profile_loaded():
            result = aqt.mw.addonManager.install(file=str(ANKIHUB_ANKIADDON_FILE))
            assert isinstance(result, InstallOk)
            assert aqt.mw.addonManager.allAddons() == ["ankihub"]

        # Start Anki
        entry_point.run()
        with anki_session_with_addon_data.profile_loaded():
            assert aqt.mw.addonManager.allAddons() == ["ankihub"]
            qtbot.wait(1000)


def test_check_and_prompt_for_updates_on_main_window(
    anki_session: AnkiSession,
):
    # Just check that the function did not change between Anki versions and that it does not throw an exception
    # when called.
    with anki_session.profile_loaded():
        utils.check_and_prompt_for_updates_on_main_window()


# without this mark the test sometimes fails on cleanup
@pytest.mark.qt_no_exception_capture
class TestDebugModule:
    def test_setup_logging_for_sync_collection_and_media(
        self, anki_session: AnkiSession, mocker: MockerFixture
    ):
        # Test that the original AnkiQt._sync_collection_and_media method gets called
        # despite the monkeypatching we do in debug.py.
        with anki_session.profile_loaded():
            mw = anki_session.mw

            # Mock the AnkiWeb sync to do nothing
            mocker.patch.object(aqt.sync, "sync_collection")
            # ... and reload the main module so that the mock is used.
            importlib.reload(aqt.main)

            # Mock the sync_will_start hook so that we can check if it was called when the sync starts.
            sync_will_start_mock = mocker.patch.object(gui_hooks, "sync_will_start")

            _setup_logging_for_sync_collection_and_media()

            mw._sync_collection_and_media(after_sync=lambda: None)

            sync_will_start_mock.assert_called_once()

    def test_setup_logging_for_db_begin(
        self, anki_session: AnkiSession, mocker: MockerFixture
    ):
        with anki_session.profile_loaded():
            mw = anki_session.mw

            db_begin_mock = mocker.patch.object(mw.col._backend, "db_begin")

            _setup_logging_for_db_begin()

            if point_version() <= 66:
                # `db.begin` was removed in newer Anki versions
                mw.col.db.begin()  # type: ignore

                db_begin_mock.assert_called_once()

    def test_log_stack(self):
        # Test that the _log_stack function does not throw an exception when called.
        _log_stack("test")


@pytest.mark.parametrize(
    "ah_nid, was_deleted_from_webapp",
    [
        (
            # This note was deleted from the webapp and is the first from the list of notes
            # in deleted_notes_from_anking_deck.json
            uuid.UUID("66973dbb-3a7a-4153-a944-4aa1f77ebc02"),
            True,
        ),
        (
            uuid.UUID("00000000-0000-0000-0000-000000000000"),
            False,
        ),
    ],
)
def test_handle_notes_deleted_from_webapp(
    anki_session_with_addon_data: AnkiSession,
    import_ah_note: ImportAHNote,
    ah_nid: uuid.UUID,
    was_deleted_from_webapp: bool,
):
    with anki_session_with_addon_data.profile_loaded():
        mw = anki_session_with_addon_data.mw

        # Import the note
        note_data = import_ah_note(ah_nid=ah_nid)

        # Make sure that the note has been added to the ankihub db
        assert ankihub_db.ankihub_nid_exists(ah_nid)

    # Run the entry point and load the profile to trigger the handling of the deleted notes.
    entry_point.run()
    with anki_session_with_addon_data.profile_loaded():
        # Assert that the note has been deleted from the ankihub db if it was deleted from the webapp
        assert not ankihub_db.ankihub_nid_exists(ah_nid) == was_deleted_from_webapp

        # Assert that ankihub_id field of the note has been cleared if the note was deleted from the webapp
        note = mw.col.get_note(NoteId(note_data.anki_nid))
        assert (note[ANKIHUB_NOTE_TYPE_FIELD_NAME] == "") == was_deleted_from_webapp

        # Assert that the note has a ankihub deleted tag if it was deleted from the webapp
        assert (TAG_FOR_DELETED_NOTES in note.tags) == was_deleted_from_webapp


def test_upload_logs_and_data(
    anki_session_with_addon_data: AnkiSession,
    mocker: MockerFixture,
    qtbot: QtBot,
):
    with anki_session_with_addon_data.profile_loaded():
        file_copy_path = TEST_DATA_PATH / "ankihub_debug_info_copy.zip"
        key: Optional[str] = None

        def upload_logs_mock(*args, **kwargs):
            shutil.copy(kwargs["file"], file_copy_path)

            nonlocal key
            key = kwargs["key"]

        # Mock the client.upload_logs method
        mocker.patch.object(AnkiHubClient, "upload_logs", side_effect=upload_logs_mock)

        # Start the upload in the background and wait until it is finished.
        upload_logs_and_data_in_background()

        def upload_finished():
            return key is not None

        qtbot.wait_until(upload_finished)

    try:
        # Check the contents of the zip file
        with ZipFile(file_copy_path, "r") as zip_file:
            assert "ankihub.log" in zip_file.namelist()
            assert f"{settings.profile_files_path().name}/" in zip_file.namelist()
            assert "collection.anki2" in zip_file.namelist()

        # Check the key
        assert key.startswith("ankihub_addon_debug_info_")
        assert key.endswith(".zip")
    finally:
        file_copy_path.unlink(missing_ok=True)


class TestConfigDialog:
    def test_ankihub_menu_item_exists(self, anki_session_with_addon_data: AnkiSession):
        entry_point.run()
        with anki_session_with_addon_data.profile_loaded():
            # Assert that the Config menu item exists
            config_action = next(
                child
                for child in menu_state.ankihub_menu.children()
                if isinstance(child, QAction) and child.text() == "⚙️ Config"
            )
            assert config_action is not None

    def test_open_config_dialog(
        self, anki_session_with_addon_data: AnkiSession, qtbot: QtBot
    ):
        with anki_session_with_addon_data.profile_loaded():
            setup_config_dialog_manager()

            from ankihub.gui.ankiaddonconfig import ConfigManager, ConfigWindow

            # Open the config dialog (similar code to the one here):
            # https://github.com/ankipalace/ankihub_addon/blob/1c45c6e7f2075e3338b21bcf99430f9822ccc7cf/manager.py#L118
            config_dialog_manager: ConfigManager = get_config_dialog_manager()
            config_window = ConfigWindow(config_dialog_manager)
            for fn in config_dialog_manager.window_open_hook:
                fn(config_window)
            config_window.on_open()
            config_window.show()

            # Check that opening the dialog does not throw an exception
            qtbot.wait(500)


def test_delete_ankihub_private_config_on_deckBrowser__delete_option(
    anki_session_with_addon_data: AnkiSession,
    install_sample_ah_deck: InstallSampleAHDeck,
    qtbot: QtBot,
    mocker: MockerFixture,
):
    entry_point.run()

    anki_session = anki_session_with_addon_data
    with anki_session.profile_loaded():
        mw = anki_session.mw

        anki_deck_id, ah_did = install_sample_ah_deck()

        mids = ankihub_db.note_types_for_ankihub_deck(ah_did)
        deck_uuid = config.get_deck_uuid_by_did(anki_deck_id)

        assert len(mids) == 2
        assert mw.col.decks.count() == 2
        assert deck_uuid

        mocker.patch("ankihub.gui.deckbrowser.ask_user", return_value=True)

        unsubscribe_from_deck_mock = mocker.patch.object(
            AnkiHubClient, "unsubscribe_from_deck"
        )
        mw.deckBrowser._delete(anki_deck_id)
        unsubscribe_from_deck_mock.assert_called_once()

        # Assert that the deck was removed from the private config
        deck_uuid = config.get_deck_uuid_by_did(anki_deck_id)
        assert deck_uuid is None

        # Assert that the note type modifications were undone
        assert all(not note_type_contains_field(mw.col.models.get(mid)) for mid in mids)
        assert all(
            not re.search(
                ANKIHUB_TEMPLATE_SNIPPET_RE, mw.col.models.get(mid)["tmpls"][0]["afmt"]
            )
            for mid in mids
        )

        # Assert that the deck was removed from the AnkiHub database
        mids = ankihub_db.note_types_for_ankihub_deck(ah_did)
        assert len(mids) == 0

        nids = ankihub_db.anki_nids_for_ankihub_deck(ah_did)
        assert len(nids) == 0

        # Assert that the deck gets removed from the Anki database
        qtbot.wait_until(lambda: mw.col.decks.count() == 1)


def test_not_delete_ankihub_private_config_on_deckBrowser__delete_option(
    anki_session_with_addon_data: AnkiSession,
    install_sample_ah_deck: InstallSampleAHDeck,
    qtbot: QtBot,
    mocker: MockerFixture,
):
    entry_point.run()

    anki_session = anki_session_with_addon_data
    with anki_session.profile_loaded():
        mw = anki_session.mw

        anki_deck_id, _ = install_sample_ah_deck()

        deck_uuid = config.get_deck_uuid_by_did(anki_deck_id)

        assert mw.col.decks.count() == 2
        assert deck_uuid

        mocker.patch("ankihub.gui.deckbrowser.ask_user", return_value=False)

        mw.deckBrowser._delete(anki_deck_id)

        # Assert that the deck was not removed from the private config
        deck_uuid = config.get_deck_uuid_by_did(anki_deck_id)
        assert deck_uuid is not None

        # Assert that the deck gets removed from the Anki database
        qtbot.wait_until(lambda: mw.col.decks.count() == 1)


@pytest.mark.qt_no_exception_capture
class TestAHDBCheck:
    def test_with_nothing_missing(self, qtbot: QtBot, mocker: MockerFixture):
        with qtbot.wait_callback() as callback:
            check_ankihub_db(on_success=callback)

    @pytest.mark.parametrize(
        "user_confirms, deck_exists_on_ankihub",
        [
            (True, True),
            (True, False),
            (False, True),
            (False, False),
        ],
    )
    def test_with_deck_missing_from_config(
        self,
        anki_session_with_addon_data: AnkiSession,
        next_deterministic_uuid: Callable[[], uuid.UUID],
        import_ah_note: ImportAHNote,
        mock_download_and_install_deck_dependencies: MockDownloadAndInstallDeckDependencies,
        ankihub_basic_note_type: NotetypeDict,
        mocker: MockerFixture,
        qtbot: QtBot,
        user_confirms: bool,
        deck_exists_on_ankihub: bool,
    ):
        with anki_session_with_addon_data.profile_loaded():
            # Install a deck (side effect of importing note)
            ah_did = next_deterministic_uuid()
            import_ah_note(ah_did=ah_did)

            # Remove deck from config
            config.remove_deck_and_its_extensions(ah_did)

            # Mock dependencies for downloading and installing deck
            deck = DeckFactory.create(ah_did=ah_did)
            notes_data = [NoteInfoFactory.create(mid=ankihub_basic_note_type["id"])]
            mocks = mock_download_and_install_deck_dependencies(
                deck, notes_data, ankihub_basic_note_type
            )

            # Mock get_deck_by_id to return 404 if deck_exists_on_ankihub==False
            if not deck_exists_on_ankihub:

                def raise_404(*args, **kwargs) -> None:
                    response_404 = Response()
                    response_404.status_code = 404
                    raise AnkiHubHTTPError(response=response_404)

                mocker.patch.object(
                    AnkiHubClient,
                    "get_deck_by_id",
                    side_effect=raise_404,
                )

            # Mock ask_user function
            mocker.patch.object(ah_db_check, "ask_user", return_value=user_confirms)

            # Run the db check
            with qtbot.wait_callback() as callback:
                check_ankihub_db(on_success=callback)

            if user_confirms and deck_exists_on_ankihub:
                # The deck was downloaded and installed, is now also in config
                assert mocks["get_deck_by_id"].call_count == 1
                assert config.deck_ids() == [ah_did]
            elif user_confirms and not deck_exists_on_ankihub:
                # The deck could't be installed because it doesn't exist, was uninstalled completely
                assert ankihub_db.ankihub_deck_ids() == (
                    [ah_did] if deck_exists_on_ankihub else []
                )
            else:
                # User didn't confirm, nothing to do
                assert mocks["get_deck_by_id"].call_count == 0<|MERGE_RESOLUTION|>--- conflicted
+++ resolved
@@ -111,12 +111,8 @@
     _transform_notes_data,
 )
 from ankihub.common_utils import local_media_names_from_html
-<<<<<<< HEAD
-from ankihub.db import ankihub_db, attached_ankihub_db
+from ankihub.db import ankihub_db
 from ankihub.db.models import AnkiHubNote
-=======
-from ankihub.db import ankihub_db
->>>>>>> e4f71a77
 from ankihub.debug import (
     _log_stack,
     _setup_logging_for_db_begin,
