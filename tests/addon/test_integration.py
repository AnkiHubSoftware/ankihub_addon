--- conflicted
+++ resolved
@@ -7877,247 +7877,6 @@
 
 @skip_test_fsrs_unsupported
 @pytest.mark.qt_no_exception_capture
-<<<<<<< HEAD
-def test_maybe_show_enable_fsrs_reminder(
-    anki_session_with_addon_data: AnkiSession,
-    install_ah_deck: InstallAHDeck,
-    set_feature_flag_state: SetFeatureFlagState,
-    latest_instance_tracker: LatestInstanceTracker,
-):
-    set_feature_flag_state("fsrs_reminder", is_active=True)
-
-    with anki_session_with_addon_data.profile_loaded():
-        install_ah_deck(ah_did=config.anking_deck_id)
-
-        latest_instance_tracker.track(_Dialog)
-
-        maybe_show_enable_fsrs_reminder()
-
-        assert not aqt.mw.col.get_config("fsrs")
-
-        dialog = latest_instance_tracker.get_latest_instance(_Dialog)
-        assert dialog is not None, "expected a reminder dialog to appear"
-
-        enable_button = next(
-            b for b in dialog.button_box.buttons() if b.text() == "Enable FSRS"
-        )
-        enable_button.click()
-        assert aqt.mw.col.get_config("fsrs")
-
-
-@skip_test_fsrs_unsupported
-@pytest.mark.qt_no_exception_capture
-def test_maybe_show_enable_fsrs_reminder_fsrs_enabled(
-    anki_session_with_addon_data: AnkiSession,
-    install_ah_deck: InstallAHDeck,
-    set_feature_flag_state: SetFeatureFlagState,
-    latest_instance_tracker: LatestInstanceTracker,
-):
-    set_feature_flag_state("fsrs_reminder", is_active=True)
-
-    with anki_session_with_addon_data.profile_loaded():
-        aqt.mw.col.set_config("fsrs", True)
-        install_ah_deck(ah_did=config.anking_deck_id)
-
-        latest_instance_tracker.track(_Dialog)
-
-        maybe_show_enable_fsrs_reminder()
-
-        dialog = latest_instance_tracker.get_latest_instance(_Dialog)
-        assert dialog is None
-        assert aqt.mw.col.get_config("fsrs")
-
-
-@skip_test_fsrs_unsupported
-@pytest.mark.qt_no_exception_capture
-def test_maybe_show_enable_fsrs_reminder_no_anking_deck_installed(
-    anki_session_with_addon_data: AnkiSession,
-    set_feature_flag_state: SetFeatureFlagState,
-    latest_instance_tracker: LatestInstanceTracker,
-):
-    set_feature_flag_state("fsrs_reminder", is_active=True)
-
-    with anki_session_with_addon_data.profile_loaded():
-        latest_instance_tracker.track(_Dialog)
-
-        maybe_show_enable_fsrs_reminder()
-
-        dialog = latest_instance_tracker.get_latest_instance(_Dialog)
-        assert dialog is None, "expected a reminder dialog to appear"
-
-        assert not aqt.mw.col.get_config("fsrs")
-
-
-@skip_test_fsrs_unsupported
-@pytest.mark.qt_no_exception_capture
-def test_maybe_show_enable_fsrs_reminder_no_feature_flag(
-    anki_session_with_addon_data: AnkiSession,
-    install_ah_deck: InstallAHDeck,
-    set_feature_flag_state: SetFeatureFlagState,
-    latest_instance_tracker: LatestInstanceTracker,
-):
-    set_feature_flag_state("fsrs_reminder", is_active=False)
-
-    with anki_session_with_addon_data.profile_loaded():
-        install_ah_deck(ah_did=config.anking_deck_id)
-
-        latest_instance_tracker.track(_Dialog)
-
-        maybe_show_enable_fsrs_reminder()
-
-        dialog = latest_instance_tracker.get_latest_instance(_Dialog)
-        assert dialog is None, "expected a reminder dialog to appear"
-
-        assert not aqt.mw.col.get_config("fsrs")
-
-
-@skip_test_fsrs_unsupported
-@pytest.mark.qt_no_exception_capture
-def test_maybe_show_enable_fsrs_reminder_anki_version_too_low(
-    anki_session_with_addon_data: AnkiSession,
-    install_ah_deck: InstallAHDeck,
-    set_feature_flag_state: SetFeatureFlagState,
-    mocker: MockerFixture,
-    latest_instance_tracker: LatestInstanceTracker,
-):
-    set_feature_flag_state("fsrs_reminder", is_active=True)
-
-    mocker.patch(
-        "ankihub.gui.enable_fsrs_dialog.ANKI_INT_VERSION",
-        MIN_ANKI_VERSION_FOR_FSRS_FEATURES - 1,
-    )
-
-    with anki_session_with_addon_data.profile_loaded():
-        install_ah_deck(ah_did=config.anking_deck_id)
-
-        latest_instance_tracker.track(_Dialog)
-
-        maybe_show_enable_fsrs_reminder()
-
-        dialog = latest_instance_tracker.get_latest_instance(_Dialog)
-        assert (
-            dialog is None
-        ), "expected no reminder dialog to appear due to low Anki version"
-        assert not aqt.mw.col.get_config("fsrs")
-
-
-@skip_test_fsrs_unsupported
-@pytest.mark.qt_no_exception_capture
-def test_maybe_show_enable_fsrs_reminder_show_again_flag_false(
-    anki_session_with_addon_data: AnkiSession,
-    install_ah_deck: InstallAHDeck,
-    set_feature_flag_state: SetFeatureFlagState,
-    mocker: MockerFixture,
-    latest_instance_tracker: LatestInstanceTracker,
-):
-    set_feature_flag_state("fsrs_reminder", is_active=True)
-
-    with anki_session_with_addon_data.profile_loaded():
-        install_ah_deck(ah_did=config.anking_deck_id)
-
-        mocker.patch.object(config._private_config, "show_enable_fsrs_reminder", False)
-
-        latest_instance_tracker.track(_Dialog)
-
-        maybe_show_enable_fsrs_reminder()
-
-        dialog = latest_instance_tracker.get_latest_instance(_Dialog)
-        assert (
-            dialog is None
-        ), "expected no reminder dialog to appear due to show_enable_fsrs_reminder=False"
-        assert not aqt.mw.col.get_config("fsrs")
-
-
-@skip_test_fsrs_unsupported
-@pytest.mark.qt_no_exception_capture
-def test_maybe_show_enable_fsrs_reminder_interval_reached(
-    anki_session_with_addon_data: AnkiSession,
-    install_ah_deck: InstallAHDeck,
-    set_feature_flag_state: SetFeatureFlagState,
-    latest_instance_tracker: LatestInstanceTracker,
-):
-    set_feature_flag_state("fsrs_reminder", is_active=True)
-
-    with anki_session_with_addon_data.profile_loaded():
-        install_ah_deck(ah_did=config.anking_deck_id)
-
-        # Set last reminder as 30 days ago => interval reached
-        config.set_last_enable_fsrs_reminder_date(
-            (date.today() - timedelta(days=ENABLE_FSRS_REMINDER_INTERVAL_DAYS))
-        )
-
-        latest_instance_tracker.track(_Dialog)
-
-        maybe_show_enable_fsrs_reminder()
-
-        dialog = latest_instance_tracker.get_latest_instance(_Dialog)
-        assert (
-            dialog is not None
-        ), "expected a reminder dialog to appear after interval reached"
-
-        enable_button = next(
-            b for b in dialog.button_box.buttons() if b.text() == "Enable FSRS"
-        )
-        enable_button.click()
-        assert aqt.mw.col.get_config("fsrs")
-
-
-@skip_test_fsrs_unsupported
-@pytest.mark.qt_no_exception_capture
-def test_maybe_show_enable_fsrs_reminder_interval_not_reached(
-    anki_session_with_addon_data: AnkiSession,
-    install_ah_deck: InstallAHDeck,
-    set_feature_flag_state: SetFeatureFlagState,
-    latest_instance_tracker: LatestInstanceTracker,
-):
-    set_feature_flag_state("fsrs_reminder", is_active=True)
-
-    with anki_session_with_addon_data.profile_loaded():
-        install_ah_deck(ah_did=config.anking_deck_id)
-
-        # Set last reminder as today => interval not reached
-        config.set_last_enable_fsrs_reminder_date(date.today())
-
-        latest_instance_tracker.track(_Dialog)
-
-        maybe_show_enable_fsrs_reminder()
-
-        dialog = latest_instance_tracker.get_latest_instance(_Dialog)
-        assert (
-            dialog is None
-        ), "expected no reminder dialog to appear due to recent reminder"
-        assert not aqt.mw.col.get_config("fsrs")
-
-
-@skip_test_fsrs_unsupported
-@pytest.mark.qt_no_exception_capture
-def test_show_enable_fsrs_reminder_skip_and_dont_show_again(
-    anki_session_with_addon_data: AnkiSession,
-    install_ah_deck: InstallAHDeck,
-    latest_instance_tracker: LatestInstanceTracker,
-    set_feature_flag_state: SetFeatureFlagState,
-):
-
-    set_feature_flag_state("fsrs_reminder", is_active=True)
-
-    with anki_session_with_addon_data.profile_loaded():
-        install_ah_deck(ah_did=config.anking_deck_id)
-
-        latest_instance_tracker.track(_Dialog)
-
-        maybe_show_enable_fsrs_reminder()
-
-        dialog = latest_instance_tracker.get_latest_instance(_Dialog)
-        assert dialog is not None, "expected a reminder dialog to appear"
-
-        # Check "Don't show this again" and click Skip
-        dialog.checkbox.setChecked(True)
-        skip_button = next(b for b in dialog.button_box.buttons() if b.text() == "Skip")
-        skip_button.click()
-
-        assert not aqt.mw.col.get_config("fsrs")
-        assert not config._private_config.show_enable_fsrs_reminder
-=======
 class TestFSRSDeckOptions:
     """
     Test FSRS parameter backup and revert functionality in deck options.
@@ -8403,4 +8162,246 @@
     def _click_revert_button(self, dialog: DeckOptionsDialog) -> None:
         """Click the revert button in the dialog."""
         dialog.web.eval("document.getElementById('revert-fsrs-parameters-btn').click()")
->>>>>>> eedad5e9
+
+
+@skip_test_fsrs_unsupported
+@pytest.mark.qt_no_exception_capture
+def test_maybe_show_enable_fsrs_reminder(
+    anki_session_with_addon_data: AnkiSession,
+    install_ah_deck: InstallAHDeck,
+    set_feature_flag_state: SetFeatureFlagState,
+    latest_instance_tracker: LatestInstanceTracker,
+):
+    set_feature_flag_state("fsrs_reminder", is_active=True)
+
+    with anki_session_with_addon_data.profile_loaded():
+        install_ah_deck(ah_did=config.anking_deck_id)
+
+        latest_instance_tracker.track(_Dialog)
+
+        maybe_show_enable_fsrs_reminder()
+
+        assert not aqt.mw.col.get_config("fsrs")
+
+        dialog = latest_instance_tracker.get_latest_instance(_Dialog)
+        assert dialog is not None, "expected a reminder dialog to appear"
+
+        enable_button = next(
+            b for b in dialog.button_box.buttons() if b.text() == "Enable FSRS"
+        )
+        enable_button.click()
+        assert aqt.mw.col.get_config("fsrs")
+
+
+@skip_test_fsrs_unsupported
+@pytest.mark.qt_no_exception_capture
+def test_maybe_show_enable_fsrs_reminder_fsrs_enabled(
+    anki_session_with_addon_data: AnkiSession,
+    install_ah_deck: InstallAHDeck,
+    set_feature_flag_state: SetFeatureFlagState,
+    latest_instance_tracker: LatestInstanceTracker,
+):
+    set_feature_flag_state("fsrs_reminder", is_active=True)
+
+    with anki_session_with_addon_data.profile_loaded():
+        aqt.mw.col.set_config("fsrs", True)
+        install_ah_deck(ah_did=config.anking_deck_id)
+
+        latest_instance_tracker.track(_Dialog)
+
+        maybe_show_enable_fsrs_reminder()
+
+        dialog = latest_instance_tracker.get_latest_instance(_Dialog)
+        assert dialog is None
+        assert aqt.mw.col.get_config("fsrs")
+
+
+@skip_test_fsrs_unsupported
+@pytest.mark.qt_no_exception_capture
+def test_maybe_show_enable_fsrs_reminder_no_anking_deck_installed(
+    anki_session_with_addon_data: AnkiSession,
+    set_feature_flag_state: SetFeatureFlagState,
+    latest_instance_tracker: LatestInstanceTracker,
+):
+    set_feature_flag_state("fsrs_reminder", is_active=True)
+
+    with anki_session_with_addon_data.profile_loaded():
+        latest_instance_tracker.track(_Dialog)
+
+        maybe_show_enable_fsrs_reminder()
+
+        dialog = latest_instance_tracker.get_latest_instance(_Dialog)
+        assert dialog is None, "expected a reminder dialog to appear"
+
+        assert not aqt.mw.col.get_config("fsrs")
+
+
+@skip_test_fsrs_unsupported
+@pytest.mark.qt_no_exception_capture
+def test_maybe_show_enable_fsrs_reminder_no_feature_flag(
+    anki_session_with_addon_data: AnkiSession,
+    install_ah_deck: InstallAHDeck,
+    set_feature_flag_state: SetFeatureFlagState,
+    latest_instance_tracker: LatestInstanceTracker,
+):
+    set_feature_flag_state("fsrs_reminder", is_active=False)
+
+    with anki_session_with_addon_data.profile_loaded():
+        install_ah_deck(ah_did=config.anking_deck_id)
+
+        latest_instance_tracker.track(_Dialog)
+
+        maybe_show_enable_fsrs_reminder()
+
+        dialog = latest_instance_tracker.get_latest_instance(_Dialog)
+        assert dialog is None, "expected a reminder dialog to appear"
+
+        assert not aqt.mw.col.get_config("fsrs")
+
+
+@skip_test_fsrs_unsupported
+@pytest.mark.qt_no_exception_capture
+def test_maybe_show_enable_fsrs_reminder_anki_version_too_low(
+    anki_session_with_addon_data: AnkiSession,
+    install_ah_deck: InstallAHDeck,
+    set_feature_flag_state: SetFeatureFlagState,
+    mocker: MockerFixture,
+    latest_instance_tracker: LatestInstanceTracker,
+):
+    set_feature_flag_state("fsrs_reminder", is_active=True)
+
+    mocker.patch(
+        "ankihub.gui.enable_fsrs_dialog.ANKI_INT_VERSION",
+        MIN_ANKI_VERSION_FOR_FSRS_FEATURES - 1,
+    )
+
+    with anki_session_with_addon_data.profile_loaded():
+        install_ah_deck(ah_did=config.anking_deck_id)
+
+        latest_instance_tracker.track(_Dialog)
+
+        maybe_show_enable_fsrs_reminder()
+
+        dialog = latest_instance_tracker.get_latest_instance(_Dialog)
+        assert (
+            dialog is None
+        ), "expected no reminder dialog to appear due to low Anki version"
+        assert not aqt.mw.col.get_config("fsrs")
+
+
+@skip_test_fsrs_unsupported
+@pytest.mark.qt_no_exception_capture
+def test_maybe_show_enable_fsrs_reminder_show_again_flag_false(
+    anki_session_with_addon_data: AnkiSession,
+    install_ah_deck: InstallAHDeck,
+    set_feature_flag_state: SetFeatureFlagState,
+    mocker: MockerFixture,
+    latest_instance_tracker: LatestInstanceTracker,
+):
+    set_feature_flag_state("fsrs_reminder", is_active=True)
+
+    with anki_session_with_addon_data.profile_loaded():
+        install_ah_deck(ah_did=config.anking_deck_id)
+
+        mocker.patch.object(config._private_config, "show_enable_fsrs_reminder", False)
+
+        latest_instance_tracker.track(_Dialog)
+
+        maybe_show_enable_fsrs_reminder()
+
+        dialog = latest_instance_tracker.get_latest_instance(_Dialog)
+        assert (
+            dialog is None
+        ), "expected no reminder dialog to appear due to show_enable_fsrs_reminder=False"
+        assert not aqt.mw.col.get_config("fsrs")
+
+
+@skip_test_fsrs_unsupported
+@pytest.mark.qt_no_exception_capture
+def test_maybe_show_enable_fsrs_reminder_interval_reached(
+    anki_session_with_addon_data: AnkiSession,
+    install_ah_deck: InstallAHDeck,
+    set_feature_flag_state: SetFeatureFlagState,
+    latest_instance_tracker: LatestInstanceTracker,
+):
+    set_feature_flag_state("fsrs_reminder", is_active=True)
+
+    with anki_session_with_addon_data.profile_loaded():
+        install_ah_deck(ah_did=config.anking_deck_id)
+
+        # Set last reminder as 30 days ago => interval reached
+        config.set_last_enable_fsrs_reminder_date(
+            (date.today() - timedelta(days=ENABLE_FSRS_REMINDER_INTERVAL_DAYS))
+        )
+
+        latest_instance_tracker.track(_Dialog)
+
+        maybe_show_enable_fsrs_reminder()
+
+        dialog = latest_instance_tracker.get_latest_instance(_Dialog)
+        assert (
+            dialog is not None
+        ), "expected a reminder dialog to appear after interval reached"
+
+        enable_button = next(
+            b for b in dialog.button_box.buttons() if b.text() == "Enable FSRS"
+        )
+        enable_button.click()
+        assert aqt.mw.col.get_config("fsrs")
+
+
+@skip_test_fsrs_unsupported
+@pytest.mark.qt_no_exception_capture
+def test_maybe_show_enable_fsrs_reminder_interval_not_reached(
+    anki_session_with_addon_data: AnkiSession,
+    install_ah_deck: InstallAHDeck,
+    set_feature_flag_state: SetFeatureFlagState,
+    latest_instance_tracker: LatestInstanceTracker,
+):
+    set_feature_flag_state("fsrs_reminder", is_active=True)
+
+    with anki_session_with_addon_data.profile_loaded():
+        install_ah_deck(ah_did=config.anking_deck_id)
+
+        # Set last reminder as today => interval not reached
+        config.set_last_enable_fsrs_reminder_date(date.today())
+
+        latest_instance_tracker.track(_Dialog)
+
+        maybe_show_enable_fsrs_reminder()
+
+        dialog = latest_instance_tracker.get_latest_instance(_Dialog)
+        assert (
+            dialog is None
+        ), "expected no reminder dialog to appear due to recent reminder"
+        assert not aqt.mw.col.get_config("fsrs")
+
+
+@skip_test_fsrs_unsupported
+@pytest.mark.qt_no_exception_capture
+def test_show_enable_fsrs_reminder_skip_and_dont_show_again(
+    anki_session_with_addon_data: AnkiSession,
+    install_ah_deck: InstallAHDeck,
+    latest_instance_tracker: LatestInstanceTracker,
+    set_feature_flag_state: SetFeatureFlagState,
+):
+
+    set_feature_flag_state("fsrs_reminder", is_active=True)
+
+    with anki_session_with_addon_data.profile_loaded():
+        install_ah_deck(ah_did=config.anking_deck_id)
+
+        latest_instance_tracker.track(_Dialog)
+
+        maybe_show_enable_fsrs_reminder()
+
+        dialog = latest_instance_tracker.get_latest_instance(_Dialog)
+        assert dialog is not None, "expected a reminder dialog to appear"
+
+        # Check "Don't show this again" and click Skip
+        dialog.checkbox.setChecked(True)
+        skip_button = next(b for b in dialog.button_box.buttons() if b.text() == "Skip")
+        skip_button.click()
+
+        assert not aqt.mw.col.get_config("fsrs")
+        assert not config._private_config.show_enable_fsrs_reminder