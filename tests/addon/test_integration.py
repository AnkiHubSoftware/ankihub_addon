import copy
import importlib
import os
import re
import tempfile
import uuid
from concurrent.futures import Future
from datetime import datetime, timedelta, timezone
from pathlib import Path
from time import sleep
from typing import Any, Callable, Dict, List, Optional, Protocol, Tuple
from unittest.mock import MagicMock, Mock, patch
from zipfile import ZipFile

import aqt
import pytest
from anki.cards import CardId
from anki.consts import QUEUE_TYPE_SUSPENDED
from anki.decks import DeckId, FilteredDeckConfig
from anki.models import NotetypeDict, NotetypeId
from anki.notes import Note, NoteId
from aqt import AnkiQt, dialogs, gui_hooks
from aqt.addcards import AddCards
from aqt.addons import InstallOk
from aqt.browser import Browser
from aqt.importing import AnkiPackageImporter
from aqt.qt import Qt
from pytest import MonkeyPatch, fixture
from pytest_anki import AnkiSession
from pytestqt.qtbot import QtBot  # type: ignore
from requests_mock import Mocker

from ..factories import DeckFactory, NoteInfoFactory
from ..fixtures import MockFunctionProtocol, create_or_get_ah_version_of_note_type
from .conftest import TEST_PROFILE_ID

# workaround for vscode test discovery not using pytest.ini which sets this env var
# has to be set before importing ankihub
os.environ["SKIP_INIT"] = "1"

from ankihub import entry_point, media_sync
from ankihub.addon_ankihub_client import AddonAnkiHubClient as AnkiHubClient
from ankihub.addons import (
    _change_file_permissions_of_addon_files,
    _maybe_change_file_permissions_of_addon_files,
)
from ankihub.ankihub_client import (
    AnkiHubHTTPError,
    ChangeNoteSuggestion,
    Deck,
    Field,
    NewNoteSuggestion,
    NoteCustomization,
    NoteInfo,
    OptionalTagSuggestion,
    SuggestionType,
    TagGroupValidationResponse,
    UserDeckRelation,
)
from ankihub.ankihub_client.ankihub_client import (
    ANKIHUB_DATETIME_FORMAT_STR,
    DEFAULT_API_URL,
    DeckExtensionUpdateChunk,
    _transform_notes_data,
)
from ankihub.auto_sync import _setup_ankihub_sync_on_ankiweb_sync
from ankihub.common_utils import IMG_NAME_IN_IMG_TAG_REGEX
from ankihub.db import ankihub_db, attached_ankihub_db
from ankihub.debug import (
    _log_stack,
    _setup_logging_for_db_begin,
    _setup_logging_for_sync_collection_and_media,
)
from ankihub.deck_creation import create_ankihub_deck, modify_note_type
from ankihub.exporting import to_note_data
from ankihub.gui import operations, utils
from ankihub.gui.browser import (
    ModifiedAfterSyncSearchNode,
    NewNoteSearchNode,
    SuggestionTypeSearchNode,
    UpdatedInTheLastXDaysSearchNode,
    _on_reset_optional_tags_action,
    custom_columns,
)
from ankihub.gui.browser.custom_search_nodes import UpdatedSinceLastReviewSearchNode
from ankihub.gui.decks_dialog import SubscribedDecksDialog, download_and_install_decks
from ankihub.gui.editor import _on_suggestion_button_press, _refresh_buttons
from ankihub.gui.operations.new_deck_subscriptions import (
    check_and_install_new_deck_subscriptions,
)
from ankihub.gui.operations.utils import future_with_result
from ankihub.gui.optional_tag_suggestion_dialog import OptionalTagsSuggestionDialog
from ankihub.importing import (
    AnkiHubImporter,
    _adjust_note_types,
    reset_note_types_of_notes,
)
from ankihub.note_conversion import (
    ADDON_INTERNAL_TAGS,
    ANKI_INTERNAL_TAGS,
    TAG_FOR_OPTIONAL_TAGS,
    TAG_FOR_PROTECTING_FIELDS,
)
from ankihub.reset_local_changes import reset_local_changes_to_notes
from ankihub.settings import (
    ANKIHUB_NOTE_TYPE_FIELD_NAME,
    AnkiHubCommands,
    DeckExtension,
    DeckExtensionConfig,
    config,
    profile_files_path,
)
from ankihub.subdecks import (
    SUBDECK_TAG,
    build_subdecks_and_move_cards_to_them,
    flatten_deck,
)
from ankihub.suggestions import (
    suggest_new_note,
    suggest_note_update,
    suggest_notes_in_bulk,
)
from ankihub.sync import _AnkiHubSync, ah_sync
from ankihub.utils import (
    ANKIHUB_TEMPLATE_SNIPPET_RE,
    all_dids,
    get_note_types_in_deck,
    note_type_contains_field,
)

SAMPLE_MODEL_ID = NotetypeId(1656968697414)
TEST_DATA_PATH = Path(__file__).parent.parent / "test_data"
SAMPLE_DECK_APKG = TEST_DATA_PATH / "small.apkg"
ANKIHUB_SAMPLE_DECK_APKG = TEST_DATA_PATH / "small_ankihub.apkg"
SAMPLE_NOTES_DATA = eval((TEST_DATA_PATH / "small_ankihub.txt").read_text())

# the package name in the manifest is "ankihub"
# the package name is used during the add-on installation process
# to determine the path to the add-on files which also determines if an existing add-on is updated
# or if a new add-on is installed
ANKIHUB_ANKIADDON_FILE = TEST_DATA_PATH / "ankihub.ankiaddon"


class InstallSampleAHDeck(Protocol):
    def __call__(self) -> Tuple[DeckId, uuid.UUID]:
        ...


@fixture
def install_sample_ah_deck(
    anki_session_with_addon_data: AnkiSession,
    next_deterministic_uuid: Callable[[], uuid.UUID],
) -> InstallSampleAHDeck:
    def _install_sample_ah_deck():
        # Can only be used in an anki_session_with_addon.profile_loaded() context

        ah_did = next_deterministic_uuid()
        mw = anki_session_with_addon_data.mw
        anki_did = import_sample_ankihub_deck(mw, ankihub_did=ah_did)
        config.add_deck(
            name="Testdeck",
            ankihub_did=ah_did,
            anki_did=anki_did,
            user_relation=UserDeckRelation.SUBSCRIBER,
        )
        return anki_did, ah_did

    return _install_sample_ah_deck


def import_sample_ankihub_deck(
    mw: aqt.AnkiQt, ankihub_did: uuid.UUID, assert_created_deck=True
) -> DeckId:
    import_note_types_for_sample_deck(mw)

    # import the deck from the notes data
    dids_before_import = all_dids()
    importer = AnkiHubImporter()
    local_did = importer._import_ankihub_deck_inner(
        ankihub_did=ankihub_did,
        notes_data=ankihub_sample_deck_notes_data(),
        deck_name="Testdeck",
        protected_fields={},
        protected_tags=[],
        remote_note_types={},
    ).anki_did
    new_dids = all_dids() - dids_before_import

    if assert_created_deck:
        assert len(new_dids) == 1
        assert local_did == list(new_dids)[0]

    return local_did


class MakeAHNote(Protocol):
    def __call__(
        self,
        ankihub_nid: uuid.UUID = None,
        note_type_id: Optional[NotetypeId] = None,
        generate_anki_id: bool = False,
    ) -> Note:
        ...


@fixture
def make_ah_note(
    anki_session_with_addon_data: AnkiSession,
    next_deterministic_uuid: Callable[[], uuid.UUID],
    next_deterministic_id: Callable[[], int],
) -> MakeAHNote:
    # Can only be used in an anki_session_with_addon.profile_loaded() context

    def _make_ah_note(
        ankihub_nid: uuid.UUID = None,
        note_type_id: Optional[NotetypeId] = None,
        generate_anki_id: bool = False,
    ) -> Note:
        mw = anki_session_with_addon_data.mw

        if ankihub_nid is None:
            ankihub_nid = next_deterministic_uuid()

        if note_type_id is None:
            note_type = create_or_get_ah_version_of_note_type(
                mw=mw, note_type=mw.col.models.by_name("Basic")
            )
        else:
            note_type = mw.col.models.get(note_type_id)
            assert note_type is not None

        note = mw.col.new_note(note_type)
        if generate_anki_id:
            note.id = NoteId(next_deterministic_id())

        # fields of the note will be set to "old <field_name>"
        # except for the ankihub note _type field (if it exists) which will be set to the ankihub nid
        for field_cfg in note_type["flds"]:
            field_name: str = field_cfg["name"]
            note[field_name] = f"old {field_name.lower()}"

        if ANKIHUB_NOTE_TYPE_FIELD_NAME in note:
            note[ANKIHUB_NOTE_TYPE_FIELD_NAME] = str(ankihub_nid)

        note[ANKIHUB_NOTE_TYPE_FIELD_NAME] = str(ankihub_nid)
        note.tags = []
        note.guid = "old guid"
        return note

    return _make_ah_note


def ankihub_sample_deck_notes_data() -> List[NoteInfo]:
    notes_data_raw = _transform_notes_data(SAMPLE_NOTES_DATA)
    result = [NoteInfo.from_dict(x) for x in notes_data_raw]
    return result


def test_entry_point(anki_session_with_addon_data: AnkiSession, qtbot: QtBot):
    entry_point.run()
    with anki_session_with_addon_data.profile_loaded():
        qtbot.wait(1000)

    # this test is just to make sure the entry point doesn't crash
    # and that the add-on doesn't crash on Anki startup


def test_editor(
    anki_session_with_addon_data: AnkiSession,
    requests_mock: Mocker,
    monkeypatch: MonkeyPatch,
    next_deterministic_uuid: Callable[[], uuid.UUID],
    install_sample_ah_deck: InstallSampleAHDeck,
):
    with anki_session_with_addon_data.profile_loaded():
        mw = anki_session_with_addon_data.mw

        install_sample_ah_deck()

        # mock the dialog so it doesn't block the testq
        monkeypatch.setattr(
            "ankihub.gui.suggestion_dialog.SuggestionDialog.exec", Mock()
        )

        add_cards_dialog: AddCards = dialogs.open("AddCards", mw)
        editor = add_cards_dialog.editor

        # test a new note suggestion
        editor.note = mw.col.new_note(mw.col.models.by_name("Basic (Testdeck / user1)"))

        note_1_ah_nid = next_deterministic_uuid()

        monkeypatch.setattr("ankihub.exporting.uuid.uuid4", lambda: note_1_ah_nid)

        requests_mock.post(
            f"{config.api_url}/notes/{note_1_ah_nid}/suggestion/",
            status_code=201,
            json={},
        )

        _refresh_buttons(editor)
        assert editor.ankihub_command == AnkiHubCommands.NEW.value  # type: ignore
        _on_suggestion_button_press(editor)

        # test a change note suggestion
        note = mw.col.get_note(mw.col.find_notes("")[0])
        editor.note = note

        note_2_ah_nid = ankihub_db.ankihub_nid_for_anki_nid(note.id)

        requests_mock.post(
            f"{config.api_url}/notes/{note_2_ah_nid}/suggestion/",
            status_code=201,
            json={},
        )

        _refresh_buttons(editor)
        assert editor.ankihub_command == AnkiHubCommands.CHANGE.value  # type: ignore

        # this should not trigger a suggestion because the note has not been changed
        _on_suggestion_button_press(editor)
        assert requests_mock.call_count == 0

        # change the front of the note
        note["Front"] = "new front"
        note.flush()

        # this should trigger a suggestion because the note has been changed
        _on_suggestion_button_press(editor)

        # mocked requests: f"{config.api_url_base}/notes/{notes_2_ah_nid}/suggestion/"
        assert requests_mock.call_count == 1


def test_get_note_types_in_deck(anki_session_with_addon_data: AnkiSession):
    anki_session = anki_session_with_addon_data
    with anki_session.profile_loaded():
        with anki_session.deck_installed(SAMPLE_DECK_APKG) as deck_id:
            # test get note types in deck
            note_model_ids = get_note_types_in_deck(DeckId(deck_id))
            # TODO test on a deck that has more than one note type.
            assert len(note_model_ids) == 2
            assert note_model_ids == [1656968697414, 1656968697418]


def test_note_type_contains_field(anki_session_with_addon_data: AnkiSession):
    anki_session = anki_session_with_addon_data
    with anki_session.profile_loaded():
        with anki_session.deck_installed(SAMPLE_DECK_APKG):
            note_type = anki_session.mw.col.models.get(SAMPLE_MODEL_ID)
            assert note_type_contains_field(note_type, SAMPLE_MODEL_ID) is False
            new_field = {"name": ANKIHUB_NOTE_TYPE_FIELD_NAME}
            note_type["flds"].append(new_field)
            assert note_type_contains_field(note_type, ANKIHUB_NOTE_TYPE_FIELD_NAME)
            note_type["flds"].remove(new_field)


def test_modify_note_type(anki_session_with_addon_data: AnkiSession):
    anki_session = anki_session_with_addon_data
    with anki_session.profile_loaded():
        with anki_session.deck_installed(SAMPLE_DECK_APKG):
            note_type = anki_session.mw.col.models.by_name("Basic")
            original_note_type = copy.deepcopy(note_type)
            original_note_template = original_note_type["tmpls"][0]["afmt"]
            modify_note_type(note_type)
            modified_template = note_type["tmpls"][0]["afmt"]
            # # TODO Make more precise assertions.
            assert ANKIHUB_NOTE_TYPE_FIELD_NAME in modified_template
            assert original_note_template != modified_template


def test_create_collaborative_deck_and_upload(
    anki_session_with_addon_data: AnkiSession,
    monkeypatch: MonkeyPatch,
    next_deterministic_uuid: Callable[[], uuid.UUID],
):
    with anki_session_with_addon_data.profile_loaded():
        mw = anki_session_with_addon_data.mw

        # create a new deck with one note
        deck_name = "New Deck"
        mw.col.decks.add_normal_deck_with_name(deck_name)
        anki_did = mw.col.decks.id_for_name(deck_name)

        note = mw.col.new_note(mw.col.models.by_name("Basic"))
        note["Front"] = "front"
        note["Back"] = "back"
        mw.col.add_note(note, anki_did)

        # upload deck
        ah_did = next_deterministic_uuid()
        upload_deck_mock = Mock()
        upload_deck_mock.return_value = ah_did
        ah_nid = next_deterministic_uuid()
        with monkeypatch.context() as m:
            m.setattr(
                "ankihub.ankihub_client.AnkiHubClient.upload_deck", upload_deck_mock
            )
            m.setattr("uuid.uuid4", lambda: ah_nid)
            create_ankihub_deck(deck_name, private=False)

        # re-load note to get updated note.mid
        note.load()

        # check that the client method was called with the correct data
        expected_note_types_data = [mw.col.models.get(note.mid)]
        expected_note_data = NoteInfo(
            ankihub_note_uuid=ah_nid,
            anki_nid=note.id,
            fields=[
                Field(name="Front", value="front", order=0),
                Field(name="Back", value="back", order=1),
            ],
            tags=[],
            mid=note.mid,
            guid=note.guid,
            last_update_type=None,
        )

        upload_deck_mock.assert_called_once_with(
            deck_name=deck_name,
            notes_data=[expected_note_data],
            note_types_data=expected_note_types_data,
            anki_deck_id=anki_did,
            private=False,
        )

        # check that note data is in db
        assert ankihub_db.note_data(note.id) == expected_note_data

        # check that note mod value is in database
        assert (
            ankihub_db.scalar(
                "SELECT mod from notes WHERE ankihub_note_id = ?", str(ah_nid)
            )
            == note.mod
        )


class TestDownloadAndInstallDecks:
    @pytest.mark.qt_no_exception_capture
    def test_download_and_install_deck(
        self,
        anki_session_with_addon_data: AnkiSession,
        monkeypatch: MonkeyPatch,
        qtbot: QtBot,
        set_feature_flag_state,
    ):
        set_feature_flag_state(
            feature_flag_name="new_subscription_workflow_enabled", is_active=True
        )

        anki_session = anki_session_with_addon_data
        with anki_session.profile_loaded():
            mw = anki_session.mw

            note_type = create_or_get_ah_version_of_note_type(
                mw, aqt.mw.col.models.by_name("Basic")
            )
            notes_data = [NoteInfoFactory.create(mid=note_type["id"])]
            deck = DeckFactory.create()

            mocks = self._mock_client_and_gui_and_media_sync(
                monkeypatch, deck, notes_data, note_type
            )

            # Download and install the deck
            on_success_mock = Mock()
            download_and_install_decks(
                [deck.ankihub_deck_uuid], on_done=on_success_mock
            )
            qtbot.wait(500)

            # Assert that the deck was installed
            # ... in the Anki database
            assert deck.anki_did in [x.id for x in mw.col.decks.all_names_and_ids()]
            assert mw.col.get_note(NoteId(notes_data[0].anki_nid)) is not None

            # ... in the AnkiHub database
            ankihub_db.ankihub_deck_ids() == [deck.ankihub_deck_uuid]
            assert ankihub_db.note_data(NoteId(notes_data[0].anki_nid)) == notes_data[0]

            # ... in the config
            assert config.deck_ids() == [deck.ankihub_deck_uuid]

            # Assert that the on_success callback was called
            on_success_mock.assert_called_once()

            # Assert that the mocked functions were called
            for name, mock in mocks.items():
                assert (
                    mock.call_count == 1
                ), f"Mock {name} was not called once, but {mock.call_count} times"

    @pytest.mark.qt_no_exception_capture
    def test_error_handling(
        self,
        anki_session_with_addon_data: AnkiSession,
        monkeypatch: MonkeyPatch,
        qtbot: QtBot,
        set_feature_flag_state,
    ):
        # The error handling is only used in the old subscription workflow
        set_feature_flag_state(
            feature_flag_name="new_subscription_workflow_enabled", is_active=False
        )

        anki_session = anki_session_with_addon_data
        with anki_session.profile_loaded():
            mw = anki_session.mw

            note_type = create_or_get_ah_version_of_note_type(
                mw, aqt.mw.col.models.by_name("Basic")
            )
            notes_data = [NoteInfoFactory.create(mid=note_type["id"])]
            deck = DeckFactory.create()

            self._mock_client_and_gui_and_media_sync(
                monkeypatch, deck, notes_data, note_type
            )

            def raise_http_403(*args, **kwargs):
                raise AnkiHubHTTPError(response=Mock(status_code=403))

            # Mock get_deck_by_id to raise an exception
            get_deck_by_id_mock = Mock()
            get_deck_by_id_mock.side_effect = raise_http_403
            monkeypatch.setattr(
                AnkiHubClient,
                "get_deck_by_id",
                get_deck_by_id_mock,
            )

            # Try to download and install the deck
            on_done_mock = Mock()
            download_and_install_decks([deck.ankihub_deck_uuid], on_done=on_done_mock)
            qtbot.wait(300)

            # Assert that the on_done callback was called
            on_done_mock.assert_called_once()
            future: Future = on_done_mock.call_args[0][0]
            assert future.exception() is None

    def _mock_client_and_gui_and_media_sync(
        self,
        monkeypatch: MonkeyPatch,
        deck: Deck,
        notes_data: List[NoteInfo],
        note_type: NotetypeDict,
    ) -> Dict[str, Mock]:
        mocks: Dict[str, Mock] = dict()

        def add_mock(object, func_name: str, return_value: Any = None):
            mocks[func_name] = Mock()
            mocks[func_name].return_value = return_value
            monkeypatch.setattr(object, func_name, mocks[func_name])

        # Mock client functions
        add_mock(AnkiHubClient, "get_note_type", note_type)
        add_mock(AnkiHubClient, "get_deck_by_id", deck)
        add_mock(AnkiHubClient, "download_deck", notes_data)
        add_mock(AnkiHubClient, "get_protected_fields", {})
        add_mock(AnkiHubClient, "get_protected_tags", [])

        # Patch away gui functions which would otherwise block the test
        add_mock(operations.deck_installation, "showInfo")
        add_mock(operations.deck_installation, "ask_user", return_value=True)
        add_mock(operations.deck_installation, "show_empty_cards")

        # Mock media sync
        add_mock(media_sync._AnkiHubMediaSync, "start_media_download")

        return mocks


class TestCheckAndInstallNewDeckSubscriptions:
    def test_one_new_subscription(
        self,
        anki_session_with_addon_data: AnkiSession,
        qtbot: QtBot,
        mock_function: MockFunctionProtocol,
        set_feature_flag_state,
    ):
        set_feature_flag_state(
            feature_flag_name="new_subscription_workflow_enabled", is_active=True
        )

        anki_session = anki_session_with_addon_data
        with anki_session.profile_loaded():

<<<<<<< HEAD
            # Mock get_deck_subscriptions function to return a deck
            deck = DeckFactory.create()
            get_decks_with_user_relation_mock = mock_function(
                AnkiHubClient, "get_decks_with_user_relation", return_value=[deck]
            )

            # Mock ask_user function to return True
            ask_user_mock = mock_function(
                operations.new_deck_subscriptions, "ask_user", return_value=True
            )

            # Mock download and install operation to only call the on_done callback
            download_and_install_decks_mock = mock_function(
                operations.new_deck_subscriptions,
                "download_and_install_decks",
                side_effect=lambda *args, **kwargs: kwargs["on_done"](
                    future_with_result(None)
                ),
            )

            # Call the function
            on_done_mock = Mock()
            check_and_install_new_deck_subscriptions(on_done_mock)

            qtbot.wait(500)

            # Assert that the on_done callback was called with a future with a result of None
            assert on_done_mock.call_count == 1
            assert on_done_mock.call_args[0][0].result() is None

            # Assert that the mocked functions were called
            assert get_decks_with_user_relation_mock.call_count == 1
            assert ask_user_mock.call_count == 1

            assert download_and_install_decks_mock.call_count == 1
            assert download_and_install_decks_mock.call_args[0][0] == [
                deck.ankihub_deck_uuid
            ]

    def test_user_declines(
        self,
        anki_session_with_addon_data: AnkiSession,
        qtbot: QtBot,
        mock_function: MockFunctionProtocol,
        set_feature_flag_state,
    ):
        set_feature_flag_state(
            feature_flag_name="new_subscription_workflow_enabled", is_active=True
        )
=======
        # Mock get_deck_subscriptions function to return a deck
        deck = DeckFactory.create()
        get_deck_subscriptions_mock = Mock()
        monkeypatch.setattr(
            AnkiHubClient,
            "get_deck_subscriptions",
            get_deck_subscriptions_mock,
        )
        get_deck_subscriptions_mock.return_value = [deck]
>>>>>>> 72fe28b8

        anki_session = anki_session_with_addon_data
        with anki_session.profile_loaded():

            # Mock get_deck_subscriptions function to return a deck
            deck = DeckFactory.create()
            get_decks_with_user_relation_mock = mock_function(
                AnkiHubClient, "get_decks_with_user_relation", return_value=[deck]
            )

            # Mock ask_user function to return False
            ask_user_mock = mock_function(
                operations.new_deck_subscriptions, "ask_user", return_value=False
            )

            # Call the function
            on_done_mock = Mock()
            check_and_install_new_deck_subscriptions(on_done_mock)

            qtbot.wait(500)

            # Assert that the on_done callback was called with a future with a result of None
            assert on_done_mock.call_count == 1
            assert on_done_mock.call_args[0][0].result() is None

            # Assert that the mocked functions were called
            assert get_decks_with_user_relation_mock.call_count == 1
            assert ask_user_mock.call_count == 1

    def test_no_new_subscriptions(
        self,
        anki_session_with_addon_data: AnkiSession,
        qtbot: QtBot,
        mock_function: MockFunctionProtocol,
        set_feature_flag_state,
    ):
        set_feature_flag_state(
            feature_flag_name="new_subscription_workflow_enabled", is_active=True
        )

        anki_session = anki_session_with_addon_data
        with anki_session.profile_loaded():

            # Mock get_deck_subscriptions function to return an empty list
            get_decks_with_user_relation_mock = mock_function(
                AnkiHubClient,
                "get_decks_with_user_relation",
                return_value=[],
            )

            # Call the function
            on_done_mock = Mock()
            check_and_install_new_deck_subscriptions(on_done_mock)

            qtbot.wait(500)

            # Assert that the on_done callback was called with a future with a result of None
            assert on_done_mock.call_count == 1
            assert on_done_mock.call_args[0][0].result() is None

            # Assert that the mocked functions were called
            assert get_decks_with_user_relation_mock.call_count == 1

    def test_install_operation_raises_exception(
        self,
        anki_session_with_addon_data: AnkiSession,
        qtbot: QtBot,
        mock_function: MockFunctionProtocol,
        set_feature_flag_state,
    ):
        set_feature_flag_state(
            feature_flag_name="new_subscription_workflow_enabled", is_active=True
        )

        anki_session = anki_session_with_addon_data
        with anki_session.profile_loaded():

            # Mock get_deck_subscriptions function to return a deck
            deck = DeckFactory.create()
            get_decks_with_user_relation_mock = mock_function(
                AnkiHubClient, "get_decks_with_user_relation", return_value=[deck]
            )

            # Mock ask_user function to return True
            ask_user_mock = mock_function(
                operations.new_deck_subscriptions, "ask_user", return_value=True
            )

<<<<<<< HEAD
            # Mock download and install operation to raise an exception
            def raise_exception(*args, **kwargs):
                raise Exception("Something went wrong")
=======
        # Assert that the mocked functions were called
        assert get_deck_subscriptions_mock.call_count == 1
        assert ask_user_mock.call_count == 1
>>>>>>> 72fe28b8

            download_and_install_decks_mock = mock_function(
                operations.new_deck_subscriptions,
                "download_and_install_decks",
                side_effect=raise_exception,
            )

            # Call the function
            on_done_mock = Mock()
            check_and_install_new_deck_subscriptions(on_done_mock)

            qtbot.wait(500)

            # Assert that the on_done callback was called with a future with an exception
            assert on_done_mock.call_count == 1
            assert on_done_mock.call_args[0][0].exception() is not None

            # Assert that the mocked functions were called
            assert get_decks_with_user_relation_mock.call_count == 1
            assert ask_user_mock.call_count == 1
            assert download_and_install_decks_mock.call_count == 1


def test_get_deck_by_id(
    requests_mock: Mocker, next_deterministic_uuid: Callable[[], uuid.UUID]
):
    client = AnkiHubClient()
    client.local_media_dir_path = Path("/tmp/ankihub_media")

    # test get deck by id
    ankihub_deck_uuid = next_deterministic_uuid()
    date_time = datetime.now(tz=timezone.utc)
    expected_data = {
        "id": str(ankihub_deck_uuid),
        "name": "test",
        "anki_id": 1,
        "csv_last_upload": date_time.strftime(ANKIHUB_DATETIME_FORMAT_STR),
        "csv_notes_filename": "test.csv",
        "image_upload_finished": False,
        "user_relation": "subscriber",
    }

    requests_mock.get(
        f"{config.api_url}/decks/{ankihub_deck_uuid}/", json=expected_data
    )
    deck_info = client.get_deck_by_id(ankihub_deck_uuid=ankihub_deck_uuid)  # type: ignore
    assert deck_info == Deck(
        ankihub_deck_uuid=ankihub_deck_uuid,
        anki_did=1,
        name="test",
        csv_last_upload=date_time,
        csv_notes_filename="test.csv",
        image_upload_finished=False,
        user_relation=UserDeckRelation.SUBSCRIBER,
    )

    # test get deck by id unauthenticated
    requests_mock.get(f"{config.api_url}/decks/{ankihub_deck_uuid}/", status_code=403)

    try:
        client.get_deck_by_id(ankihub_deck_uuid=ankihub_deck_uuid)  # type: ignore
    except AnkiHubHTTPError as e:
        exc = e
    assert exc is not None and exc.response.status_code == 403


def test_suggest_note_update(
    anki_session_with_addon_data: AnkiSession,
    install_sample_ah_deck: InstallSampleAHDeck,
    monkeypatch: MonkeyPatch,
):
    anki_session = anki_session_with_addon_data
    with anki_session.profile_loaded():
        mw = anki_session.mw

        _, ah_did = install_sample_ah_deck()

        nid = mw.col.find_notes("")[0]
        note = mw.col.get_note(nid)

        # Set up tags on the note
        tags_that_shouldnt_be_sent = [
            # internal and optional tags should be ignored
            *ADDON_INTERNAL_TAGS,
            *ANKI_INTERNAL_TAGS,
            f"{TAG_FOR_OPTIONAL_TAGS}::TAG_GROUP::OptionalTag",
        ]

        note.tags = [
            "stays",
            "removed",
            *tags_that_shouldnt_be_sent,
        ]

        # Update the note in the database to match the note in the collection
        # so that the changes are detected relative to this state of the note.
        ankihub_db.upsert_notes_data(
            ankihub_did=ah_did, notes_data=[to_note_data(note)]
        )

        # Make some changes to the note
        note["Front"] = "updated"
        note.tags.append("added")
        note.tags.remove("removed")

        # Suggest the changes
        create_change_note_suggestion_mock = MagicMock()
        monkeypatch.setattr(
            "ankihub.ankihub_client.AnkiHubClient.create_change_note_suggestion",
            create_change_note_suggestion_mock,
        )

        suggest_note_update(
            note=note,
            change_type=SuggestionType.NEW_CONTENT,
            comment="test",
        )

        # Check that the correct suggestion was created
        create_change_note_suggestion_mock.assert_called_once_with(
            change_note_suggestion=ChangeNoteSuggestion(
                anki_nid=note.id,
                ankihub_note_uuid=ankihub_db.ankihub_nid_for_anki_nid(note.id),
                change_type=SuggestionType.NEW_CONTENT,
                fields=[Field(name="Front", value="updated", order=0)],
                added_tags=["added"],
                removed_tags=["removed"],
                comment="test",
            ),
            auto_accept=False,
        )


def test_suggest_new_note(
    anki_session_with_addon_data: AnkiSession,
    requests_mock: Mocker,
    install_sample_ah_deck: InstallSampleAHDeck,
):
    anki_session = anki_session_with_addon_data
    with anki_session.profile_loaded():
        mw = anki_session.mw

        _, ah_did = install_sample_ah_deck()
        note = mw.col.new_note(mw.col.models.by_name("Basic (Testdeck / user1)"))

        adapter = requests_mock.post(
            f"{config.api_url}/decks/{ah_did}/note-suggestion/",
            status_code=201,
        )

        note.tags = [
            "a",
            *ADDON_INTERNAL_TAGS,
            *ANKI_INTERNAL_TAGS,
            f"{TAG_FOR_OPTIONAL_TAGS}::TAG_GROUP::OptionalTag",
        ]
        suggest_new_note(
            note=note,
            ankihub_did=ah_did,
            comment="test",
        )

        # ... assert that add-on internal and optional tags were filtered out
        suggestion_data = adapter.last_request.json()  # type: ignore
        assert set(suggestion_data["tags"]) == set(
            [
                "a",
            ]
        )

        # test create change note suggestion unauthenticated
        url = f"{config.api_url}/decks/{ah_did}/note-suggestion/"
        requests_mock.post(
            url,
            status_code=403,
        )

        exc = None
        try:
            suggest_new_note(
                note=note,
                ankihub_did=ah_did,
                comment="test",
            )
        except AnkiHubHTTPError as e:
            exc = e
        assert exc is not None and exc.response.status_code == 403


def test_suggest_notes_in_bulk(
    anki_session_with_addon_data: AnkiSession,
    monkeypatch: MonkeyPatch,
    install_sample_ah_deck: InstallSampleAHDeck,
    next_deterministic_uuid: Callable[[], uuid.UUID],
):
    anki_session = anki_session_with_addon_data
    bulk_suggestions_method_mock = MagicMock()
    monkeypatch.setattr(
        "ankihub.ankihub_client.AnkiHubClient.create_suggestions_in_bulk",
        bulk_suggestions_method_mock,
    )
    with anki_session.profile_loaded():
        mw = anki_session.mw

        anki_did, ah_did = install_sample_ah_deck()

        # add a new note
        new_note = mw.col.new_note(mw.col.models.by_name("Basic (Testdeck / user1)"))
        mw.col.add_note(new_note, deck_id=anki_did)

        CHANGED_NOTE_ID = NoteId(1608240057545)
        changed_note = mw.col.get_note(CHANGED_NOTE_ID)
        changed_note["Front"] = "changed front"
        changed_note.tags += ["a"]
        changed_note.flush()

        # suggest two notes, one new and one updated, check if the client method was called with the correct arguments
        nids = [changed_note.id, new_note.id]
        notes = [mw.col.get_note(nid) for nid in nids]
        # also add one optional tag to each one of them to verify that the optional tags are not sent
        for note in notes:
            note.tags = list(
                set(note.tags)
                | set([f"{TAG_FOR_OPTIONAL_TAGS}::TAG_GROUP::OptionalTag"])
            )
        mw.col.update_notes(notes)

        new_note_ah_id = next_deterministic_uuid()
        with monkeypatch.context() as m:
            m.setattr("uuid.uuid4", lambda: new_note_ah_id)
            suggest_notes_in_bulk(
                notes=notes,
                auto_accept=False,
                change_type=SuggestionType.NEW_CONTENT,
                comment="test",
            )

        assert bulk_suggestions_method_mock.call_count == 1
        assert bulk_suggestions_method_mock.call_args.kwargs == {
            "change_note_suggestions": [
                ChangeNoteSuggestion(
                    ankihub_note_uuid=uuid.UUID("67f182c2-7306-47f8-aed6-d7edb42cd7de"),
                    anki_nid=CHANGED_NOTE_ID,
                    fields=[
                        Field(
                            name="Front",
                            order=0,
                            value="changed front",
                        ),
                    ],
                    added_tags=["a"],
                    removed_tags=[],
                    comment="test",
                    change_type=SuggestionType.NEW_CONTENT,
                ),
            ],
            "new_note_suggestions": [
                NewNoteSuggestion(
                    ankihub_note_uuid=new_note_ah_id,
                    anki_nid=new_note.id,
                    fields=[
                        Field(name="Front", order=0, value=""),
                        Field(name="Back", order=1, value=""),
                    ],
                    tags=[],
                    guid=new_note.guid,
                    comment="test",
                    ankihub_deck_uuid=ah_did,
                    note_type_name="Basic (Testdeck / user1)",
                    anki_note_type_id=1657023668893,
                ),
            ],
            "auto_accept": False,
        }


def test_adjust_note_types(anki_session_with_addon_data: AnkiSession):
    anki_session = anki_session_with_addon_data
    with anki_session.profile_loaded():
        mw = anki_session.mw

        # for testing creating missing note type
        ankihub_basic_1 = copy.deepcopy(mw.col.models.by_name("Basic"))
        ankihub_basic_1["id"] = 1
        ankihub_basic_1["name"] = "AnkiHub Basic 1"
        modify_note_type(ankihub_basic_1)

        # for testing updating existing note type
        ankihub_basic_2 = copy.deepcopy(mw.col.models.by_name("Basic"))
        ankihub_basic_2["name"] = "AnkiHub Basic 2"
        modify_note_type(ankihub_basic_2)
        # ... save the note type
        ankihub_basic_2["id"] = 0
        changes = mw.col.models.add_dict(ankihub_basic_2)
        ankihub_basic_2["id"] = changes.id
        # ... then add a field
        new_field = mw.col.models.new_field("foo")
        new_field["ord"] = 2
        mw.col.models.add_field(ankihub_basic_2, new_field)
        # ... and change the name
        ankihub_basic_2["name"] = "AnkiHub Basic 2 (new)"

        remote_note_types = {
            ankihub_basic_1["id"]: ankihub_basic_1,
            ankihub_basic_2["id"]: ankihub_basic_2,
        }
        _adjust_note_types(remote_note_types)

        assert mw.col.models.by_name("AnkiHub Basic 1") is not None
        assert mw.col.models.get(ankihub_basic_2["id"])["flds"][3]["name"] == "foo"
        assert (
            mw.col.models.get(ankihub_basic_2["id"])["name"] == "AnkiHub Basic 2 (new)"
        )


def test_reset_note_types_of_notes(anki_session_with_addon_data: AnkiSession):
    anki_session = anki_session_with_addon_data
    with anki_session.profile_loaded():
        mw = anki_session.mw

        # create a note and save it
        basic = mw.col.models.by_name("Basic")
        note = mw.col.new_note(basic)
        note["Front"] = "abc"
        note["Back"] = "abc"
        mw.col.add_note(note, mw.col.decks.active()[0])

        cloze = mw.col.models.by_name("Cloze")

        # change the note type of the note using reset_note_types_of_notes
        nid_mid_pairs = [
            (NoteId(note.id), NotetypeId(cloze["id"])),
        ]
        reset_note_types_of_notes(nid_mid_pairs)

        assert mw.col.get_note(note.id).mid == cloze["id"]


class TestAnkiHubImporter:
    def test_import_new_deck(
        self,
        anki_session_with_addon_data: AnkiSession,
        next_deterministic_uuid: Callable[[], uuid.UUID],
    ):
        from aqt import mw

        anki_session = anki_session_with_addon_data
        with anki_session.profile_loaded():

            # import the apkg to get the note types, then delete the deck
            file = str(ANKIHUB_SAMPLE_DECK_APKG.absolute())
            importer = AnkiPackageImporter(mw.col, file)
            importer.run()
            mw.col.decks.remove([mw.col.decks.id_for_name("Testdeck")])

            ankihub_deck_uuid = next_deterministic_uuid()
            dids_before_import = all_dids()
            ankihub_importer = AnkiHubImporter()
            import_result = ankihub_importer._import_ankihub_deck_inner(
                ankihub_did=ankihub_deck_uuid,
                notes_data=ankihub_sample_deck_notes_data(),
                deck_name="test",
                remote_note_types={},
                protected_fields={},
                protected_tags=[],
            )
            anki_did = import_result.anki_did
            new_dids = all_dids() - dids_before_import

            assert (
                len(new_dids) == 1
            )  # we have no mechanism for importing subdecks from a csv yet, so ti will be just onen deck
            assert anki_did == list(new_dids)[0]

            assert len(import_result.created_nids) == 3
            assert len(import_result.updated_nids) == 0

            assert_that_only_ankihub_sample_deck_info_in_database(
                ankihub_deck_uuid=ankihub_deck_uuid
            )

    def test_import_existing_deck_1(
        self,
        anki_session_with_addon_data: AnkiSession,
        next_deterministic_uuid: Callable[[], uuid.UUID],
    ):
        from aqt import mw

        anki_session = anki_session_with_addon_data
        with anki_session.profile_loaded():

            # import the apkg
            file = str(ANKIHUB_SAMPLE_DECK_APKG.absolute())
            importer = AnkiPackageImporter(mw.col, file)
            importer.run()
            existing_did = mw.col.decks.id_for_name("Testdeck")

            ankihub_deck_uuid = next_deterministic_uuid()
            dids_before_import = all_dids()
            ankihub_importer = AnkiHubImporter()
            import_result = ankihub_importer._import_ankihub_deck_inner(
                ankihub_did=ankihub_deck_uuid,
                notes_data=ankihub_sample_deck_notes_data(),
                deck_name="test",
                remote_note_types={},
                protected_fields={},
                protected_tags=[],
            )
            anki_did = import_result.anki_did
            new_dids = all_dids() - dids_before_import

            assert not new_dids
            assert anki_did == existing_did

            # no notes should be changed because they already exist
            assert len(import_result.created_nids) == 0
            assert len(import_result.updated_nids) == 0

            assert_that_only_ankihub_sample_deck_info_in_database(
                ankihub_deck_uuid=ankihub_deck_uuid
            )

    def test_import_existing_deck_2(
        self,
        anki_session_with_addon_data: AnkiSession,
        next_deterministic_uuid: Callable[[], uuid.UUID],
    ):
        from aqt import mw

        anki_session = anki_session_with_addon_data
        with anki_session.profile_loaded():

            # import the apkg
            file = str(ANKIHUB_SAMPLE_DECK_APKG.absolute())
            importer = AnkiPackageImporter(mw.col, file)
            importer.run()

            # move one card to another deck
            other_deck_id = mw.col.decks.add_normal_deck_with_name("other deck").id
            cids = mw.col.find_cards("deck:Testdeck")
            assert len(cids) == 3
            mw.col.set_deck([cids[0]], other_deck_id)

            ankihub_deck_uuid = next_deterministic_uuid()
            dids_before_import = all_dids()
            ankihub_importer = AnkiHubImporter()
            import_result = ankihub_importer._import_ankihub_deck_inner(
                ankihub_did=ankihub_deck_uuid,
                notes_data=ankihub_sample_deck_notes_data(),
                deck_name="test",
                remote_note_types={},
                protected_fields={},
                protected_tags=[],
            )
            anki_did = import_result.anki_did
            new_dids = all_dids() - dids_before_import

            # when the existing cards are in multiple seperate decks a new deck is created
            assert len(new_dids) == 1
            assert anki_did == list(new_dids)[0]

            # no notes should be changed because they already exist
            assert len(import_result.created_nids) == 0
            assert len(import_result.updated_nids) == 0

            assert_that_only_ankihub_sample_deck_info_in_database(
                ankihub_deck_uuid=ankihub_deck_uuid
            )

    def test_import_existing_deck_3(
        self,
        anki_session_with_addon_data: AnkiSession,
        next_deterministic_uuid: Callable[[], uuid.UUID],
    ):
        from aqt import mw

        anki_session = anki_session_with_addon_data
        with anki_session.profile_loaded():

            # import the apkg
            file = str(ANKIHUB_SAMPLE_DECK_APKG.absolute())
            importer = AnkiPackageImporter(mw.col, file)
            importer.run()
            existing_did = mw.col.decks.id_for_name("Testdeck")

            # modify two notes
            note_1 = mw.col.get_note(NoteId(1608240057545))
            note_1["Front"] = "new front"

            note_2 = mw.col.get_note(NoteId(1656968819662))
            note_2.tags.append("foo")

            mw.col.update_notes([note_1, note_2])

            # delete one note
            mw.col.remove_notes([NoteId(1608240029527)])

            ankihub_deck_uuid = next_deterministic_uuid()
            dids_before_import = all_dids()
            ankihub_importer = AnkiHubImporter()
            import_result = ankihub_importer._import_ankihub_deck_inner(
                ankihub_did=ankihub_deck_uuid,
                notes_data=ankihub_sample_deck_notes_data(),
                deck_name="test",
                remote_note_types={},
                protected_fields={},
                protected_tags=[],
            )
            anki_did = import_result.anki_did
            new_dids = all_dids() - dids_before_import

            assert not new_dids
            assert anki_did == existing_did

            assert len(import_result.created_nids) == 1
            assert len(import_result.updated_nids) == 2

            assert_that_only_ankihub_sample_deck_info_in_database(
                ankihub_deck_uuid=ankihub_deck_uuid
            )

    def test_update_deck(
        self,
        anki_session_with_addon_data: AnkiSession,
        install_sample_ah_deck: InstallSampleAHDeck,
        next_deterministic_uuid: Callable[[], uuid.UUID],
    ):
        anki_session = anki_session_with_addon_data
        with anki_session.profile_loaded():

            anki_did, _ = install_sample_ah_deck()
            first_local_did = anki_did

            ankihub_deck_uuid = next_deterministic_uuid()
            dids_before_import = all_dids()
            ankihub_importer = AnkiHubImporter()
            import_result = ankihub_importer._import_ankihub_deck_inner(
                ankihub_did=ankihub_deck_uuid,
                notes_data=ankihub_sample_deck_notes_data(),
                deck_name="test",
                remote_note_types={},
                protected_fields={},
                protected_tags=[],
                local_did=first_local_did,
            )
            second_anki_did = import_result.anki_did
            new_dids = all_dids() - dids_before_import

            assert len(new_dids) == 0
            assert first_local_did == second_anki_did

            # no notes should be changed because they already exist
            assert len(import_result.created_nids) == 0
            assert len(import_result.updated_nids) == 0

            assert_that_only_ankihub_sample_deck_info_in_database(
                ankihub_deck_uuid=ankihub_deck_uuid
            )

    def test_update_deck_when_it_was_deleted(
        self,
        anki_session_with_addon_data: AnkiSession,
        install_sample_ah_deck: InstallSampleAHDeck,
        next_deterministic_uuid: Callable[[], uuid.UUID],
    ):
        from aqt import mw

        anki_session = anki_session_with_addon_data
        with anki_session.profile_loaded():

            anki_did, _ = install_sample_ah_deck()
            first_local_did = anki_did

            # move cards to another deck and remove the original one
            other_deck = mw.col.decks.add_normal_deck_with_name("other deck").id
            cids = mw.col.find_cards(f"deck:{mw.col.decks.name(first_local_did)}")
            assert len(cids) == 3
            mw.col.set_deck(cids, other_deck)
            mw.col.decks.remove([first_local_did])

            ankihub_deck_uuid = next_deterministic_uuid()
            dids_before_import = all_dids()
            ankihub_importer = AnkiHubImporter()
            import_result = ankihub_importer._import_ankihub_deck_inner(
                ankihub_did=ankihub_deck_uuid,
                notes_data=ankihub_sample_deck_notes_data(),
                deck_name="test",
                remote_note_types={},
                protected_fields={},
                protected_tags=[],
                local_did=first_local_did,
            )
            second_anki_did = import_result.anki_did
            new_dids = all_dids() - dids_before_import

            # deck with first_local_did should be recreated
            assert len(new_dids) == 1
            assert list(new_dids)[0] == first_local_did
            assert second_anki_did == first_local_did

            # no notes should be changed because they already exist
            assert len(import_result.created_nids) == 0
            assert len(import_result.updated_nids) == 0

            assert_that_only_ankihub_sample_deck_info_in_database(
                ankihub_deck_uuid=ankihub_deck_uuid
            )

    def test_update_deck_with_subdecks(
        self,
        anki_session_with_addon_data: AnkiSession,
        install_sample_ah_deck: InstallSampleAHDeck,
    ):
        from aqt import mw

        anki_session = anki_session_with_addon_data
        with anki_session.profile_loaded():

            anki_did, ah_did = install_sample_ah_deck()

            # add a subdeck tag to a note
            notes_data = ankihub_sample_deck_notes_data()
            note_data = notes_data[0]
            note_data.tags = [f"{SUBDECK_TAG}::Testdeck::A::B"]
            note = mw.col.get_note(NoteId(note_data.anki_nid))

            # import the deck again, now with the changed note data
            dids_before_import = all_dids()
            ankihub_importer = AnkiHubImporter()
            import_result = ankihub_importer._import_ankihub_deck_inner(
                ankihub_did=ah_did,
                notes_data=notes_data,
                deck_name="test",
                remote_note_types={},
                protected_fields={},
                protected_tags=[],
                local_did=anki_did,
                subdecks=True,
            )
            second_anki_did = import_result.anki_did
            new_dids = all_dids() - dids_before_import

            # assert that two new decks were created
            assert len(new_dids) == 2
            assert anki_did == second_anki_did
            assert mw.col.decks.by_name("Testdeck::A::B") is not None

            # one note should be updated
            assert len(import_result.created_nids) == 0
            assert len(import_result.updated_nids) == 1

            assert_that_only_ankihub_sample_deck_info_in_database(
                ankihub_deck_uuid=ah_did
            )

            # check that cards of the note were moved to the subdeck
            assert note.cards()
            for card in note.cards():
                assert card.did == mw.col.decks.id_for_name("Testdeck::A::B")

    def test_suspend_new_cards_of_existing_notes(
        self,
        anki_session_with_addon_data: AnkiSession,
        next_deterministic_uuid: Callable[[], uuid.UUID],
    ):
        anki_session = anki_session_with_addon_data
        with anki_session.profile_loaded():
            mw = anki_session.mw

            ankihub_cloze = create_or_get_ah_version_of_note_type(
                mw, mw.col.models.by_name("Cloze")
            )

            ah_nid = next_deterministic_uuid()
            ah_did = next_deterministic_uuid()

            def test_case(suspend_existing_card_before_update: bool):
                # create a cloze note with one card, optionally suspend the existing card,
                # then update the note using AnkiHubImporter adding a new cloze
                # which results in a new card getting created for the added cloze

                note = mw.col.new_note(ankihub_cloze)
                note["Text"] = "{{c1::foo}}"
                mw.col.add_note(note, DeckId(0))

                if suspend_existing_card_before_update:
                    # suspend the only card of the note
                    card = note.cards()[0]
                    card.queue = QUEUE_TYPE_SUSPENDED
                    card.flush()

                # update the note using the AnkiHub importer
                note_data = NoteInfo(
                    anki_nid=note.id,
                    ankihub_note_uuid=ah_nid,
                    fields=[
                        Field(name="Text", value="{{c1::foo}} {{c2::bar}}", order=0)
                    ],
                    tags=[],
                    mid=note.model()["id"],
                    last_update_type=None,
                    guid=note.guid,
                )

                # note has to be active in the database or the importer won't update it
                ankihub_db.upsert_notes_data(ankihub_did=ah_did, notes_data=[note_data])

                importer = AnkiHubImporter()
                updated_note = importer._update_or_create_note(
                    note_data=note_data,
                    anki_did=DeckId(0),
                    protected_fields={},
                    protected_tags=[],
                )
                assert len(updated_note.cards()) == 2
                return updated_note

            def get_new_card(note: Note):
                # the card with the higher id was created later
                return max(note.cards(), key=lambda c: c.id)

            # test "always" option
            config.public_config["suspend_new_cards_of_existing_notes"] = "always"

            updated_note = test_case(suspend_existing_card_before_update=False)
            assert get_new_card(updated_note).queue == QUEUE_TYPE_SUSPENDED

            updated_note = test_case(suspend_existing_card_before_update=True)
            assert get_new_card(updated_note).queue == QUEUE_TYPE_SUSPENDED

            # test "never" option
            config.public_config["suspend_new_cards_of_existing_notes"] = "never"

            updated_note = test_case(suspend_existing_card_before_update=False)
            assert get_new_card(updated_note).queue != QUEUE_TYPE_SUSPENDED

            updated_note = test_case(suspend_existing_card_before_update=True)
            assert get_new_card(updated_note).queue != QUEUE_TYPE_SUSPENDED

            # test "if_siblings_are_suspended" option
            config.public_config[
                "suspend_new_cards_of_existing_notes"
            ] = "if_siblings_are_suspended"

            updated_note = test_case(suspend_existing_card_before_update=False)
            assert all(
                card.queue != QUEUE_TYPE_SUSPENDED for card in updated_note.cards()
            )

            updated_note = test_case(suspend_existing_card_before_update=True)
            assert all(
                card.queue == QUEUE_TYPE_SUSPENDED for card in updated_note.cards()
            )

    def test_import_deck_and_check_that_values_are_saved_to_databases(
        self,
        anki_session_with_addon_data: AnkiSession,
        install_sample_ah_deck: InstallSampleAHDeck,
    ):
        with anki_session_with_addon_data.profile_loaded():
            mw = anki_session_with_addon_data.mw

            # import the deck to setup note types
            _, ah_did = install_sample_ah_deck()

            note_data = ankihub_sample_deck_notes_data()[0]

            # set fields and tags of note_data
            # so that we can check if protected fields and tags are handled correctly
            protected_field_name = note_data.fields[0].name
            note_data.fields[0].value = "new field content"
            note_type_id = note_data.mid

            note_data.tags = ["tag1", "tag2"]

            nid = NoteId(note_data.anki_nid)
            note = mw.col.get_note(nid)
            note.tags = ["protected_tag"]

            protected_field_content = "protected field content"
            note[protected_field_name] = protected_field_content

            note.flush()

            importer = AnkiHubImporter()
            importer._import_ankihub_deck_inner(
                ankihub_did=ah_did,
                notes_data=[note_data],
                deck_name="test",
                protected_fields={note_type_id: [protected_field_name]},
                protected_tags=["protected_tag"],
                remote_note_types={},
            )

            # assert that the fields are saved correctly in the Anki DB (protected)
            assert note[protected_field_name] == protected_field_content

            # assert that the tags are saved correctly in the Anki DB (protected)
            note = mw.col.get_note(nid)
            assert set(note.tags) == set(["tag1", "tag2", "protected_tag"])

            # assert that the note_data was saved correctly in the AnkiHub DB (without modifications)
            note_data_from_db = ankihub_db.note_data(nid)
            assert note_data_from_db == note_data

    def test_conflicting_notes_dont_get_imported(
        self,
        anki_session_with_addon_data: AnkiSession,
        ankihub_basic_note_type: NotetypeDict,
        next_deterministic_uuid: Callable[[], uuid.UUID],
    ):
        with anki_session_with_addon_data.profile_loaded():
            mw = anki_session_with_addon_data.mw

            anki_nid = NoteId(1)

            mid_1 = ankihub_basic_note_type["id"]
            mid_2 = create_copy_of_note_type(mw, ankihub_basic_note_type)["id"]

            # import the first note
            ah_did_1 = next_deterministic_uuid()
            note_info_1 = NoteInfoFactory.create(
                anki_nid=anki_nid,
                tags=["tag1"],
                mid=mid_1,
            )
            importer = AnkiHubImporter()
            import_result = importer._import_ankihub_deck_inner(
                ankihub_did=ah_did_1,
                notes_data=[note_info_1],
                deck_name="test",
            )
            assert import_result.created_nids == [anki_nid]
            assert import_result.updated_nids == []
            assert import_result.skipped_nids == []

            mod_1 = ankihub_db.scalar("SELECT mod FROM notes WHERE anki_note_id = ?", 1)
            sleep(0.1)  # sleep to test for mod value changes

            # import the second note with the same nid
            ah_did_2 = next_deterministic_uuid()
            note_info_2 = NoteInfoFactory.create(
                anki_nid=anki_nid,
                tags=["tag2"],
                mid=mid_2,
            )
            importer = AnkiHubImporter()
            import_result = importer._import_ankihub_deck_inner(
                ankihub_did=ah_did_2,
                notes_data=[note_info_2],
                deck_name="test",
            )
            assert import_result.created_nids == []
            assert import_result.updated_nids == []
            assert import_result.skipped_nids == [anki_nid]

            # Check that the first note wasn't changed by the second import.
            assert ankihub_db.note_data(anki_nid) == note_info_1
            assert ankihub_db.ankihub_deck_ids() == [ah_did_1]

            # Check that the mod value of the first note was not changed.
            mod_2 = ankihub_db.scalar("SELECT mod FROM notes WHERE anki_note_id = ?", 1)
            assert mod_2 == mod_1

            # Check that the note in the Anki database wasn't changed by the second import.
            assert mw.col.get_note(anki_nid).tags == ["tag1"]
            assert mw.col.get_note(anki_nid).mid == mid_1
            assert to_note_data(mw.col.get_note(anki_nid)) == note_info_1


def assert_that_only_ankihub_sample_deck_info_in_database(ankihub_deck_uuid: uuid.UUID):
    assert ankihub_db.ankihub_deck_ids() == [ankihub_deck_uuid]
    assert len(ankihub_db.anki_nids_for_ankihub_deck(ankihub_deck_uuid)) == 3


def create_copy_of_note_type(mw: AnkiQt, note_type: NotetypeDict) -> NotetypeDict:
    new_model = copy.deepcopy(note_type)
    new_model["id"] = 0
    mw.col.models.add_dict(new_model)
    return new_model


@pytest.mark.parametrize("is_flag_active", [True, False])
def test_unsubscribe_from_deck(
    anki_session_with_addon_data: AnkiSession,
    install_sample_ah_deck: InstallSampleAHDeck,
    qtbot: QtBot,
    set_feature_flag_state,
    monkeypatch: MonkeyPatch,
    is_flag_active: bool,
    requests_mock: Mocker,
):
    from aqt import mw

    anki_session = anki_session_with_addon_data
    set_feature_flag_state(
        feature_flag_name="new_subscription_workflow_enabled", is_active=is_flag_active
    )
    with anki_session.profile_loaded():
        anki_deck_id, ah_did = install_sample_ah_deck()

        mids = ankihub_db.note_types_for_ankihub_deck(ah_did)
        assert len(mids) == 2

        monkeypatch.setattr(
            "ankihub.settings._Config.is_logged_in",
            lambda *args, **kwargs: True,
        )
        if is_flag_active:
            deck = mw.col.decks.get(anki_deck_id)
            requests_mock.get(
                f"{DEFAULT_API_URL}/decks/subscriptions/",
                status_code=200,
                json=[
                    {
                        "deck": {
                            "id": str(ah_did),
                            "name": deck["name"],
                            "owner": 1,
                            "anki_id": anki_deck_id,
                            "csv_last_upload": None,
                            "csv_notes_filename": "",
                            "image_upload_finished": True,
                            "user_relation": "subscriber",
                        }
                    }
                ],
            )
        dialog = SubscribedDecksDialog()
        qtbot.wait(500)

        decks_list = dialog.decks_list
        deck_item_index = 0
        deck_item = decks_list.item(deck_item_index)
        deck_item.setSelected(True)
        monkeypatch.setattr(
            "ankihub.gui.decks_dialog.ask_user",
            lambda *args, **kwargs: True,
        )
        if is_flag_active:
            requests_mock.get(
                f"{DEFAULT_API_URL}/decks/subscriptions/", status_code=200, json=[]
            )
            with patch.object(
                AnkiHubClient, "unsubscribe_from_deck"
            ) as unsubscribe_from_deck_mock:
                qtbot.mouseClick(dialog.unsubscribe_btn, Qt.MouseButton.LeftButton)
                unsubscribe_from_deck_mock.assert_called_once()
        else:
            qtbot.mouseClick(dialog.unsubscribe_btn, Qt.MouseButton.LeftButton)

        assert dialog.decks_list.count() == 0

        # check if note type modifications were removed
        assert all(not note_type_contains_field(mw.col.models.get(mid)) for mid in mids)
        assert all(
            not re.search(
                ANKIHUB_TEMPLATE_SNIPPET_RE, mw.col.models.get(mid)["tmpls"][0]["afmt"]
            )
            for mid in mids
        )

        # check if the deck was removed from the db
        mids = ankihub_db.note_types_for_ankihub_deck(ah_did)
        assert len(mids) == 0

        nids = ankihub_db.anki_nids_for_ankihub_deck(ah_did)
        assert len(nids) == 0


def import_note_types_for_sample_deck(mw: AnkiQt):

    # import the apkg to get the note types, then delete created decks
    dids_before_import = all_dids()

    file = str(ANKIHUB_SAMPLE_DECK_APKG.absolute())
    importer = AnkiPackageImporter(mw.col, file)
    importer.run()

    dids_after_import = all_dids()
    new_dids = list(dids_after_import - dids_before_import)

    mw.col.decks.remove(new_dids)


class TestPrepareNote:
    def test_prepare_note(
        self,
        anki_session_with_addon_data: AnkiSession,
        make_ah_note: MakeAHNote,
        ankihub_basic_note_type: NotetypeDict,
        next_deterministic_uuid: Callable[[], uuid.UUID],
    ):
        with anki_session_with_addon_data.profile_loaded():
            ankihub_nid = next_deterministic_uuid()

            new_fields = [
                Field(name="Front", value="new front", order=0),
                Field(name="Back", value="new back", order=1),
            ]
            new_tags = ["c", "d"]

            note = make_ah_note(ankihub_nid=ankihub_nid, generate_anki_id=True)
            note.tags = ["a", "b"]
            note_was_changed_1 = prepare_note(
                note,
                fields=new_fields,
                tags=new_tags,
                protected_fields={ankihub_basic_note_type["id"]: ["Back"]},
                protected_tags=["a"],
            )
            # assert that the note was modified but the protected fields and tags were not
            assert note_was_changed_1
            assert note["Front"] == "new front"
            assert note["Back"] == "old back"
            assert set(note.tags) == set(["a", "c", "d"])

            # assert that the note was not modified because the same arguments were used on the same note
            note_was_changed_2 = prepare_note(
                note,
                fields=new_fields,
                tags=new_tags,
                protected_fields={ankihub_basic_note_type["id"]: ["Back"]},
                protected_tags=["a"],
            )
            assert not note_was_changed_2
            assert note["Front"] == "new front"
            assert note["Back"] == "old back"
            assert set(note.tags) == set(["a", "c", "d"])

            # assert that addon-internal tags don't get removed
            note = make_ah_note(ankihub_nid=ankihub_nid, generate_anki_id=True)
            note.tags = list(ADDON_INTERNAL_TAGS)
            note_was_changed_5 = prepare_note(note, tags=[])
            assert not note_was_changed_5
            assert set(note.tags) == set(ADDON_INTERNAL_TAGS)

            # assert that fields protected by tags are in fact protected
            note = make_ah_note(ankihub_nid=ankihub_nid, generate_anki_id=True)
            note.tags = [f"{TAG_FOR_PROTECTING_FIELDS}::Front"]
            note["Front"] = "old front"
            note_was_changed_6 = prepare_note(
                note,
                fields=[Field(name="Front", value="new front", order=0)],
            )
            assert not note_was_changed_6
            assert note["Front"] == "old front"

            # assert that fields protected by tags are in fact protected
            note = make_ah_note(ankihub_nid=ankihub_nid, generate_anki_id=True)
            note.tags = [f"{TAG_FOR_PROTECTING_FIELDS}::All"]
            note_was_changed_7 = prepare_note(
                note,
                fields=[
                    Field(name="Front", value="new front", order=0),
                    Field(name="Back", value="new back", order=1),
                ],
            )
            assert not note_was_changed_7
            assert note["Front"] == "old front"
            assert note["Back"] == "old back"

            # assert that the tag for protecting all fields works
            note = make_ah_note(ankihub_nid=ankihub_nid, generate_anki_id=True)
            note.tags = [f"{TAG_FOR_PROTECTING_FIELDS}::All"]
            note_was_changed_7 = prepare_note(
                note,
                fields=[
                    Field(name="Front", value="new front", order=0),
                    Field(name="Back", value="new back", order=1),
                ],
            )
            assert not note_was_changed_7
            assert note["Front"] == "old front"
            assert note["Back"] == "old back"

            # assert that the note guid is changed
            note = make_ah_note(ankihub_nid=ankihub_nid, generate_anki_id=True)
            note_was_changed_8 = prepare_note(
                note,
                guid="new guid",
            )
            assert note_was_changed_8
            assert note.guid == "new guid"

    def test_prepare_note_protect_field_with_spaces(
        self,
        anki_session_with_addon_data: AnkiSession,
        make_ah_note: MakeAHNote,
        ankihub_basic_note_type: Dict[str, Any],
        next_deterministic_uuid: Callable[[], uuid.UUID],
    ):
        anki_session = anki_session_with_addon_data
        with anki_session_with_addon_data.profile_loaded():
            mw = anki_session.mw

            ankihub_nid = next_deterministic_uuid()

            field_name_with_spaces = "Field name with spaces"
            ah_basic_variation = ankihub_basic_note_type.copy()
            ah_basic_variation["id"] = 0
            ah_basic_variation["name"] = "AnkiHub Basic Variation"
            ah_basic_variation["flds"][0]["name"] = field_name_with_spaces
            ah_basic_variation["tmpls"][0]["qfmt"] = ankihub_basic_note_type["tmpls"][
                0
            ]["qfmt"].replace("Front", field_name_with_spaces)
            mw.col.models.add_dict(ah_basic_variation)
            ah_basic_variation = mw.col.models.by_name(ah_basic_variation["name"])
            ah_basic_variation_id = ah_basic_variation["id"]

            # assert that fields with spaces are protected by tags that have spaces replaced by underscores
            note = make_ah_note(
                ankihub_nid=ankihub_nid,
                note_type_id=ah_basic_variation_id,
                generate_anki_id=True,
            )
            note.tags = [
                f"{TAG_FOR_PROTECTING_FIELDS}::{field_name_with_spaces.replace(' ', '_')}"
            ]
            note_changed = prepare_note(
                note=note,
                ankihub_nid=ankihub_nid,
                fields=[Field(name=field_name_with_spaces, value="new front", order=0)],
            )
            assert not note_changed
            assert note[field_name_with_spaces] == "old field name with spaces"

            # assert that field is not protected without this tag (to make sure the test is correct)
            note = make_ah_note(
                ankihub_nid=ankihub_nid,
                note_type_id=ah_basic_variation_id,
                generate_anki_id=True,
            )
            note_changed = prepare_note(
                note=note,
                ankihub_nid=ankihub_nid,
                fields=[Field(name=field_name_with_spaces, value="new front", order=0)],
            )
            assert note_changed
            assert note[field_name_with_spaces] == "new front"


def prepare_note(
    note,
    ankihub_nid: Optional[uuid.UUID] = None,
    tags: List[str] = [],
    fields: Optional[List[Field]] = [],
    protected_fields: Optional[Dict] = {},
    protected_tags: List[str] = [],
    guid: Optional[str] = None,
    last_update_type: SuggestionType = SuggestionType.NEW_CONTENT,
):
    if ankihub_nid is None:
        ankihub_nid = note[ANKIHUB_NOTE_TYPE_FIELD_NAME]

    if guid is None:
        guid = note.guid

    note_data = NoteInfo(
        ankihub_note_uuid=ankihub_nid,
        anki_nid=note.id,
        fields=fields,
        tags=tags,
        mid=note.mid,
        guid=guid,
        last_update_type=last_update_type,
    )

    ankihub_importer = AnkiHubImporter()
    result = ankihub_importer.prepare_note(
        note,
        note_data=note_data,
        protected_fields=protected_fields,
        protected_tags=protected_tags,
    )
    return result


class TestCustomSearchNodes:
    def test_ModifiedAfterSyncSearchNode_with_notes(
        self,
        anki_session_with_addon_data: AnkiSession,
        install_sample_ah_deck: InstallSampleAHDeck,
    ):
        with anki_session_with_addon_data.profile_loaded():
            mw = anki_session_with_addon_data.mw

            install_sample_ah_deck()
            all_nids = mw.col.find_notes("")

            browser = Mock()
            browser.table.is_notes_mode.return_value = True

            with attached_ankihub_db():
                assert (
                    ModifiedAfterSyncSearchNode(browser, "yes").filter_ids(all_nids)
                    == []
                )
                assert (
                    ModifiedAfterSyncSearchNode(browser, "no").filter_ids(all_nids)
                    == all_nids
                )

                # we can't use freeze_time here because note.mod is set by the Rust backend
                sleep(1.1)

                # modify a note - this changes its mod value in the Anki DB
                nid = all_nids[0]
                note = mw.col.get_note(nid)
                note["Front"] = "new front"
                note.flush()

                nids = ModifiedAfterSyncSearchNode(browser, "yes").filter_ids(all_nids)
                assert nids == [nid]

    def test_ModifiedAfterSyncSearchNode_with_cards(
        self,
        anki_session_with_addon_data: AnkiSession,
        install_sample_ah_deck: InstallSampleAHDeck,
    ):
        with anki_session_with_addon_data.profile_loaded():
            mw = anki_session_with_addon_data.mw

            install_sample_ah_deck()
            all_cids = mw.col.find_cards("")

            browser = Mock()
            browser.table.is_notes_mode.return_value = False

            with attached_ankihub_db():
                assert (
                    ModifiedAfterSyncSearchNode(browser, "yes").filter_ids(all_cids)
                    == []
                )
                assert (
                    ModifiedAfterSyncSearchNode(browser, "no").filter_ids(all_cids)
                    == all_cids
                )

                # we can't use freeze_time here because note.mod is set by the Rust backend
                sleep(1.1)

                # modify a note - this changes its mod value in the Anki DB
                cid = all_cids[0]
                note = mw.col.get_note(mw.col.get_card(cid).nid)
                note["Front"] = "new front"
                note.flush()

                cids = ModifiedAfterSyncSearchNode(browser, "yes").filter_ids(all_cids)
                assert cids == [cid]

    def test_UpdatedInTheLastXDaysSearchNode(
        self,
        anki_session_with_addon_data: AnkiSession,
        install_sample_ah_deck: InstallSampleAHDeck,
    ):
        with anki_session_with_addon_data.profile_loaded():
            mw = anki_session_with_addon_data.mw

            install_sample_ah_deck()

            all_nids = mw.col.find_notes("")

            browser = Mock()
            browser.table.is_notes_mode.return_value = True

            with attached_ankihub_db():
                assert (
                    UpdatedInTheLastXDaysSearchNode(browser, "1").filter_ids(all_nids)
                    == all_nids
                )
                assert (
                    UpdatedInTheLastXDaysSearchNode(browser, "2").filter_ids(all_nids)
                    == all_nids
                )

                yesterday_timestamp = int(
                    (datetime.now() - timedelta(days=1)).timestamp()
                )
                mw.col.db.execute(
                    f"UPDATE ankihub_db.notes SET mod = {yesterday_timestamp}"
                )

                assert (
                    UpdatedInTheLastXDaysSearchNode(browser, "1").filter_ids(all_nids)
                    == []
                )
                assert (
                    UpdatedInTheLastXDaysSearchNode(browser, "2").filter_ids(all_nids)
                    == all_nids
                )

    def test_NewNoteSearchNode(
        self,
        anki_session_with_addon_data: AnkiSession,
        next_deterministic_uuid: Callable[[], uuid.UUID],
    ):
        with anki_session_with_addon_data.profile_loaded():
            mw = anki_session_with_addon_data.mw

            import_note_types_for_sample_deck(mw)
            notes_data = ankihub_sample_deck_notes_data()
            notes_data[0].last_update_type = None
            notes_data[1].last_update_type = None
            notes_data[2].last_update_type = SuggestionType.OTHER

            ankihub_models = {
                m["id"]: m for m in mw.col.models.all() if "/" in m["name"]
            }
            AnkiHubImporter()._import_ankihub_deck_inner(
                ankihub_did=next_deterministic_uuid(),
                notes_data=notes_data,
                remote_note_types=ankihub_models,
                protected_fields={},
                protected_tags=[],
                deck_name="Test-Deck",
            )

            all_nids = mw.col.find_notes("")

            browser = Mock()
            browser.table.is_notes_mode.return_value = True

            with attached_ankihub_db():
                # notes without a last_update_type are new
                assert NewNoteSearchNode(browser, "").filter_ids(all_nids) == [
                    notes_data[0].anki_nid,
                    notes_data[1].anki_nid,
                ]

    def test_SuggestionTypeSearchNode(
        self,
        anki_session_with_addon_data: AnkiSession,
        next_deterministic_uuid: Callable[[], uuid.UUID],
    ):
        with anki_session_with_addon_data.profile_loaded():
            mw = anki_session_with_addon_data.mw

            import_note_types_for_sample_deck(mw)
            notes_data = ankihub_sample_deck_notes_data()
            notes_data[0].last_update_type = SuggestionType.NEW_CONTENT
            notes_data[1].last_update_type = SuggestionType.NEW_CONTENT
            notes_data[2].last_update_type = SuggestionType.SPELLING_GRAMMATICAL

            ankihub_models = {
                m["id"]: m for m in mw.col.models.all() if "/" in m["name"]
            }
            AnkiHubImporter()._import_ankihub_deck_inner(
                ankihub_did=next_deterministic_uuid(),
                notes_data=notes_data,
                remote_note_types=ankihub_models,
                protected_fields={},
                protected_tags=[],
                deck_name="Test-Deck",
            )

            all_nids = mw.col.find_notes("")

            browser = Mock()
            browser.table.is_notes_mode.return_value = True

            with attached_ankihub_db():
                assert SuggestionTypeSearchNode(
                    browser, SuggestionType.NEW_CONTENT.value[0]
                ).filter_ids(all_nids) == [
                    notes_data[0].anki_nid,
                    notes_data[1].anki_nid,
                ]
                assert SuggestionTypeSearchNode(
                    browser, SuggestionType.SPELLING_GRAMMATICAL.value[0]
                ).filter_ids(all_nids) == [notes_data[2].anki_nid]

    def test_UpdatedSinceLastReviewSearchNode(
        self,
        anki_session_with_addon_data: AnkiSession,
        install_sample_ah_deck: InstallSampleAHDeck,
    ):
        with anki_session_with_addon_data.profile_loaded():
            mw = anki_session_with_addon_data.mw

            install_sample_ah_deck()

            all_nids = mw.col.find_notes("")

            browser = Mock()
            browser.table.is_notes_mode.return_value = True

            with attached_ankihub_db():
                assert (
                    UpdatedSinceLastReviewSearchNode(browser, "").filter_ids(all_nids)
                    == []
                )

            # Add a review entry for a card to the database.
            nid = all_nids[0]
            note = mw.col.get_note(nid)
            cid = note.card_ids()[0]

            record_review(mw, cid, mod_seconds=1)

            # Update the mod time in the ankihub database to simulate a note update.
            ankihub_db.execute(
                "UPDATE notes SET mod = ? WHERE anki_note_id = ?",
                2,
                nid,
            )

            # Check that the note of the card is now included in the search results.
            with attached_ankihub_db():
                assert UpdatedSinceLastReviewSearchNode(browser, "").filter_ids(
                    all_nids
                ) == [nid]

            # Add another review entry for the card to the database.
            record_review(mw, cid, mod_seconds=3)

            # Check that the note of the card is not included in the search results anymore.
            with attached_ankihub_db():
                assert (
                    UpdatedSinceLastReviewSearchNode(browser, "").filter_ids(all_nids)
                    == []
                )


def record_review(mw: AnkiQt, cid: CardId, mod_seconds: int):
    mw.col.db.execute(
        "INSERT INTO revlog VALUES (?, ?, ?, ?, ?, ?, ?, ?, ?)",
        # the revlog table stores the timestamp in milliseconds
        mod_seconds * 1000,
        cid,
        1,
        1,
        1,
        1,
        1,
        1,
        0,
    )


class TestBrowserTreeView:
    # without this mark the test sometime fails on clean-up
    @pytest.mark.qt_no_exception_capture
    def test_ankihub_items_exist_and_work(
        self,
        anki_session_with_addon_data: AnkiSession,
        qtbot: QtBot,
        install_sample_ah_deck: InstallSampleAHDeck,
    ):
        from aqt import dialogs
        from aqt.browser import Browser
        from aqt.browser.sidebar.item import SidebarItem
        from aqt.browser.sidebar.tree import SidebarTreeView

        config.public_config["sync_on_startup"] = False
        entry_point.run()

        with anki_session_with_addon_data.profile_loaded():
            mw = anki_session_with_addon_data.mw

            install_sample_ah_deck()

            browser: Browser = dialogs.open("Browser", mw)

            qtbot.wait(500)
            sidebar: SidebarTreeView = browser.sidebar
            ankihub_item: SidebarItem = sidebar.model().root.children[0]
            assert "AnkiHub" in ankihub_item.name

            # assert that all children of the ankihub_item exist
            ankihub_child_item_names = [item.name for item in ankihub_item.children]
            assert ankihub_child_item_names == [
                "With AnkiHub ID",
                "ID Pending",
                "Modified After Sync",
                "Not Modified After Sync",
                "Updated Today",
                "Updated Since Last Review",
            ]

            updated_today_item = ankihub_item.children[4]
            assert updated_today_item.name == "Updated Today"
            updated_today_child_item_names = [
                item.name for item in updated_today_item.children
            ]
            assert updated_today_child_item_names == [
                "New Note",
                *[x.value[1] for x in SuggestionType],
            ]

            # click on the first item
            with_ankihub_id_item = ankihub_item.children[0]
            sidebar._on_search(sidebar.model().index_for_item(with_ankihub_id_item))
            qtbot.wait(500)

            # assert that expected number of notes shows up
            browser.table.select_all()
            nids = browser.table.get_selected_note_ids()
            assert len(nids) == 3

    # without this mark the test sometime fails on clean-up
    @pytest.mark.qt_no_exception_capture
    def test_contains_ankihub_tag_items(
        self,
        anki_session_with_addon_data: AnkiSession,
        qtbot: QtBot,
        install_sample_ah_deck: InstallSampleAHDeck,
    ):
        from aqt import dialogs
        from aqt.browser import Browser
        from aqt.browser.sidebar.item import SidebarItem
        from aqt.browser.sidebar.tree import SidebarTreeView

        config.public_config["sync_on_startup"] = False
        entry_point.run()

        with anki_session_with_addon_data.profile_loaded():
            mw = anki_session_with_addon_data.mw

            install_sample_ah_deck()

            notes = mw.col.find_notes("")
            note = mw.col.get_note(notes[0])

            # add ankihub tags to a note
            # when no notes have the tag, the related ankihub tag tree item will not exist
            note.tags = [TAG_FOR_PROTECTING_FIELDS, SUBDECK_TAG, TAG_FOR_OPTIONAL_TAGS]
            note.flush()

            browser: Browser = dialogs.open("Browser", mw)

            qtbot.wait(500)
            sidebar: SidebarTreeView = browser.sidebar
            ankihub_item: SidebarItem = sidebar.model().root.children[0]
            assert "AnkiHub" in ankihub_item.name

            # assert that all children of the ankihub_item exist
            item_names = [item.name for item in ankihub_item.children]
            assert item_names == [
                "With AnkiHub ID",
                "ID Pending",
                "Modified After Sync",
                "Not Modified After Sync",
                "Updated Today",
                "Updated Since Last Review",
                TAG_FOR_OPTIONAL_TAGS,
                TAG_FOR_PROTECTING_FIELDS,
                SUBDECK_TAG,
            ]


# without this mark the test sometime fails on clean-up
@pytest.mark.qt_no_exception_capture
def test_browser_custom_columns(
    anki_session_with_addon_data: AnkiSession,
    qtbot: QtBot,
    install_sample_ah_deck: InstallSampleAHDeck,
):
    from aqt import dialogs

    config.public_config["sync_on_startup"] = False
    entry_point.run()

    with anki_session_with_addon_data.profile_loaded():
        mw = anki_session_with_addon_data.mw

        install_sample_ah_deck()

        notes_data = ankihub_sample_deck_notes_data()

        browser: Browser = dialogs.open("Browser", mw)
        browser.search_for("")
        qtbot.wait(500)

        browser.table.select_all()
        nids = browser.table.get_selected_note_ids()
        assert len(nids) == len(notes_data) == 3

        # enable all custom columns
        for custom_column in custom_columns:
            browser.table._on_column_toggled(True, custom_column.builtin_column.key)

        qtbot.wait(500)

        # compare the custom column values with the expected values for the first row
        current_row = browser.table._model.get_row(browser.table._current())
        custom_column_cells = current_row.cells[4:]
        custom_column_cells_texts = [cell.text for cell in custom_column_cells]
        assert custom_column_cells_texts == [
            str(notes_data[0].ankihub_note_uuid),
            "No",
            "No",
        ]


class TestSubscribedDecksDialog:
    def test_toggle_subdecks(
        self,
        anki_session_with_addon_data: AnkiSession,
        qtbot: QtBot,
        install_sample_ah_deck: InstallSampleAHDeck,
        monkeypatch: MonkeyPatch,
        set_feature_flag_state,
    ):
        set_feature_flag_state(
            feature_flag_name="new_subscription_workflow_enabled", is_active=True
        )

        anki_session = anki_session_with_addon_data
        with anki_session.profile_loaded():
            mw = anki_session.mw

            # Mock the config to return that the user is logged in
            monkeypatch.setattr(config, "is_logged_in", lambda: True)

            # Mock the ask_user function to always return True
            monkeypatch.setattr(
                operations.subdecks, "ask_user", lambda *args, **kwargs: True
            )

            # Mock get_deck_subscriptions to return an empty list
            monkeypatch.setattr(
                AnkiHubClient,
                "get_deck_subscriptions",
                lambda *args, **kwargs: [],
            )

            # Open the dialog
            dialog = SubscribedDecksDialog()
            qtbot.add_widget(dialog)
            dialog.display_subscribe_window()
            qtbot.wait(200)

            # The toggle subdecks button should be disabled because there are no decks
            assert dialog.toggle_subdecks_btn.isEnabled() is False

            # Install a deck with subdeck tags
            subdeck_name, anki_did, ah_did = self._install_deck_with_subdeck_tag(
                install_sample_ah_deck
            )
            # ... The subdeck should not exist yet
            assert aqt.mw.col.decks.by_name(subdeck_name) is None

            # Mock get_deck_subscriptions to return the deck
            monkeypatch.setattr(
                AnkiHubClient,
                "get_deck_subscriptions",
                lambda *args: [
                    DeckFactory.create(ankihub_deck_uuid=ah_did, anki_did=anki_did)
                ],
            )

            # Refresh the dialog
            dialog = SubscribedDecksDialog()
            qtbot.add_widget(dialog)
            dialog.display_subscribe_window()
            qtbot.wait(200)

            # Select the deck and click the toggle subdeck button
            assert dialog.decks_list.count() == 1
            dialog.decks_list.setCurrentRow(0)
            qtbot.wait(200)

            assert dialog.toggle_subdecks_btn.isEnabled() is True
            dialog.toggle_subdecks_btn.click()
            qtbot.wait(200)

            # The subdeck should now exist
            assert mw.col.decks.by_name(subdeck_name) is not None

            # Click the toggle subdeck button again
            dialog.toggle_subdecks_btn.click()
            qtbot.wait(200)

            # The subdeck should not exist anymore
            assert mw.col.decks.by_name(subdeck_name) is None

    def _install_deck_with_subdeck_tag(
        self,
        install_sample_ah_deck: InstallSampleAHDeck,
    ) -> Tuple[str, int, uuid.UUID]:
        anki_did, ah_did = install_sample_ah_deck()
        deck_name = aqt.mw.col.decks.get(anki_did)["name"]
        subdeck_name = f"{deck_name}::Subdeck-1"
        notes = aqt.mw.col.find_notes(f"did:{anki_did}")
        note = aqt.mw.col.get_note(notes[0])
        note.tags = [f"{SUBDECK_TAG}::{subdeck_name}"]
        note.flush()
        return subdeck_name, anki_did, ah_did


class TestBuildSubdecksAndMoveCardsToThem:
    def test_basic(
        self,
        anki_session_with_addon_data: AnkiSession,
        install_sample_ah_deck: InstallSampleAHDeck,
    ):
        with anki_session_with_addon_data.profile_loaded():
            mw = anki_session_with_addon_data.mw

            _, ah_did = install_sample_ah_deck()

            # add subdeck tags to notes
            nids = mw.col.find_notes("deck:Testdeck")
            note1 = mw.col.get_note(nids[0])
            note1.tags = [f"{SUBDECK_TAG}::Testdeck"]
            note1.flush()

            note2 = mw.col.get_note(nids[1])
            note2.tags = [f"{SUBDECK_TAG}::Testdeck::B::C"]
            note2.flush()

            # call the function that moves all cards in the deck to their subdecks
            build_subdecks_and_move_cards_to_them(ah_did)

            # assert that the decks were created and the cards of the notes were moved to them
            assert note1.cards()
            for card in note1.cards():
                assert mw.col.decks.name(card.did) == "Testdeck"

            assert note2.cards()
            for card in note2.cards():
                assert mw.col.decks.name(card.did) == "Testdeck::B::C"

    def test_empty_decks_get_deleted(
        self,
        anki_session_with_addon_data: AnkiSession,
        install_sample_ah_deck: InstallSampleAHDeck,
    ):
        with anki_session_with_addon_data.profile_loaded():
            mw = anki_session_with_addon_data.mw

            _, ah_did = install_sample_ah_deck()

            # create empty decks
            mw.col.decks.add_normal_deck_with_name("Testdeck::empty::A")
            # assert that the empty decks were created to be sure
            assert mw.col.decks.id("Testdeck::empty", create=False)
            assert mw.col.decks.id("Testdeck::empty::A", create=False)

            # call the function that moves all cards in the deck to their subdecks
            build_subdecks_and_move_cards_to_them(ah_did)

            # assert that the empty decks were deleted
            assert mw.col.decks.id("Testdeck::empty", create=False) is None
            assert mw.col.decks.id("Testdeck::empty::A", create=False) is None

    def test_notes_not_moved_out_filtered_decks(
        self,
        anki_session_with_addon_data: AnkiSession,
        install_sample_ah_deck: InstallSampleAHDeck,
    ):
        with anki_session_with_addon_data.profile_loaded():
            mw = anki_session_with_addon_data.mw

            _, ah_did = install_sample_ah_deck()

            nids = mw.col.find_notes("deck:Testdeck")

            # create a filtered deck that will contain the cards of the imported deck
            filtered_deck = mw.col.sched.get_or_create_filtered_deck(DeckId(0))
            filtered_deck.name = "filtered deck"
            filtered_deck.config.search_terms.pop(0)
            filtered_deck.config.search_terms.append(
                FilteredDeckConfig.SearchTerm(
                    search="deck:Testdeck",
                    limit=100,
                    order=0,  # type: ignore
                )
            )
            mw.col.sched.add_or_update_filtered_deck(filtered_deck)
            filtered_deck_id = mw.col.decks.id("filtered deck", create=False)
            filtered_deck = mw.col.sched.get_or_create_filtered_deck(filtered_deck_id)

            # assign a subdeck tag to a note
            nids = mw.col.find_notes("deck:Testdeck")
            note = mw.col.get_note(nids[0])
            note.tags = [f"{SUBDECK_TAG}::Testdeck::B::C"]
            note.flush()

            # assert that the note is in the filtered deck to be safe
            assert note.cards()
            for card in note.cards():
                assert card.did == filtered_deck.id

            # call the function that moves all cards in the deck to their subdecks
            build_subdecks_and_move_cards_to_them(ah_did)

            # assert that only the odid of the cards of the note was changed
            assert note.cards()
            for card in note.cards():
                assert mw.col.decks.name(card.did) == "filtered deck"
                assert mw.col.decks.name(card.odid) == "Testdeck::B::C"

    def test_note_without_subdeck_tag_not_moved(
        self,
        anki_session_with_addon_data: AnkiSession,
        install_sample_ah_deck: InstallSampleAHDeck,
    ):
        with anki_session_with_addon_data.profile_loaded():
            mw = anki_session_with_addon_data.mw

            _, ah_did = install_sample_ah_deck()

            # move cards of a note to the default deck
            nids = mw.col.find_notes("deck:Testdeck")
            note = mw.col.get_note(nids[0])
            mw.col.set_deck(note.card_ids(), 1)

            # call the function that moves all cards in the deck to their subdecks
            build_subdecks_and_move_cards_to_them(ah_did)

            # assert that the cards of the note were not moved because the note has no subdeck tag
            assert note.cards()
            for card in note.cards():
                assert card.did == 1


def test_create_copy_browser_action_does_not_copy_ah_nid(
    anki_session_with_addon_data: AnkiSession,
    ankihub_basic_note_type: Dict[str, Any],
    next_deterministic_uuid: Callable[[], uuid.UUID],
    qtbot: QtBot,
):
    # Run the entry point so that the changes to the create copy action are applied.
    entry_point.run()
    with anki_session_with_addon_data.profile_loaded():
        mw = anki_session_with_addon_data.mw

        # Create a note.
        note = mw.col.new_note(ankihub_basic_note_type)
        note["Front"] = "front"
        note["Back"] = "back"
        note[ANKIHUB_NOTE_TYPE_FIELD_NAME] = str(next_deterministic_uuid())
        mw.col.add_note(note, DeckId(1))

        # Use the browser context menu action to create a copy of the note.
        browser = Browser(mw)
        qtbot.addWidget(browser)
        browser.show()
        # ... Select the note.
        browser.form.tableView.selectRow(0)
        # ... And call the action.
        browser.on_create_copy()

        # Check that the ANKIHUB_NOTE_TYPE_FIELD_NAME field is empty.
        add_cards_dialog: AddCards = aqt.dialogs._dialogs["AddCards"][1]
        note = add_cards_dialog.editor.note
        assert note.fields == ["front", "back", ""]


def test_flatten_deck(
    anki_session_with_addon_data: AnkiSession,
    install_sample_ah_deck: InstallSampleAHDeck,
):
    with anki_session_with_addon_data.profile_loaded():
        mw = anki_session_with_addon_data.mw

        _, ah_did = install_sample_ah_deck()

        subdeck_name = "Testdeck::A::B"
        mw.col.decks.add_normal_deck_with_name(subdeck_name)
        subdeck_id = mw.col.decks.id_for_name(subdeck_name)

        # move cards of a note to the default deck
        nids = mw.col.find_notes("deck:Testdeck")
        note = mw.col.get_note(nids[0])
        mw.col.set_deck(note.card_ids(), subdeck_id)

        # call the function that flattens the deck and removes all subdecks
        flatten_deck(ah_did)

        # assert that the cards of the note were moved back to the root deck
        # because the note has no subdeck tag
        assert note.cards()
        for card in note.cards():
            assert mw.col.decks.name(card.did) == "Testdeck"

        # assert that the subdecks were deleted
        assert mw.col.decks.by_name(subdeck_name) is None


def test_reset_local_changes_to_notes(
    anki_session_with_addon_data: AnkiSession,
    monkeypatch: MonkeyPatch,
    install_sample_ah_deck: InstallSampleAHDeck,
):
    with anki_session_with_addon_data.profile_loaded():
        mw = anki_session_with_addon_data.mw

        _, ah_did = install_sample_ah_deck()

        # ids of notes are from small_ankihub.txt
        basic_note_1 = mw.col.get_note(NoteId(1608240029527))
        basic_note_2 = mw.col.get_note(NoteId(1608240057545))

        # change the content of a note and move it to a different deck
        basic_note_1["Front"] = "changed"
        basic_note_1.flush()
        mw.col.set_deck(basic_note_1.card_ids(), 1)

        # delete a note
        mw.col.remove_notes([basic_note_2.id])

        # Mock the import function (that is called by reset_local_changes_to_notes)
        # so that it doesn't try to fetch data from AnkiHub
        # and just use empty remote note types and protected fields and tags.
        # This works because the note types are not deleted in the test and protected
        # fields and tags are also not used in the test.
        def mock_import_ankihub_deck(self: AnkiHubImporter, *args, **kwargs):
            self._import_ankihub_deck_inner(
                *args,
                **kwargs,
                remote_note_types=dict(),  # type: ignore
                protected_fields=dict(),  # type: ignore
                protected_tags=list(),  # type: ignore
            )

        monkeypatch.setattr(
            "ankihub.importing.AnkiHubImporter.import_ankihub_deck",
            mock_import_ankihub_deck,
        )
        # reset local changes
        nids = ankihub_db.anki_nids_for_ankihub_deck(ah_did)
        reset_local_changes_to_notes(nids=nids, ankihub_deck_uuid=ah_did)

        # assert that basic_note_1 was changed back is still in the deck it was moved to
        # (resetting local changes to notes should not move existing notes between decks as the
        # user might not want that)
        basic_note_1.load()
        assert basic_note_1["Front"] == "This is the front 1"
        assert basic_note_1.cards()
        for card in basic_note_1.cards():
            assert card.did == 1

        # assert that basic_note_2 was added back and is in the ankihub deck
        basic_note_2.load()
        assert basic_note_2["Front"] == "<p>This is the front 2 without review</p>"
        assert basic_note_2.cards()
        for card in basic_note_2.cards():
            assert mw.col.decks.name(card.did) == "Testdeck"


def test_migrate_profile_data_from_old_location(
    anki_session_with_addon_before_profile_support: AnkiSession,
    monkeypatch: MonkeyPatch,
):
    anki_session = anki_session_with_addon_before_profile_support

    # mock the ah_sync object so that the add-on doesn't try to sync with AnkiHub
    monkeypatch.setattr(
        "ankihub.sync.ah_sync.sync_all_decks_and_media", lambda *args, **kwargs: None
    )

    # run the entrypoint and load the profile to trigger the migration
    entry_point.run()
    with anki_session.profile_loaded():
        pass

    user_files_path = Path(anki_session.base) / "addons21" / "ankihub" / "user_files"
    profile_files_path = user_files_path / str(TEST_PROFILE_ID)

    assert set([x.name for x in profile_files_path.glob("*")]) == {
        "ankihub.db",
        ".private_config.json",
    }

    assert set([x.name for x in user_files_path.glob("*")]) == {
        str(TEST_PROFILE_ID),
        "README.md",
        "ankihub.log",
        "ankihub.log.1",
    }


def test_profile_swap(
    anki_session_with_addon_data: AnkiSession,
    monkeypatch: MonkeyPatch,
    install_sample_ah_deck: InstallSampleAHDeck,
):
    anki_session = anki_session_with_addon_data

    USER_FILES_PATH = Path(anki_session.base) / "addons21/ankihub/user_files"
    # already exists
    PROFILE_1_NAME = "User 1"
    PROFILE_1_ID = TEST_PROFILE_ID
    # will be created in the test
    PROFILE_2_NAME = "User 2"
    PROFILE_2_ID = uuid.UUID("22222222-2222-2222-2222-222222222222")

    general_setup_mock = Mock()
    monkeypatch.setattr("ankihub.entry_point._general_setup", general_setup_mock)

    entry_point.run()

    # load the first profile and import a deck
    with anki_session.profile_loaded():
        mw = anki_session.mw

        assert profile_files_path() == USER_FILES_PATH / str(PROFILE_1_ID)

        install_sample_ah_deck()

        # the database should contain the imported deck
        assert len(ankihub_db.ankihub_deck_ids()) == 1
        # the config should contain the deck subscription
        assert len(config.deck_ids()) == 1

    # create the second profile
    mw.pm.create(PROFILE_2_NAME)

    # load the second profile
    mw.pm.load(PROFILE_2_NAME)
    # monkeypatch uuid4 so that the id of the second profile is known
    with monkeypatch.context() as m:
        m.setattr("uuid.uuid4", lambda: PROFILE_2_ID)
        with anki_session.profile_loaded():
            assert profile_files_path() == USER_FILES_PATH / str(PROFILE_2_ID)
            # the database should be empty
            assert len(ankihub_db.ankihub_deck_ids()) == 0
            # the config should not conatin any deck subscriptions
            assert len(config.deck_ids()) == 0

    # load the first profile again
    mw.pm.load(PROFILE_1_NAME)
    with anki_session.profile_loaded():
        assert profile_files_path() == USER_FILES_PATH / str(PROFILE_1_ID)
        # the database should contain the imported deck
        assert len(ankihub_db.ankihub_deck_ids()) == 1
        # the config should contain the deck subscription
        assert len(config.deck_ids()) == 1

    # assert that the general_setup function was only called once
    assert general_setup_mock.call_count == 1


class TestAutoSync:
    def test_with_on_ankiweb_sync_config_option(
        self,
        anki_session_with_addon_data: AnkiSession,
        monkeypatch: MonkeyPatch,
        qtbot: QtBot,
    ):
        with anki_session_with_addon_data.profile_loaded():
            mw = anki_session_with_addon_data.mw

            # Mock the syncs.
            self._mock_syncs_and_check_new_subscriptions(monkeypatch)

            # Setup the auto sync.
            _setup_ankihub_sync_on_ankiweb_sync()

            # Set the auto sync config option.
            config.public_config["auto_sync"] = "on_ankiweb_sync"

            # Trigger the AnkiWeb sync.
            mw._sync_collection_and_media(after_sync=Mock())
            qtbot.wait(500)

            # Assert that both syncs were called.
            assert self.ankihub_sync_mock.call_count == 1
            assert self.ankiweb_sync_mock.call_count == 1

            assert self.check_and_install_new_deck_subscriptions_mock.call_count == 1

    def test_with_never_option(
        self,
        anki_session_with_addon_data: AnkiSession,
        monkeypatch: MonkeyPatch,
        qtbot: QtBot,
    ):
        with anki_session_with_addon_data.profile_loaded():
            mw = anki_session_with_addon_data.mw

            # Mock the syncs.
            self._mock_syncs_and_check_new_subscriptions(monkeypatch)

            # Setup the auto sync.
            _setup_ankihub_sync_on_ankiweb_sync()

            # Set the auto sync config option.
            config.public_config["auto_sync"] = "never"

            # Trigger the AnkiWeb sync.
            mw._sync_collection_and_media(after_sync=Mock())
            qtbot.wait(500)

            # Assert that only the AnkiWeb sync was called.
            assert self.ankihub_sync_mock.call_count == 0
            assert self.ankiweb_sync_mock.call_count == 1

            assert self.check_and_install_new_deck_subscriptions_mock.call_count == 0

    def test_with_on_startup_option(
        self,
        anki_session_with_addon_data: AnkiSession,
        monkeypatch: MonkeyPatch,
        qtbot: QtBot,
    ):
        with anki_session_with_addon_data.profile_loaded():
            mw = anki_session_with_addon_data.mw

            # Mock the syncs.
            self._mock_syncs_and_check_new_subscriptions(monkeypatch)

            # Setup the auto sync.
            _setup_ankihub_sync_on_ankiweb_sync()

            # Set the auto sync config option.
            config.public_config["auto_sync"] = "on_startup"

            # Trigger the AnkiWeb sync.
            mw._sync_collection_and_media(after_sync=Mock())
            qtbot.wait(500)

            # Assert that both syncs were called.
            assert self.ankihub_sync_mock.call_count == 1
            assert self.ankiweb_sync_mock.call_count == 1

            # Assert that the new deck subscriptions operation was called.
            self.check_and_install_new_deck_subscriptions_mock.call_count == 1

            # Trigger the AnkiWeb sync again.
            mw._sync_collection_and_media(after_sync=Mock())
            qtbot.wait(500)

            # Assert that only the AnkiWeb sync was called the second time.
            assert self.ankihub_sync_mock.call_count == 1
            assert self.ankiweb_sync_mock.call_count == 2

            assert self.check_and_install_new_deck_subscriptions_mock.call_count == 1

    def _mock_syncs_and_check_new_subscriptions(self, monkeypatch: MonkeyPatch):
        # Mock the token so that the AnkiHub sync is not skipped.
        monkeypatch.setattr(
            config, "token", MagicMock(return_value=lambda: "test_token")
        )

        # Mock the AnkiHub sync so it does nothing.
        self.ankihub_sync_mock = Mock()
        monkeypatch.setattr(ah_sync, "sync_all_decks_and_media", self.ankihub_sync_mock)

        # Mock the AnkiWeb sync so it does nothing.
        self.ankiweb_sync_mock = Mock()
        monkeypatch.setattr(
            aqt.sync,
            "sync_collection",
            self.ankiweb_sync_mock,
        )
        # ... and reload aqt.main so the mock is used.
        importlib.reload(aqt.main)

        # Mock the new deck subscriptions operation to just call its callback.
        self.check_and_install_new_deck_subscriptions_mock = Mock()
        monkeypatch.setattr(
            operations.ankihub_sync,
            "check_and_install_new_deck_subscriptions",
            self.check_and_install_new_deck_subscriptions_mock,
        )
        self.check_and_install_new_deck_subscriptions_mock.side_effect = (
            lambda *args, **kwargs: kwargs["on_done"](future_with_result(None))
        )


class PickableMock(Mock):
    def __reduce__(self):
        return (Mock, ())


def test_sync_with_optional_content(
    anki_session_with_addon_data: AnkiSession,
    monkeypatch: MonkeyPatch,
    next_deterministic_uuid: Callable[[], uuid.UUID],
):
    anki_session = anki_session_with_addon_data

    with anki_session.profile_loaded():
        with anki_session.deck_installed(SAMPLE_DECK_APKG) as _:
            mw = anki_session.mw

            ankihub_deck_uuid = next_deterministic_uuid()
            deck_extension_id = 31

            notes_data = ankihub_sample_deck_notes_data()
            ankihub_db.upsert_notes_data(ankihub_deck_uuid, notes_data)
            note_data = notes_data[0]
            note = mw.col.get_note(NoteId(note_data.anki_nid))

            assert set(note.tags) == set(["my::tag2", "my::tag"])

            latest_update = datetime.now()
            with monkeypatch.context() as m:
                m.setattr(
                    "ankihub.ankihub_client.AnkiHubClient.get_deck_extensions_by_deck_id",
                    lambda *args, **kwargs: [
                        DeckExtension(
                            id=deck_extension_id,
                            owner_id=1,
                            ankihub_deck_uuid=ankihub_deck_uuid,
                            name="test99",
                            tag_group_name="test99",
                            description="",
                        )
                    ],
                )
                m.setattr(
                    "ankihub.ankihub_client.AnkiHubClient.get_deck_extension_updates",
                    lambda *args, **kwargs: [
                        DeckExtensionUpdateChunk(
                            note_customizations=[
                                NoteCustomization(
                                    ankihub_nid=note_data.ankihub_note_uuid,
                                    tags=[
                                        "AnkiHub_Optional::test99::test1",
                                        "AnkiHub_Optional::test99::test2",
                                    ],
                                ),
                            ],
                            latest_update=latest_update,
                        ),
                    ],
                )
                sync = _AnkiHubSync()
                sync._sync_deck_extensions(ankihub_deck_uuid)

            updated_note = mw.col.get_note(note.id)

            expected_tags = [
                "my::tag2",
                "my::tag",
                "AnkiHub_Optional::test99::test2",
                "AnkiHub_Optional::test99::test1",
            ]

            assert set(updated_note.tags) == set(expected_tags)

            # assert that the deck extension info was saved in the config
            assert config.deck_extension_config(
                extension_id=deck_extension_id
            ) == DeckExtensionConfig(
                ankihub_deck_uuid=ankihub_deck_uuid,
                owner_id=1,
                name="test99",
                tag_group_name="test99",
                description="",
                latest_update=latest_update,
            )


def test_optional_tag_suggestion_dialog(
    anki_session_with_addon_data: AnkiSession,
    qtbot: QtBot,
    monkeypatch: MonkeyPatch,
    install_sample_ah_deck: InstallSampleAHDeck,
):
    anki_session = anki_session_with_addon_data

    with anki_session.profile_loaded():
        mw = anki_session.mw

        # import a sample deck and give notes optional tags
        install_sample_ah_deck()

        nids = mw.col.find_notes("")
        notes = [mw.col.get_note(nid) for nid in nids]

        notes[0].tags = [
            f"{TAG_FOR_OPTIONAL_TAGS}::VALID::tag1",
        ]
        notes[0].flush()

        notes[1].tags = [
            f"{TAG_FOR_OPTIONAL_TAGS}::INVALID::tag1",
        ]
        notes[1].flush()

        # open the dialog
        monkeypatch.setattr(
            "ankihub.ankihub_client.AnkiHubClient.prevalidate_tag_groups",
            lambda *args, **kwargs: [
                TagGroupValidationResponse(
                    tag_group_name="VALID",
                    deck_extension_id=1,
                    success=True,
                    errors=[],
                ),
                TagGroupValidationResponse(
                    tag_group_name="INVALID",
                    deck_extension_id=2,
                    success=False,
                    errors=["error message"],
                ),
            ],
        )
        dialog = OptionalTagsSuggestionDialog(parent=mw, nids=nids)
        dialog.show()

        qtbot.wait(500)

        # assert that the dialog is in the correct state
        assert dialog.tag_group_list.count() == 2

        # items are sorted alphabetically
        assert dialog.tag_group_list.item(0).text() == "INVALID"
        assert "error message" in dialog.tag_group_list.item(0).toolTip()

        assert dialog.tag_group_list.item(1).text() == "VALID"
        # empty tooltip means that the tag group is valid because invalid tag groups
        # have a tooltip with the error message
        assert dialog.tag_group_list.item(1).toolTip() == ""

        assert dialog.submit_btn.isEnabled()

        suggest_optional_tags_mock = Mock()
        monkeypatch.setattr(
            "ankihub.ankihub_client.AnkiHubClient.suggest_optional_tags",
            suggest_optional_tags_mock,
        )

        # select the "VALID" tag group and click the submit button
        dialog.tag_group_list.item(1).setSelected(True)
        qtbot.mouseClick(dialog.submit_btn, Qt.MouseButton.LeftButton)
        qtbot.wait(500)

        assert suggest_optional_tags_mock.call_count == 1

        # assert that the suggest_optional_tags function was called with the correct arguments
        assert suggest_optional_tags_mock.call_args.kwargs == {
            "suggestions": [
                OptionalTagSuggestion(
                    tag_group_name="VALID",
                    deck_extension_id=1,
                    ankihub_note_uuid=uuid.UUID("e2857855-b414-4a2a-a0bf-2a0eac273f21"),
                    tags=["AnkiHub_Optional::VALID::tag1"],
                )
            ],
            "auto_accept": False,
        }


@pytest.mark.qt_no_exception_capture
def test_reset_optional_tags_action(
    anki_session_with_addon_data: AnkiSession,
    qtbot: QtBot,
    monkeypatch: MonkeyPatch,
    install_sample_ah_deck: InstallSampleAHDeck,
):
    from aqt import dialogs

    entry_point.run()

    with anki_session_with_addon_data.profile_loaded():
        mw = anki_session_with_addon_data.mw

        _, ah_did = install_sample_ah_deck()

        config.create_or_update_deck_extension_config(
            DeckExtension(
                id=1,
                ankihub_deck_uuid=ah_did,
                owner_id=1,
                name="test99",
                tag_group_name="test99",
                description="",
            )
        )

        # add a note with an optional tag that should be reset
        nids = mw.col.find_notes("")
        nid = nids[0]

        note = mw.col.get_note(nid)
        note.tags = [f"{TAG_FOR_OPTIONAL_TAGS}::test99::test1"]
        note.flush()

        # create other note that should not be affected by the reset
        other_note = mw.col.new_note(mw.col.models.by_name("Basic"))
        other_note.tags = [f"{TAG_FOR_OPTIONAL_TAGS}::test99::test2"]
        mw.col.add_note(other_note, DeckId(1))

        # mock the choose_list function to always return the first item
        choose_list_mock = Mock()
        choose_list_mock.return_value = 0
        monkeypatch.setattr("ankihub.gui.browser.choose_list", choose_list_mock)

        # mock the ask_user function to always confirm the reset
        monkeypatch.setattr(
            "ankihub.gui.browser.ask_user", lambda *args, **kwargs: True
        )

        # mock the is_logged_in function to always return True
        is_logged_in_mock = Mock()
        is_logged_in_mock.return_value = True
        monkeypatch.setattr(config, "is_logged_in", is_logged_in_mock)

        # mock method of ah_sync
        sync_all_decks_and_media_mock = Mock()
        monkeypatch.setattr(
            ah_sync, "sync_all_decks_and_media", sync_all_decks_and_media_mock
        )

        # run the reset action
        browser: Browser = dialogs.open("Browser", mw)
        qtbot.wait(300)

        _on_reset_optional_tags_action(browser)
        qtbot.wait(300)

        # assert that the ui behaved as expected
        assert choose_list_mock.call_count == 1
        assert choose_list_mock.call_args.kwargs["choices"] == ["test99 (Testdeck)"]

        # assert that the note was reset
        note = mw.col.get_note(nid)
        assert note.tags == []

        assert is_logged_in_mock.call_count == 1
        assert sync_all_decks_and_media_mock.call_count == 1

        # the other note should not be affected, because it is in a different deck
        assert mw.col.get_note(other_note.id).tags == [
            f"{TAG_FOR_OPTIONAL_TAGS}::test99::test2"
        ]


def test_download_images_on_sync(
    anki_session_with_addon_data: AnkiSession,
    install_sample_ah_deck: InstallSampleAHDeck,
    monkeypatch: MonkeyPatch,
    qtbot: QtBot,
    set_feature_flag_state,
):
    set_feature_flag_state(
        feature_flag_name="new_subscription_workflow_enabled", is_active=True
    )

    with anki_session_with_addon_data.profile_loaded():
        mw = anki_session_with_addon_data.mw

        _, ah_did = install_sample_ah_deck()

        # Add a reference to a local image to a note.
        nids = mw.col.find_notes("")
        notes = [ankihub_db.note_data(nid) for nid in nids]
        notes[0].fields[0].value = "Some text. <img src='image.png'>"
        ankihub_db.upsert_notes_data(ah_did, notes)

        # Mock the token to simulate that the user is logged in.
        monkeypatch.setattr(config, "token", lambda: "test token")

        # Mock the client to simulate that there are no deck updates and extensions.
        monkeypatch.setattr(
            AnkiHubClient,
            "get_deck_subscriptions",
            lambda *args, **kwargs: [],
        )
        monkeypatch.setattr(
            AnkiHubClient,
            "get_deck_updates",
            lambda *args, **kwargs: [],
        )
        monkeypatch.setattr(
            AnkiHubClient,
            "get_deck_extensions_by_deck_id",
            lambda *args, **kwargs: [],
        )
        monkeypatch.setattr(
            AnkiHubClient,
            "is_image_upload_finished",
            lambda *args, **kwargs: True,
        )
        monkeypatch.setattr(
            AnkiHubClient,
            "get_asset_disabled_fields",
            lambda *args, **kwargs: {},
        )

        # Mock the client method for downloading images.
        download_images_mock = Mock()
        monkeypatch.setattr(AnkiHubClient, "download_images", download_images_mock)

        # Run the sync.
        ah_sync.sync_all_decks_and_media()

        # Let the background thread (which downloads missing media) finish.
        qtbot.wait(200)

        # Assert that the client method for downloading images was called with the correct arguments.
        download_images_mock.assert_called_once_with(["image.png"], ah_did)


class TestSuggestionsWithImages:
    def test_suggest_note_update_with_image(
        self,
        anki_session_with_addon_data: AnkiSession,
        requests_mock: Mocker,
        monkeypatch: MonkeyPatch,
        install_sample_ah_deck: Callable[[], Tuple[uuid.UUID, int]],
        qtbot: QtBot,
    ):
        anki_session = anki_session_with_addon_data
        with anki_session.profile_loaded():
            mw = anki_session.mw
            monkeypatch.setattr(
                mw.col.media, "dir", lambda *args, **kwargs: TEST_DATA_PATH
            )

            install_sample_ah_deck()

            fake_presigned_url = AnkiHubClient().s3_bucket_url + "/fake_key"
            s3_upload_request_mock = requests_mock.post(
                fake_presigned_url, json={"success": True}, status_code=204
            )

            monkeypatch.setattr(
                AnkiHubClient,
                "is_image_upload_finished",
                lambda *args, **kwargs: True,
            )

            monkeypatch.setattr(
                AnkiHubClient,
                "image_upload_finished",
                lambda *args, **kwargs: None,
            )

            monkeypatch.setattr(
                AnkiHubClient,
                "_get_presigned_url_for_multiple_uploads",
                lambda *args, **kwargs: {
                    "url": fake_presigned_url,
                    "fields": {
                        "key": "deck_images/test/${filename}",
                    },
                },
            )

            # Mock os.remove so the zip is not deleted
            os_remove_mock = MagicMock()
            monkeypatch.setattr(os, "remove", os_remove_mock)

            with tempfile.NamedTemporaryFile(dir=TEST_DATA_PATH, suffix=".png") as f:
                # add file to media folder
                file_name_in_col = mw.col.media.add_file(f.name)
                file_path_in_col = Path(mw.col.media.dir()) / file_name_in_col

                nids = mw.col.find_notes("")
                note = mw.col.get_note(nids[0])

                # add file reference to a note
                file_name_in_col = Path(file_path_in_col.name).name
                note["Front"] = f'<img src="{file_name_in_col}">'
                note.flush()

                ah_nid = ankihub_db.ankihub_nid_for_anki_nid(note.id)
                suggestion_request_mock = requests_mock.post(
                    f"{config.api_url}/notes/{ah_nid}/suggestion/", status_code=201
                )

                # create a suggestion for the note
                suggest_note_update(
                    note=note,
                    change_type=SuggestionType.NEW_CONTENT,
                    comment="test",
                )

                # Wait for the background thread that uploads the images to finish.
                qtbot.wait(200)

                assert len(suggestion_request_mock.request_history) == 1  # type: ignore

                # assert that the image was uploaded
                assert len(s3_upload_request_mock.request_history) == 1  # type: ignore

                self._assert_img_names_as_expected(
                    note=note,
                    upload_request_mock=s3_upload_request_mock,  # type: ignore
                    suggestion_request_mock=suggestion_request_mock,  # type: ignore
                    monkeypatch=monkeypatch,
                )

    def test_suggest_new_note_with_image(
        self,
        anki_session_with_addon_data: AnkiSession,
        requests_mock: Mocker,
        monkeypatch: MonkeyPatch,
        install_sample_ah_deck: InstallSampleAHDeck,
        qtbot: QtBot,
    ):
        anki_session = anki_session_with_addon_data
        with anki_session.profile_loaded():
            mw = anki_session.mw
            monkeypatch.setattr(
                mw.col.media, "dir", lambda *args, **kwargs: TEST_DATA_PATH
            )

            _, ah_did = install_sample_ah_deck()

            fake_presigned_url = f"{AnkiHubClient().s3_bucket_url}/fake_key"
            s3_upload_request_mock = requests_mock.post(
                fake_presigned_url, json={"success": True}, status_code=204
            )

            monkeypatch.setattr(
                AnkiHubClient,
                "is_image_upload_finished",
                lambda *args, **kwargs: True,
            )

            monkeypatch.setattr(
                AnkiHubClient,
                "image_upload_finished",
                lambda *args, **kwargs: None,
            )

            monkeypatch.setattr(
                AnkiHubClient,
                "_get_presigned_url_for_multiple_uploads",
                lambda *args, **kwargs: {
                    "url": fake_presigned_url,
                    "fields": {
                        "key": "deck_images/test/${filename}",
                    },
                },
            )

            suggestion_request_mock = requests_mock.post(
                f"{config.api_url}/decks/{ah_did}/note-suggestion/",
                status_code=201,
            )

            # Mock os.remove so the zip is not deleted
            os_remove_mock = MagicMock()
            monkeypatch.setattr(os, "remove", os_remove_mock)

            with tempfile.NamedTemporaryFile(dir=TEST_DATA_PATH, suffix=".png") as f:
                # add file to media folder
                file_name_in_col = mw.col.media.add_file(f.name)
                file_path_in_col = Path(mw.col.media.dir()) / file_name_in_col

                # add file reference to a note
                file_name_in_col = Path(file_path_in_col.name).name
                note = mw.col.new_note(
                    mw.col.models.by_name("Basic (Testdeck / user1)")
                )
                note["Front"] = f'<img src="{file_name_in_col}">'
                mw.col.add_note(note, DeckId(1))

                suggest_new_note(
                    note=note,
                    ankihub_did=ah_did,
                    comment="test",
                )

                # Wait for the background thread that uploads the images to finish.
                qtbot.wait(200)

                self._assert_img_names_as_expected(
                    note=note,
                    upload_request_mock=s3_upload_request_mock,  # type: ignore
                    suggestion_request_mock=suggestion_request_mock,  # type: ignore
                    monkeypatch=monkeypatch,
                )

    def _assert_img_names_as_expected(
        self,
        note: Note,
        upload_request_mock: Mocker,
        suggestion_request_mock: Mocker,
        monkeypatch,
    ):
        # Assert that the image names in the suggestion, the note and the uploaded image are as expected.
        note.load()
        img_name_in_note = re.search(IMG_NAME_IN_IMG_TAG_REGEX, note["Front"]).group(1)

        zipfile_name = re.findall(
            r'filename="(.*?)"', str(upload_request_mock.last_request.body)
        )[0]

        path_to_created_zip_file = TEST_DATA_PATH / zipfile_name
        with ZipFile(path_to_created_zip_file, "r") as zfile:
            namelist = zfile.namelist()
            name_of_uploaded_image = namelist[0]

        suggestion_dict = suggestion_request_mock.last_request.json()  # type: ignore
        first_field_value = suggestion_dict["fields"][0]["value"]
        img_name_in_suggestion = re.search(
            IMG_NAME_IN_IMG_TAG_REGEX, first_field_value
        ).group(1)

        # The expected_img_name will be the same on each test run because the file is empty and thus
        # the hash will be the same each time.
        expected_img_name = "d41d8cd98f00b204e9800998ecf8427e.png"
        assert img_name_in_suggestion == expected_img_name
        assert img_name_in_note == expected_img_name
        assert name_of_uploaded_image == expected_img_name

        # Remove the zipped file and the hashed image at the end of the test
        monkeypatch.undo()
        os.remove(path_to_created_zip_file)
        os.remove(TEST_DATA_PATH / "d41d8cd98f00b204e9800998ecf8427e.png")
        assert path_to_created_zip_file.is_file() is False

    def test_should_ignore_asset_file_names_not_present_at_local_collection(
        self,
        anki_session_with_addon_data: AnkiSession,
        requests_mock: Mocker,
        monkeypatch: MonkeyPatch,
        install_sample_ah_deck: Callable[[], Tuple[uuid.UUID, int]],
    ):
        anki_session = anki_session_with_addon_data
        with anki_session.profile_loaded():
            mw = anki_session.mw

            install_sample_ah_deck()

            fake_presigned_url = "https://fake_presigned_url.com"
            s3_upload_request_mock = requests_mock.post(
                fake_presigned_url, json={"success": True}, status_code=204
            )

            monkeypatch.setattr(
                AnkiHubClient,
                "is_image_upload_finished",
                lambda *args, **kwargs: True,
            )

            monkeypatch.setattr(
                AnkiHubClient,
                "image_upload_finished",
                lambda *args, **kwargs: None,
            )

            monkeypatch.setattr(
                AnkiHubClient,
                "_get_presigned_url_for_multiple_uploads",
                lambda *args, **kwargs: {
                    "url": fake_presigned_url,
                    "fields": {
                        "key": "deck_images/test/${filename}",
                    },
                },
            )

            # grab a note from the deck
            nids = mw.col.find_notes("")
            note = mw.col.get_note(nids[0])

            # add reference to a note of an asset that does not exist locally
            note_content = '<img src="this_image_is_not_in_the_local_collection.png">'
            note["Front"] = note_content
            note.flush()

            ah_nid = ankihub_db.ankihub_nid_for_anki_nid(note.id)

            # create a suggestion for the note
            suggestion_request_mock = requests_mock.post(
                f"{config.api_url}/notes/{ah_nid}/suggestion/", status_code=201
            )

            suggest_note_update(
                note=note,
                change_type=SuggestionType.NEW_CONTENT,
                comment="test",
            )

            # assert that the suggestion is made
            assert len(suggestion_request_mock.request_history) == 1  # type: ignore

            # assert that the image was NOT uploaded
            assert len(s3_upload_request_mock.request_history) == 0  # type: ignore

            note.load()

            # Assert note content is unchanged
            assert note_content == note["Front"]


class TestAddonUpdate:
    def test_addon_update(
        self,
        anki_session_with_addon_data: AnkiSession,
        monkeypatch: MonkeyPatch,
        qtbot: QtBot,
    ):
        # Install the add-on so that all files are in the add-on folder.
        # The anki_session fixture does not setup the add-ons code in the add-ons folder.
        with anki_session_with_addon_data.profile_loaded():
            mw = anki_session_with_addon_data.mw

            result = mw.addonManager.install(file=str(ANKIHUB_ANKIADDON_FILE))
            assert isinstance(result, InstallOk)

        # The purpose of this mocks is to test whether our modifications to the add-on update process
        # (defined in ankihub.addons) are used.
        # The original functions will still be called because this sets the side effect to be the original functions,
        # but this way we can check if they were called.
        maybe_change_file_permissions_of_addon_files_mock = Mock()
        maybe_change_file_permissions_of_addon_files_mock.side_effect = (
            _maybe_change_file_permissions_of_addon_files
        )
        monkeypatch.setattr(
            "ankihub.addons._maybe_change_file_permissions_of_addon_files",
            maybe_change_file_permissions_of_addon_files_mock,
        )

        # Udpate the AnkiHub add-on entry point has to be run so that the add-on is loaded and
        # the patches to the update process are applied
        entry_point.run()
        with anki_session_with_addon_data.profile_loaded():
            mw = anki_session_with_addon_data.mw

            result = mw.addonManager.install(file=str(ANKIHUB_ANKIADDON_FILE))
            assert isinstance(result, InstallOk)

            assert mw.addonManager.allAddons() == ["ankihub"]

        # This is called twice: for backupUserFiles and for deleteAddon.
        assert maybe_change_file_permissions_of_addon_files_mock.call_count == 2

        # start Anki
        entry_point.run()
        with anki_session_with_addon_data.profile_loaded():
            mw = anki_session_with_addon_data.mw

            assert mw.addonManager.allAddons() == ["ankihub"]
            qtbot.wait(1000)

    def test_that_changing_file_permissions_of_addons_folder_does_not_break_addon_load(
        self, anki_session_with_addon_data: AnkiSession, qtbot: QtBot
    ):
        with anki_session_with_addon_data.profile_loaded():
            mw = anki_session_with_addon_data.mw

            addon_dir = Path(mw.addonManager.addonsFolder("ankihub"))
            _change_file_permissions_of_addon_files(addon_dir=addon_dir)

        entry_point.run()
        with anki_session_with_addon_data.profile_loaded():
            mw = anki_session_with_addon_data.mw

            qtbot.wait(1000)


def test_check_and_prompt_for_updates_on_main_window(
    anki_session: AnkiSession,
):
    # Just check that the function did not change between Anki versions and that it does not throw an exception
    # when called.
    with anki_session.profile_loaded():
        utils.check_and_prompt_for_updates_on_main_window()


# without this mark the test sometimes fails on cleanup
@pytest.mark.qt_no_exception_capture
class TestDebugModule:
    def test_setup_logging_for_sync_collection_and_media(
        self, anki_session: AnkiSession, monkeypatch: MonkeyPatch
    ):
        # Test that the original AnkiQt._sync_collection_and_media method gets called
        # despite the monkeypatching we do in debug.py.
        with anki_session.profile_loaded():
            mw = anki_session.mw

            # Mock the AnkiWeb sync to do nothing
            monkeypatch.setattr(aqt.sync, "sync_collection", Mock())
            # ... and reload the main module so that the mock is used.
            importlib.reload(aqt.main)

            # Mock the sync_will_start hook so that we can check if it was called when the sync starts.
            sync_will_start_mock = Mock()
            monkeypatch.setattr(gui_hooks, "sync_will_start", sync_will_start_mock)

            _setup_logging_for_sync_collection_and_media()

            mw._sync_collection_and_media(after_sync=lambda: None)

            sync_will_start_mock.assert_called_once()

    def test_setup_logging_for_db_begin(
        self, anki_session: AnkiSession, monkeypatch: MonkeyPatch
    ):
        with anki_session.profile_loaded():
            mw = anki_session.mw

            db_begin_mock = Mock()
            monkeypatch.setattr(mw.col._backend, "db_begin", db_begin_mock)

            _setup_logging_for_db_begin()

            mw.col.db.begin()

            db_begin_mock.assert_called_once()

    def test_log_stack(self):
        # Test that the _log_stack function does not throw an exception when called.
        _log_stack("test")<|MERGE_RESOLUTION|>--- conflicted
+++ resolved
@@ -588,11 +588,10 @@
         anki_session = anki_session_with_addon_data
         with anki_session.profile_loaded():
 
-<<<<<<< HEAD
             # Mock get_deck_subscriptions function to return a deck
             deck = DeckFactory.create()
             get_decks_with_user_relation_mock = mock_function(
-                AnkiHubClient, "get_decks_with_user_relation", return_value=[deck]
+                AnkiHubClient, "get_deck_subscriptions", return_value=[deck]
             )
 
             # Mock ask_user function to return True
@@ -638,17 +637,6 @@
         set_feature_flag_state(
             feature_flag_name="new_subscription_workflow_enabled", is_active=True
         )
-=======
-        # Mock get_deck_subscriptions function to return a deck
-        deck = DeckFactory.create()
-        get_deck_subscriptions_mock = Mock()
-        monkeypatch.setattr(
-            AnkiHubClient,
-            "get_deck_subscriptions",
-            get_deck_subscriptions_mock,
-        )
-        get_deck_subscriptions_mock.return_value = [deck]
->>>>>>> 72fe28b8
 
         anki_session = anki_session_with_addon_data
         with anki_session.profile_loaded():
@@ -656,7 +644,7 @@
             # Mock get_deck_subscriptions function to return a deck
             deck = DeckFactory.create()
             get_decks_with_user_relation_mock = mock_function(
-                AnkiHubClient, "get_decks_with_user_relation", return_value=[deck]
+                AnkiHubClient, "get_deck_subscriptions", return_value=[deck]
             )
 
             # Mock ask_user function to return False
@@ -695,7 +683,7 @@
             # Mock get_deck_subscriptions function to return an empty list
             get_decks_with_user_relation_mock = mock_function(
                 AnkiHubClient,
-                "get_decks_with_user_relation",
+                "get_deck_subscriptions",
                 return_value=[],
             )
 
@@ -729,7 +717,7 @@
             # Mock get_deck_subscriptions function to return a deck
             deck = DeckFactory.create()
             get_decks_with_user_relation_mock = mock_function(
-                AnkiHubClient, "get_decks_with_user_relation", return_value=[deck]
+                AnkiHubClient, "get_deck_subscriptions", return_value=[deck]
             )
 
             # Mock ask_user function to return True
@@ -737,15 +725,9 @@
                 operations.new_deck_subscriptions, "ask_user", return_value=True
             )
 
-<<<<<<< HEAD
             # Mock download and install operation to raise an exception
             def raise_exception(*args, **kwargs):
                 raise Exception("Something went wrong")
-=======
-        # Assert that the mocked functions were called
-        assert get_deck_subscriptions_mock.call_count == 1
-        assert ask_user_mock.call_count == 1
->>>>>>> 72fe28b8
 
             download_and_install_decks_mock = mock_function(
                 operations.new_deck_subscriptions,
