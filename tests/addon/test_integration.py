import copy
import importlib
import json
import os
import re
import shutil
import tempfile
import uuid
from concurrent.futures import Future
from datetime import date, datetime, timedelta, timezone
from pathlib import Path
from time import sleep, time
from typing import (
    Any,
    Callable,
    Dict,
    Iterator,
    List,
    Optional,
    Protocol,
    Set,
    Tuple,
    Union,
    cast,
)
from unittest.mock import Mock
from zipfile import ZipFile

import aqt
import pytest
import requests_mock
from anki.cards import Card, CardId
from anki.consts import (
    QUEUE_TYPE_NEW,
    QUEUE_TYPE_SUSPENDED,
    REVLOG_CRAM,
    REVLOG_LRN,
    REVLOG_RELRN,
    REVLOG_RESCHED,
    REVLOG_REV,
)
from anki.decks import DeckId, FilteredDeckConfig
from anki.errors import NotFoundError
from anki.models import NotetypeDict, NotetypeId
from anki.notes import Note, NoteId
from aqt import AnkiQt, QMenu, dialogs
from aqt.addcards import AddCards
from aqt.addons import InstallOk
from aqt.browser import Browser, SearchContext
from aqt.browser.sidebar.item import SidebarItem
from aqt.browser.sidebar.tree import SidebarTreeView
from aqt.gui_hooks import (
    browser_did_search,
    browser_will_show,
    browser_will_show_context_menu,
)
from aqt.importing import AnkiPackageImporter
from aqt.qt import QAction, Qt, QUrl, QWidget
from aqt.theme import theme_manager
from aqt.webview import AnkiWebView
from pytest import fixture
from pytest_anki import AnkiSession
from pytest_mock import MockerFixture
from pytestqt.qtbot import QtBot  # type: ignore
from requests import Response  # type: ignore
from requests_mock import Mocker

from ..factories import (
    DeckExtensionFactory,
    DeckFactory,
    DeckMediaFactory,
    NoteInfoFactory,
)
from ..fixtures import (
    AddAnkiNote,
    ImportAHNote,
    ImportAHNoteType,
    InstallAHDeck,
    LatestInstanceTracker,
    MockDownloadAndInstallDeckDependencies,
    MockShowDialogWithCB,
    MockStudyDeckDialogWithCB,
    MockSuggestionDialog,
    SetFeatureFlagState,
    add_basic_anki_note_to_deck,
    add_field_to_local_note_type,
    create_anki_deck,
    create_or_get_ah_version_of_note_type,
    make_review_histories,
    note_type_with_field_names,
    record_review,
    record_review_for_anki_nid,
    record_review_histories,
)
from .conftest import TEST_PROFILE_ID

# workaround for vscode test discovery not using pytest.ini which sets this env var
# has to be set before importing ankihub
os.environ["SKIP_INIT"] = "1"

from aqt.gui_hooks import overview_will_render_bottom

from ankihub import entry_point, settings
from ankihub.addon_ankihub_client import AddonAnkiHubClient as AnkiHubClient
from ankihub.ankihub_client import (
    API_VERSION,
    AnkiHubHTTPError,
    ChangeNoteSuggestion,
    Deck,
    Field,
    NewNoteSuggestion,
    NoteCustomization,
    NoteInfo,
    OptionalTagSuggestion,
    SuggestionType,
    TagGroupValidationResponse,
    UserDeckRelation,
)
from ankihub.ankihub_client.ankihub_client import (
    ANKIHUB_DATETIME_FORMAT_STR,
    DEFAULT_API_URL,
    DeckExtensionUpdateChunk,
    _to_ankihub_note_type,
    _transform_notes_data,
)
from ankihub.ankihub_client.models import (
    DeckMediaUpdateChunk,
    DeckUpdates,
    NotesAction,
    NotesActionChoices,
    UserDeckExtensionRelation,
)
from ankihub.common_utils import local_media_names_from_html
from ankihub.db import ankihub_db
from ankihub.db.models import AnkiHubNote
from ankihub.gui import editor, utils
from ankihub.gui.auto_sync import (
    SYNC_RATE_LIMIT_SECONDS,
    _setup_ankihub_sync_on_ankiweb_sync,
)
from ankihub.gui.browser import custom_columns
from ankihub.gui.browser import setup as setup_browser
from ankihub.gui.browser.browser import (
    ModifiedAfterSyncSearchNode,
    NewNoteSearchNode,
    SuggestionTypeSearchNode,
    UpdatedInTheLastXDaysSearchNode,
    _on_protect_fields_action,
    _on_reset_optional_tags_action,
)
from ankihub.gui.browser.custom_search_nodes import (
    AnkiHubNoteSearchNode,
    UpdatedSinceLastReviewSearchNode,
)
from ankihub.gui.changes_require_full_sync_dialog import ChangesRequireFullSyncDialog
from ankihub.gui.config_dialog import (
    get_config_dialog_manager,
    setup_config_dialog_manager,
)
from ankihub.gui.deck_options import (
    FSRS_OPTIMIZATION_REMINDER_INTERVAL_DAYS,
    MIN_ANKI_VERSION_FOR_FSRS_FEATURES,
    _show_fsrs_optimization_reminder,
    maybe_show_fsrs_optimization_reminder,
    optimize_fsrs_parameters,
)
from ankihub.gui.deck_updater import _AnkiHubDeckUpdater, ah_deck_updater
from ankihub.gui.decks_dialog import DeckManagementDialog
from ankihub.gui.editor import SUGGESTION_BTN_ID
from ankihub.gui.errors import upload_logs_and_data_in_background
from ankihub.gui.exceptions import DeckDownloadAndInstallError, RemoteDeckNotFoundError
from ankihub.gui.flashcard_selector_dialog import FlashCardSelectorDialog
from ankihub.gui.js_message_handling import (
    GET_NOTE_SUSPENSION_STATES_PYCMD,
    OPEN_BROWSER_PYCMD,
    SUSPEND_NOTES_PYCMD,
    TERMS_AGREEMENT_ACCEPTED,
    TERMS_AGREEMENT_NOT_ACCEPTED,
    UNSUSPEND_NOTES_PYCMD,
    _post_message_to_ankihub_js,
)
from ankihub.gui.media_sync import media_sync
from ankihub.gui.menu import AnkiHubLogin, menu_state, refresh_ankihub_menu
from ankihub.gui.operations import ankihub_sync
from ankihub.gui.operations.db_check import ah_db_check
from ankihub.gui.operations.db_check.ah_db_check import check_ankihub_db
from ankihub.gui.operations.deck_installation import download_and_install_decks
from ankihub.gui.operations.new_deck_subscriptions import (
    check_and_install_new_deck_subscriptions,
)
from ankihub.gui.operations.utils import future_with_result
from ankihub.gui.optional_tag_suggestion_dialog import OptionalTagsSuggestionDialog
from ankihub.gui.overview import (
    FLASHCARD_SELECTOR_OPEN_BUTTON_ID,
    FLASHCARD_SELECTOR_SYNC_NOTES_ACTIONS_PYCMD,
)
from ankihub.gui.suggestion_dialog import SuggestionDialog
from ankihub.gui.utils import _Dialog, robust_filter
from ankihub.main.deck_creation import create_ankihub_deck, modified_note_type
from ankihub.main.deck_options import ANKIHUB_PRESET_NAME
from ankihub.main.deck_unsubscribtion import uninstall_deck
from ankihub.main.exceptions import ChangesRequireFullSyncError
from ankihub.main.exporting import to_note_data
from ankihub.main.importing import (
    AnkiHubImporter,
    AnkiHubImportResult,
    change_note_types_of_notes,
)
from ankihub.main.note_conversion import (
    ADDON_INTERNAL_TAGS,
    ANKI_INTERNAL_TAGS,
    TAG_FOR_OPTIONAL_TAGS,
    TAG_FOR_PROTECTING_ALL_FIELDS,
    TAG_FOR_PROTECTING_FIELDS,
)
from ankihub.main.note_deletion import TAG_FOR_DELETED_NOTES
from ankihub.main.note_type_management import (
    add_note_type,
    add_note_type_fields,
    update_note_type_templates_and_styles,
)
from ankihub.main.reset_local_changes import reset_local_changes_to_notes
from ankihub.main.subdecks import (
    SUBDECK_TAG,
    build_subdecks_and_move_cards_to_them,
    flatten_deck,
)
from ankihub.main.suggestions import (
    ANKIHUB_NO_CHANGE_ERROR,
    ANKIHUB_NOTE_DOES_NOT_EXIST_ERROR,
    BulkNoteSuggestionsResult,
    suggest_new_note,
    suggest_note_update,
    suggest_notes_in_bulk,
)
from ankihub.main.utils import (
    ANKIHUB_CSS_COMMENT_RE,
    ANKIHUB_HTML_END_COMMENT,
    ANKIHUB_HTML_END_COMMENT_RE,
    ANKIHUB_SNIPPET_MARKER,
    ANKIHUB_SNIPPET_RE,
    all_dids,
    get_note_types_in_deck,
    md5_file_hash,
    note_type_contains_field,
)
from ankihub.settings import (
<<<<<<< HEAD
    ANKI_VERSION_24_06_00,
=======
    ANKI_INT_VERSION,
>>>>>>> 8d554cb4
    ANKIHUB_NOTE_TYPE_FIELD_NAME,
    FSRS_VERSION,
    AnkiHubCommands,
    BehaviorOnRemoteNoteDeleted,
    DeckConfig,
    DeckExtension,
    DeckExtensionConfig,
    SuspendNewCardsOfExistingNotes,
    ankihub_base_path,
    config,
    profile_files_path,
    url_flashcard_selector,
)

SAMPLE_MODEL_ID = NotetypeId(1656968697414)
TEST_DATA_PATH = Path(__file__).parent.parent / "test_data"
SAMPLE_DECK_APKG = TEST_DATA_PATH / "small.apkg"
ANKIHUB_SAMPLE_DECK_APKG = TEST_DATA_PATH / "small_ankihub.apkg"
SAMPLE_NOTES_DATA = eval((TEST_DATA_PATH / "small_ankihub.txt").read_text())
SAMPLE_NOTE_TYPES: Dict[NotetypeId, NotetypeDict] = json.loads(
    (TEST_DATA_PATH / "small_ankihub_note_types.json").read_text()
)

# the package name in the manifest is "ankihub"
# the package name is used during the add-on installation process
# to determine the path to the add-on files which also determines if an existing add-on is updated
# or if a new add-on is installed
ANKIHUB_ANKIADDON_FILE = TEST_DATA_PATH / "ankihub.ankiaddon"


skip_test_fsrs_unsupported = pytest.mark.skipif(
    ANKI_INT_VERSION < MIN_ANKI_VERSION_FOR_FSRS_FEATURES,
    reason=(
        f"FSRS requires Anki ≥{MIN_ANKI_VERSION_FOR_FSRS_FEATURES}; "
        f"you have {ANKI_INT_VERSION}"
    ),
)


class InstallSampleAHDeck(Protocol):
    def __call__(self) -> Tuple[DeckId, uuid.UUID]:
        ...


@fixture
def install_sample_ah_deck(
    anki_session_with_addon_data: AnkiSession,
    next_deterministic_uuid: Callable[[], uuid.UUID],
) -> InstallSampleAHDeck:

    ah_did = next_deterministic_uuid()

    def _install_sample_ah_deck():
        # Can only be used in an anki_session_with_addon.profile_loaded() context
        anki_did = import_sample_ankihub_deck(ankihub_did=ah_did)
        config.add_deck(
            name="Testdeck",
            ankihub_did=ah_did,
            anki_did=anki_did,
            user_relation=UserDeckRelation.SUBSCRIBER,
            behavior_on_remote_note_deleted=BehaviorOnRemoteNoteDeleted.NEVER_DELETE,
        )
        return anki_did, ah_did

    return _install_sample_ah_deck


def import_sample_ankihub_deck(
    ankihub_did: uuid.UUID, assert_created_deck=True
) -> DeckId:
    # import the deck from the notes data
    dids_before_import = all_dids()
    importer = AnkiHubImporter()
    local_did = importer.import_ankihub_deck(
        ankihub_did=ankihub_did,
        notes=ankihub_sample_deck_notes_data(),
        deck_name="Testdeck",
        is_first_import_of_deck=True,
        behavior_on_remote_note_deleted=BehaviorOnRemoteNoteDeleted.NEVER_DELETE,
        protected_fields={},
        protected_tags=[],
        note_types=SAMPLE_NOTE_TYPES,
        suspend_new_cards_of_new_notes=DeckConfig.suspend_new_cards_of_new_notes_default(
            ankihub_did
        ),
        suspend_new_cards_of_existing_notes=DeckConfig.suspend_new_cards_of_existing_notes_default(),
    ).anki_did
    new_dids = all_dids() - dids_before_import

    if assert_created_deck:
        assert len(new_dids) == 1
        assert local_did == list(new_dids)[0]

    return local_did


class CreateAnkiAHNote(Protocol):
    def __call__(
        self,
        ankihub_nid: uuid.UUID = None,
        note_type_id: Optional[NotetypeId] = None,
    ) -> Note:
        ...


@fixture
def create_anki_ah_note(
    anki_session_with_addon_data: AnkiSession,
    next_deterministic_uuid: Callable[[], uuid.UUID],
    next_deterministic_id: Callable[[], int],
) -> CreateAnkiAHNote:
    """This fixture returns a new Anki Note that has a AnkiHub note type by default and
    the fields of the note are pre-filled with deterministic values.
    If the note type has an ankihub_id field, it will be set to the given ankihub_nid.
    The note is not saved in any database.
    Can only be used in an anki_session_with_addon.profile_loaded() context.
    """

    def _make_ah_note(
        ankihub_nid: uuid.UUID = None,
        note_type_id: Optional[NotetypeId] = None,
    ) -> Note:
        mw = anki_session_with_addon_data.mw

        if ankihub_nid is None:
            ankihub_nid = next_deterministic_uuid()

        if note_type_id is None:
            note_type = create_or_get_ah_version_of_note_type(
                mw=mw, note_type=mw.col.models.by_name("Basic")
            )
        else:
            note_type = mw.col.models.get(note_type_id)
            assert note_type is not None

        note = mw.col.new_note(note_type)
        note.id = NoteId(next_deterministic_id())

        # fields of the note will be set to "old <field_name>"
        # except for the ankihub note_type field (if it exists) which will be set to the ankihub nid
        for field_cfg in note_type["flds"]:
            field_name: str = field_cfg["name"]
            note[field_name] = f"old {field_name.lower()}"

        if ANKIHUB_NOTE_TYPE_FIELD_NAME in note:
            note[ANKIHUB_NOTE_TYPE_FIELD_NAME] = str(ankihub_nid)

        note[ANKIHUB_NOTE_TYPE_FIELD_NAME] = str(ankihub_nid)
        note.tags = []
        note.guid = "old guid"
        return note

    return _make_ah_note


def ankihub_sample_deck_notes_data() -> List[NoteInfo]:
    notes_data_raw = _transform_notes_data(SAMPLE_NOTES_DATA)
    result = [NoteInfo.from_dict(x) for x in notes_data_raw]
    return result


@fixture
def mock_ankihub_sync_dependencies(
    mock_client_methods_called_during_ankihub_sync: None,
) -> None:
    # Set a fake token so that the deck update is not aborted
    config.save_token("test_token")


@pytest.fixture
def mock_client_methods_called_during_ankihub_sync(mocker: MockerFixture) -> None:
    mocker.patch.object(AnkiHubClient, "get_deck_subscriptions")
    mocker.patch.object(AnkiHubClient, "get_deck_extensions_by_deck_id")
    mocker.patch.object(AnkiHubClient, "is_media_upload_finished")
    mocker.patch.object(AnkiHubClient, "get_deck_media_updates")
    mocker.patch.object(AnkiHubClient, "send_card_review_data")
    mocker.patch.object(AnkiHubClient, "get_deck_by_id")
    mocker.patch.object(AnkiHubClient, "get_note_types_dict_for_deck", return_value={})

    deck_updates_mock = Mock()
    deck_updates_mock.notes = []
    deck_updates_mock.latest_update = None
    mocker.patch.object(
        AnkiHubClient, "get_deck_updates", return_value=deck_updates_mock
    )


class MockClientGetNoteType(Protocol):
    def __call__(self, note_types: List[NotetypeDict]) -> None:
        ...


@fixture
def mock_client_get_note_type(mocker: MockerFixture) -> MockClientGetNoteType:
    """Mock the get_note_type method of the AnkiHubClient to return the matching note type
    based on the id of the note type."""

    def _mock_client_note_types(note_types: List[NotetypeDict]) -> None:
        def note_type_by_id(self, note_type_id: int) -> NotetypeDict:
            result = next(
                (
                    note_type
                    for note_type in note_types
                    if note_type["id"] == note_type_id
                ),
                None,
            )
            assert result is not None
            return result

        mocker.patch.object(AnkiHubClient, "get_note_type", side_effect=note_type_by_id)

    return _mock_client_note_types


class SyncWithAnkiHub(Protocol):
    def __call__(self) -> None:
        ...


@pytest.fixture
def sync_with_ankihub(qtbot: QtBot) -> SyncWithAnkiHub:
    """Sync with AnkiHub and wait until the sync is done."""

    def _sync_with_ankihub() -> None:
        with qtbot.wait_callback() as callback:
            ankihub_sync.sync_with_ankihub(on_done=callback)

        future: Future = callback.kwargs.get("future") or callback.args[0]
        future.result()  # raises exception if there is one

    return _sync_with_ankihub


class CreateChangeSuggestion(Protocol):
    def __call__(self, note: Note, wait_for_media_upload: bool) -> Mock:
        ...


@pytest.fixture
def create_change_suggestion(
    qtbot: QtBot, mocker: MockerFixture, mock_client_media_upload: Mock
):
    """Create a change suggestion for a note and wait for the background thread that uploads media to finish.
    Returns the mock for the create_change_note_suggestion method. It can be used to get information
    about the suggestion that was passed to the client."""

    create_change_suggestion_mock = mocker.patch.object(
        AnkiHubClient,
        "create_change_note_suggestion",
    )

    def create_change_suggestion_inner(note: Note, wait_for_media_upload: bool):
        suggest_note_update(
            note=note,
            change_type=SuggestionType.NEW_CONTENT,
            comment="test",
            media_upload_cb=media_sync.start_media_upload,
        )

        if wait_for_media_upload:
            # Wait for the background thread that uploads the media to finish.
            qtbot.wait_until(lambda: mock_client_media_upload.call_count == 1)

        return create_change_suggestion_mock

    return create_change_suggestion_inner


class CreateNewNoteSuggestion(Protocol):
    def __call__(
        self, note: Note, ah_did: uuid.UUID, wait_for_media_upload: bool
    ) -> Mock:
        ...


@pytest.fixture
def create_new_note_suggestion(
    qtbot: QtBot, mocker: MockerFixture, mock_client_media_upload: Mock
):
    """Create a new note suggestion for a note and wait for the background thread that uploads media to finish.
    Returns the mock for the create_new_note_suggestion_mock method. It can be used to get information
    about the suggestion that was passed to the client."""

    create_new_note_suggestion_mock = mocker.patch.object(
        AnkiHubClient,
        "create_new_note_suggestion",
    )

    def create_new_note_suggestion_inner(
        note: Note, ah_did: uuid.UUID, wait_for_media_upload: bool
    ):
        suggest_new_note(
            note=note,
            comment="test",
            ankihub_did=ah_did,
            media_upload_cb=media_sync.start_media_upload,
        )

        if wait_for_media_upload:
            # Wait for the background thread that uploads the media to finish.
            qtbot.wait_until(lambda: mock_client_media_upload.call_count == 1)

        return create_new_note_suggestion_mock

    return create_new_note_suggestion_inner


class TestEntryPoint:
    def test_entry_point(self, anki_session_with_addon_data: AnkiSession, qtbot: QtBot):
        entry_point.run()
        with anki_session_with_addon_data.profile_loaded():
            qtbot.wait(1000)

        # this test is just to make sure the entry point doesn't crash
        # and that the add-on doesn't crash on Anki startup

    def test_on_profile_did_open_called_on_maybe_auto_sync(self, mocker: MockerFixture):
        # When CALL_ON_PROFILE_DID_OPEN_ON_MAYBE_AUTO_SYNC is True, _on_profile_did_open should be called
        # when maybe_auto_sync_on_open_close is called.
        # (It should not be called when the profile is getting closed. We are not checking this in this test.)
        mocker.patch(
            "ankihub.entry_point.CALL_ON_PROFILE_DID_OPEN_ON_MAYBE_AUTO_SYNC", True
        )

        on_profile_did_open_mock = mocker.patch(
            "ankihub.entry_point._on_profile_did_open"
        )
        entry_point.run()
        aqt.mw.maybe_auto_sync_on_open_close(Mock())

        on_profile_did_open_mock.assert_called_once()


# The JS in the webviews is flaky if not run in sequential mode
@pytest.mark.sequential
class TestEditor:
    @pytest.mark.parametrize(
        "note_fields_changed, suggest_deletion, logged_in",
        [
            (True, False, True),
            (False, False, True),
            (False, True, True),
            (True, False, False),
        ],
    )
    def test_create_change_note_suggestion(
        self,
        anki_session_with_addon_data: AnkiSession,
        mocker: MockerFixture,
        install_ah_deck: InstallAHDeck,
        import_ah_note: ImportAHNote,
        mock_suggestion_dialog: MockSuggestionDialog,
        qtbot: QtBot,
        note_fields_changed: bool,
        logged_in: bool,
        suggest_deletion: bool,
    ):
        editor.setup()
        with anki_session_with_addon_data.profile_loaded():
            mocker.patch.object(config, "is_logged_in", return_value=logged_in)

            mock_suggestion_dialog(
                user_cancels=False,
                suggestion_type=(
                    SuggestionType.DELETE
                    if suggest_deletion
                    else SuggestionType.UPDATED_CONTENT
                ),
            )

            create_change_note_suggestion_mock = mocker.patch.object(
                AnkiHubClient, "create_change_note_suggestion"
            )

            show_tooltip_mock = mocker.patch(
                "ankihub.gui.suggestion_dialog.show_tooltip"
            )

            ah_did = install_ah_deck()
            ah_note = import_ah_note(ah_did=ah_did)
            anki_note = aqt.mw.col.get_note(NoteId(ah_note.anki_nid))

            if note_fields_changed:
                new_field_value = "new field value"
                anki_note["Front"] = new_field_value

            add_cards_dialog: AddCards = dialogs.open("AddCards", aqt.mw)
            add_cards_dialog.editor.set_note(anki_note)

            self.wait_suggestion_button_ready(qtbot=qtbot, mocker=mocker)

            self.assert_suggestion_button_text(
                qtbot=qtbot,
                addcards=add_cards_dialog,
                expected_text=AnkiHubCommands.CHANGE.value,
            )

            self.click_suggestion_button(add_cards_dialog)

            if not logged_in:
                # Assert that the login dialog was shown
                window: AnkiHubLogin = AnkiHubLogin._window
                qtbot.wait_until(lambda: window and window.isVisible())
            elif note_fields_changed or suggest_deletion:
                # Assert that the suggestion was sent to the server with the correct data
                qtbot.wait_until(lambda: create_change_note_suggestion_mock.called)
                change_note_suggestion: ChangeNoteSuggestion = (
                    create_change_note_suggestion_mock.call_args.kwargs[
                        "change_note_suggestion"
                    ]
                )
                if suggest_deletion:
                    assert not change_note_suggestion.fields
                else:
                    assert change_note_suggestion.fields[0].value == new_field_value
            else:
                # Assert that no suggestion was sent to the server and that a tooltip was shown
                qtbot.wait_until(lambda: show_tooltip_mock.called)
                assert not create_change_note_suggestion_mock.called

            # Clear editor to prevent dialog that asks for confirmation to discard changes when closing the editor
            add_cards_dialog.editor.cleanup()

    @pytest.mark.parametrize("logged_in", [True, False])
    def test_create_new_note_suggestion(
        self,
        anki_session_with_addon_data: AnkiSession,
        mocker: MockerFixture,
        mock_suggestion_dialog: MockSuggestionDialog,
        install_ah_deck: InstallAHDeck,
        import_ah_note_type: ImportAHNoteType,
        qtbot: QtBot,
        logged_in: bool,
    ):
        editor.setup()
        with anki_session_with_addon_data.profile_loaded():
            mocker.patch.object(config, "is_logged_in", return_value=logged_in)
            mock_suggestion_dialog(user_cancels=False)

            create_new_note_suggestion_mock = mocker.patch.object(
                AnkiHubClient, "create_new_note_suggestion"
            )

            ah_did = install_ah_deck()
            ah_note_type = import_ah_note_type(ah_did=ah_did)

            anki_note = aqt.mw.col.new_note(ah_note_type)
            field_value = "field value"
            anki_note["Front"] = field_value

            add_cards_dialog: AddCards = dialogs.open("AddCards", aqt.mw)
            add_cards_dialog.editor.set_note(anki_note)

            self.wait_suggestion_button_ready(qtbot=qtbot, mocker=mocker)

            self.assert_suggestion_button_text(
                qtbot=qtbot,
                addcards=add_cards_dialog,
                expected_text=AnkiHubCommands.NEW.value,
            )

            self.click_suggestion_button(add_cards_dialog)

            if not logged_in:
                # Assert that the login dialog was shown
                window: AnkiHubLogin = AnkiHubLogin._window
                qtbot.wait_until(lambda: window and window.isVisible())
            else:
                # Assert that the suggestion was created with the correct data
                qtbot.wait_until(lambda: create_new_note_suggestion_mock.called)
                new_note_suggestion: NewNoteSuggestion = (
                    create_new_note_suggestion_mock.call_args.kwargs[
                        "new_note_suggestion"
                    ]
                )
                assert new_note_suggestion.fields[0].value == field_value

            # Clear editor to prevent dialog that asks for confirmation to discard changes when closing the editor
            add_cards_dialog.editor.cleanup()

    def test_suggestion_button_is_disabled_for_notes_without_ankihub_note_type(
        self,
        anki_session_with_addon_data: AnkiSession,
        mocker: MockerFixture,
        qtbot: QtBot,
        add_anki_note: AddAnkiNote,
    ):
        editor.setup()
        with anki_session_with_addon_data.profile_loaded():
            anki_note = add_anki_note()
            add_cards_dialog: AddCards = dialogs.open("AddCards", aqt.mw)
            add_cards_dialog.editor.set_note(anki_note)

            self.wait_suggestion_button_ready(qtbot=qtbot, mocker=mocker)

            self.assert_suggestion_button_text(
                qtbot=qtbot,
                addcards=add_cards_dialog,
                expected_text="",
            )
            self.assert_suggestion_button_enabled_status(
                qtbot=qtbot, addcards=add_cards_dialog, expected_enabled=False
            )

            # Clear editor to prevent dialog that asks for confirmation to discard changes when closing the editor
            add_cards_dialog.editor.cleanup()

    @pytest.mark.parametrize("is_deleted", [True, False])
    def test_suggestion_button_is_disabled_for_notes_deleted_from_ankihub(
        self,
        anki_session_with_addon_data: AnkiSession,
        mocker: MockerFixture,
        install_ah_deck: InstallAHDeck,
        import_ah_note: ImportAHNote,
        qtbot: QtBot,
        is_deleted: bool,
    ):
        editor.setup()
        with anki_session_with_addon_data.profile_loaded():
            ah_did = install_ah_deck()
            ah_note = import_ah_note(ah_did=ah_did)
            anki_note = aqt.mw.col.get_note(NoteId(ah_note.anki_nid))

            if is_deleted:
                AnkiHubNote.update(
                    last_update_type=SuggestionType.DELETE.value[0]
                ).where(AnkiHubNote.ankihub_note_id == ah_note.ah_nid).execute()

            add_cards_dialog: AddCards = dialogs.open("AddCards", aqt.mw)
            add_cards_dialog.editor.set_note(anki_note)

            self.wait_suggestion_button_ready(qtbot=qtbot, mocker=mocker)

            self.assert_suggestion_button_text(
                qtbot=qtbot,
                addcards=add_cards_dialog,
                expected_text=AnkiHubCommands.CHANGE.value,
            )
            self.assert_suggestion_button_enabled_status(
                qtbot=qtbot, addcards=add_cards_dialog, expected_enabled=not is_deleted
            )

            # Clear editor to prevent dialog that asks for confirmation to discard changes when closing the editor
            add_cards_dialog.editor.cleanup()

    def test_with_note_deleted_on_ankihub(
        self,
        anki_session_with_addon_data: AnkiSession,
        mocker: MockerFixture,
        qtbot: QtBot,
        install_ah_deck: InstallAHDeck,
        import_ah_note: ImportAHNote,
        mock_suggestion_dialog: MockSuggestionDialog,
    ):
        editor.setup()
        with anki_session_with_addon_data.profile_loaded():
            mocker.patch.object(config, "is_logged_in", return_value=True)

            mock_suggestion_dialog(user_cancels=False)

            # Mock the client method to raise an exception with a 404 response
            response = Response()
            response.status_code = 404
            create_change_note_suggestion_mock = mocker.patch.object(
                AnkiHubClient,
                "create_change_note_suggestion",
                side_effect=AnkiHubHTTPError(response=response),
            )

            # Setup a note with some changes to create a change suggestion
            ah_did = install_ah_deck()
            ah_note = import_ah_note(ah_did=ah_did)
            anki_note = aqt.mw.col.get_note(NoteId(ah_note.anki_nid))

            new_field_value = "new field value"
            anki_note["Front"] = new_field_value

            show_error_dialog_mock = mocker.patch(
                "ankihub.gui.suggestion_dialog.show_error_dialog"
            )

            add_cards_dialog: AddCards = dialogs.open("AddCards", aqt.mw)
            add_cards_dialog.editor.set_note(anki_note)
            self.wait_suggestion_button_ready(qtbot=qtbot, mocker=mocker)
            self.click_suggestion_button(add_cards_dialog)

            # Assert that the error dialog was shown with the correct message
            qtbot.wait_until(lambda: show_error_dialog_mock.called)
            assert (
                show_error_dialog_mock.call_args.args[0]
                == "This note has been deleted from AnkiHub. No new suggestions can be made."
            )
            create_change_note_suggestion_mock.assert_called_once()  # sanity check

            # Clear editor to prevent dialog that asks for confirmation to discard changes when closing the editor
            add_cards_dialog.editor.cleanup()

    def wait_suggestion_button_ready(self, qtbot: QtBot, mocker: MockerFixture) -> None:
        refresh_buttons_spy = mocker.spy(editor, "_refresh_buttons")
        qtbot.wait_until(lambda: refresh_buttons_spy.called)

    def assert_suggestion_button_text(
        self, qtbot: QtBot, addcards: AddCards, expected_text: str
    ) -> None:
        with qtbot.wait_callback() as callback:
            addcards.editor.web.evalWithCallback(
                f"document.getElementById('{SUGGESTION_BTN_ID}-label').textContent",
                callback,
            )
        callback.assert_called_with(expected_text)

    def assert_suggestion_button_enabled_status(
        self, qtbot: QtBot, addcards: AddCards, expected_enabled: bool
    ) -> None:
        with qtbot.wait_callback() as callback:
            addcards.editor.web.evalWithCallback(
                f"document.getElementById('{SUGGESTION_BTN_ID}').disabled",
                callback,
            )
        callback.assert_called_with(not expected_enabled)

    def click_suggestion_button(self, addcards: AddCards) -> None:
        addcards.editor.web.eval(
            f"document.getElementById('{SUGGESTION_BTN_ID}').click()"
        )


def test_get_note_types_in_deck(anki_session_with_addon_data: AnkiSession):
    anki_session = anki_session_with_addon_data
    with anki_session.profile_loaded():
        with anki_session.deck_installed(SAMPLE_DECK_APKG) as deck_id:
            # test get note types in deck
            note_model_ids = get_note_types_in_deck(DeckId(deck_id))
            # TODO test on a deck that has more than one note type.
            assert len(note_model_ids) == 2
            assert note_model_ids == [1656968697414, 1656968697418]


def test_note_type_contains_field(anki_session_with_addon_data: AnkiSession):
    anki_session = anki_session_with_addon_data
    with anki_session.profile_loaded():
        with anki_session.deck_installed(SAMPLE_DECK_APKG):
            note_type = anki_session.mw.col.models.get(SAMPLE_MODEL_ID)
            assert note_type_contains_field(note_type, SAMPLE_MODEL_ID) is False
            new_field = {"name": ANKIHUB_NOTE_TYPE_FIELD_NAME}
            note_type["flds"].append(new_field)
            assert note_type_contains_field(note_type, ANKIHUB_NOTE_TYPE_FIELD_NAME)
            note_type["flds"].remove(new_field)


def test_modify_note_type(anki_session_with_addon_data: AnkiSession):
    anki_session = anki_session_with_addon_data
    with anki_session.profile_loaded():
        with anki_session.deck_installed(SAMPLE_DECK_APKG):
            note_type = anki_session.mw.col.models.by_name("Basic")
            original_note_type = copy.deepcopy(note_type)
            original_note_template = original_note_type["tmpls"][0]["afmt"]
            note_type = modified_note_type(note_type)
            modified_template = note_type["tmpls"][0]["afmt"]
            # # TODO Make more precise assertions.
            assert ANKIHUB_NOTE_TYPE_FIELD_NAME in modified_template
            assert original_note_template != modified_template


def test_create_collaborative_deck_and_upload(
    anki_session_with_addon_data: AnkiSession,
    mocker: MockerFixture,
    next_deterministic_uuid: Callable[[], uuid.UUID],
):
    with anki_session_with_addon_data.profile_loaded():
        mw = anki_session_with_addon_data.mw

        # create a new deck with one note
        deck_name = "New Deck"
        mw.col.decks.add_normal_deck_with_name(deck_name)
        anki_did = mw.col.decks.id_for_name(deck_name)

        note = mw.col.new_note(mw.col.models.by_name("Basic"))
        note["Front"] = "front"
        note["Back"] = "back"
        mw.col.add_note(note, anki_did)

        # upload deck
        ah_did = next_deterministic_uuid()
        ah_nid = next_deterministic_uuid()
        upload_deck_mock = mocker.patch.object(
            AnkiHubClient,
            "upload_deck",
            return_value=ah_did,
        )
        mocker.patch("uuid.uuid4", return_value=ah_nid)
        create_ankihub_deck(deck_name, private=False)

        # re-load note to get updated note.mid
        note.load()

        # check that the client method was called with the correct data
        expected_note_types_data = [mw.col.models.get(note.mid)]
        expected_note_data = NoteInfo(
            ah_nid=ah_nid,
            anki_nid=note.id,
            fields=[
                Field(name="Front", value="front"),
                Field(name="Back", value="back"),
            ],
            tags=[],
            mid=note.mid,
            guid=note.guid,
            last_update_type=None,
        )

        upload_deck_mock.assert_called_once_with(
            deck_name=deck_name,
            notes_data=[expected_note_data],
            note_types_data=expected_note_types_data,
            anki_deck_id=anki_did,
            private=False,
        )

        # check that note data is in db
        assert ankihub_db.note_data(note.id) == expected_note_data

        # check that note mod value is in database
        assert AnkiHubNote.get(AnkiHubNote.anki_note_id == note.id).mod == note.mod


def test_create_note_type(
    anki_session_with_addon_data: AnkiSession,
    install_sample_ah_deck: InstallSampleAHDeck,
    requests_mock: Mocker,
):

    with anki_session_with_addon_data.profile_loaded():
        _, ah_did = install_sample_ah_deck()
        note_type = copy.deepcopy(aqt.mw.col.models.by_name("Basic"))
        note_type["name"] = "New Type"
        note_type["id"] = 0
        note_type = aqt.mw.col.models.get(
            NotetypeId(aqt.mw.col.models.add_dict(note_type).id)
        )
        expected_data = note_type.copy()
        requests_mock.post(
            f"{config.api_url}/decks/{ah_did}/create-note-type/",
            json=_to_ankihub_note_type(expected_data),
        )
        new_note_type = add_note_type(ah_did, note_type)

        assert new_note_type["id"] in ankihub_db.note_types_for_ankihub_deck(ah_did)


def test_add_note_type_fields(
    anki_session_with_addon_data: AnkiSession,
    install_sample_ah_deck: InstallSampleAHDeck,
    requests_mock: Mocker,
):
    with anki_session_with_addon_data.profile_loaded():
        _, ah_did = install_sample_ah_deck()
        note_type_id = ankihub_db.note_types_for_ankihub_deck(ah_did)[0]
        note_type = aqt.mw.col.models.get(note_type_id)
        for name in ["New1", "New2"]:
            field = aqt.mw.col.models.new_field(name)
            aqt.mw.col.models.add_field(note_type, field)
        aqt.mw.col.models.update_dict(note_type)
        note_type = aqt.mw.col.models.get(note_type_id)
        expected_data = note_type.copy()
        requests_mock.patch(
            f"{config.api_url}/decks/{ah_did}/note-types/{note_type['id']}/",
            status_code=200,
            json=_to_ankihub_note_type(expected_data),
        )
        db_note_type = add_note_type_fields(ah_did, note_type, ["New1"])
        assert ankihub_db.note_type_dict(note_type_id) == db_note_type
        assert "New1" in ankihub_db.note_type_field_names(note_type_id)


class TestDownloadAndInstallDecks:
    @pytest.mark.qt_no_exception_capture
    @pytest.mark.parametrize(
        "has_subdeck_tags",
        [True, False],
    )
    def test_download_and_install_deck(
        self,
        anki_session_with_addon_data: AnkiSession,
        qtbot: QtBot,
        mock_download_and_install_deck_dependencies: MockDownloadAndInstallDeckDependencies,
        ankihub_basic_note_type: NotetypeDict,
        has_subdeck_tags: bool,
    ):
        anki_session = anki_session_with_addon_data
        with anki_session.profile_loaded():
            deck = DeckFactory.create()
            notes_data = [
                NoteInfoFactory.create(
                    mid=ankihub_basic_note_type["id"],
                    tags=[f"{SUBDECK_TAG}::Deck::Subdeck"] if has_subdeck_tags else [],
                )
            ]
            mocks = mock_download_and_install_deck_dependencies(
                deck, notes_data, ankihub_basic_note_type
            )

            # Download and install the deck
            with qtbot.wait_callback() as callback:
                download_and_install_decks(
                    [deck.ah_did],
                    on_done=callback,
                    behavior_on_remote_note_deleted=BehaviorOnRemoteNoteDeleted.NEVER_DELETE,
                )

            # Assert that the deck was installed
            # ... in the Anki database
            assert deck.anki_did in [x.id for x in aqt.mw.col.decks.all_names_and_ids()]
            assert aqt.mw.col.get_note(NoteId(notes_data[0].anki_nid)) is not None

            # ... in the AnkiHub database
            ankihub_db.ankihub_dids() == [deck.ah_did]
            assert ankihub_db.note_data(NoteId(notes_data[0].anki_nid)) == notes_data[0]

            # ... in the config
            assert config.deck_ids() == [deck.ah_did]

            # Assert that the mocked functions were called
            for name, mock in mocks.items():
                assert (
                    mock.call_count == 1
                ), f"Mock {name} was not called once, but {mock.call_count} times"

    def test_exception_is_not_backpropagated_to_caller(
        self, anki_session_with_addon_data: AnkiSession, mocker: MockerFixture
    ):
        with anki_session_with_addon_data.profile_loaded():
            # Mock a function which is called in download_install_decks to raise an exception.
            exception_message = "test exception"

            mocker.patch.object(
                aqt.mw.taskman,
                "with_progress",
                side_effect=Exception(exception_message),
            )

            # Set up the on_done callback
            future: Optional[Future] = None

            def on_done(future_: Future) -> None:
                nonlocal future
                future = future_

            # Call download_and_install_decks. This shouldn't raise an exception.
            download_and_install_decks(ankihub_dids=[], on_done=on_done)

            # Assert that the future contains the exception and that it contains the expected message.
            assert future.exception().args[0] == exception_message

    @pytest.mark.parametrize(
        "response_status_code",
        [404, 500],
    )
    def test_fetching_deck_infos_raises_ankihub_http_error(
        self,
        anki_session_with_addon_data: AnkiSession,
        mocker: MockerFixture,
        qtbot: QtBot,
        mock_download_and_install_deck_dependencies: MockDownloadAndInstallDeckDependencies,
        ankihub_basic_note_type: NotetypeDict,
        response_status_code: int,
    ):
        with anki_session_with_addon_data.profile_loaded():

            deck = DeckFactory.create()
            notes_data = [NoteInfoFactory.create(mid=ankihub_basic_note_type["id"])]
            mock_download_and_install_deck_dependencies(
                deck, notes_data, ankihub_basic_note_type
            )

            response = Response()
            response.status_code = response_status_code
            mocker.patch.object(
                AnkiHubClient,
                "get_deck_by_id",
                side_effect=AnkiHubHTTPError(response=response),
            )

            with qtbot.wait_callback() as callback:
                download_and_install_decks(
                    ankihub_dids=[deck.ah_did],
                    on_done=callback,
                    behavior_on_remote_note_deleted=BehaviorOnRemoteNoteDeleted.NEVER_DELETE,
                )

            future: Future = callback.args[0]
            exception = future.exception()
            assert isinstance(exception, DeckDownloadAndInstallError)

            if response_status_code == 404:
                assert isinstance(exception.original_exception, RemoteDeckNotFoundError)
            else:
                assert isinstance(exception.original_exception, AnkiHubHTTPError)

    def test_download_and_install_single_deck_raises_exception(
        self,
        anki_session_with_addon_data: AnkiSession,
        mocker: MockerFixture,
        qtbot: QtBot,
        mock_download_and_install_deck_dependencies: MockDownloadAndInstallDeckDependencies,
        ankihub_basic_note_type: NotetypeDict,
    ):
        with anki_session_with_addon_data.profile_loaded():

            deck = DeckFactory.create()
            notes_data = [NoteInfoFactory.create(mid=ankihub_basic_note_type["id"])]
            mock_download_and_install_deck_dependencies(
                deck, notes_data, ankihub_basic_note_type
            )

            exception_message = "test exception"
            mocker.patch(
                "ankihub.gui.operations.deck_installation._download_and_install_single_deck",
                side_effect=Exception(exception_message),
            )

            with qtbot.wait_callback() as callback:
                download_and_install_decks(
                    ankihub_dids=[deck.ah_did],
                    on_done=callback,
                    behavior_on_remote_note_deleted=BehaviorOnRemoteNoteDeleted.NEVER_DELETE,
                )

            future: Future = callback.args[0]
            exception = future.exception()
            assert isinstance(exception, DeckDownloadAndInstallError)
            assert exception.original_exception.args[0] == exception_message

    def test_fsrs_feature_flag_and_recommended_deck_settings(
        self,
        anki_session_with_addon_data: AnkiSession,
        mocker: MockerFixture,
        qtbot: QtBot,
        mock_download_and_install_deck_dependencies: MockDownloadAndInstallDeckDependencies,
        ankihub_basic_note_type: NotetypeDict,
    ):
        with anki_session_with_addon_data.profile_loaded():
            aqt.mw.col.set_config("fsrs", False)

            # Mock the feature flag and version conditions
            mocker.patch.object(
                config,
                "get_feature_flags",
                return_value={"fsrs_in_recommended_deck_settings": True},
            )
            mocker.patch.object(
                config, "anking_deck_id", return_value="mock_anking_deck_id"
            )
            mocker.patch(
                "ankihub.gui.operations.deck_installation.ANKI_INT_VERSION",
                ANKI_VERSION_24_06_00,
            )

            # Mock the `_create_deck_preset_if_not_exists` function
            mock_create_deck_preset = mocker.patch(
                "ankihub.gui.operations.deck_installation._create_deck_preset_if_not_exists"
            )

            deck = DeckFactory.create(ah_did=config.anking_deck_id)
            notes_data = [NoteInfoFactory.create(mid=ankihub_basic_note_type["id"])]
            mock_download_and_install_deck_dependencies(
                deck, notes_data, ankihub_basic_note_type
            )

            # Call the function
            with qtbot.wait_callback() as callback:
                download_and_install_decks(
                    [deck.ah_did],
                    on_done=callback,
                    recommended_deck_settings=True,
                    behavior_on_remote_note_deleted=BehaviorOnRemoteNoteDeleted.NEVER_DELETE,
                )

            # Assert that the FSRS configuration was updated
            assert aqt.mw.col.get_config("fsrs") is True

            # Assert that `_create_deck_preset_if_not_exists` was called
            mock_create_deck_preset.assert_called_once()


class TestCheckAndInstallNewDeckSubscriptions:
    def test_one_new_subscription(
        self,
        anki_session_with_addon_data: AnkiSession,
        qtbot: QtBot,
        mocker: MockerFixture,
        mock_show_dialog_with_cb: MockShowDialogWithCB,
    ):
        anki_session = anki_session_with_addon_data
        with anki_session.profile_loaded():
            # Mock confirmation dialog
            mock_show_dialog_with_cb(
                "ankihub.gui.operations.new_deck_subscriptions.show_dialog",
                button_index=1,
            )

            # Mock download and install operation to only call the on_done callback
            download_and_install_decks_mock = mocker.patch(
                "ankihub.gui.operations.new_deck_subscriptions.download_and_install_decks",
                side_effect=lambda *args, on_done, **kwargs: on_done(
                    future_with_result(None)
                ),
            )

            # Call the function with a deck
            deck = DeckFactory.create()
            with qtbot.wait_callback() as callback:
                check_and_install_new_deck_subscriptions(
                    subscribed_decks=[deck], on_done=callback
                )

            # Assert that the on_done callback was called with a future with a result of None
            assert callback.args[0].result() is None

            # Assert that the mocked functions were called
            assert download_and_install_decks_mock.call_count == 1
            assert download_and_install_decks_mock.call_args[0][0] == [deck.ah_did]

    def test_user_declines(
        self,
        anki_session_with_addon_data: AnkiSession,
        qtbot: QtBot,
        mock_show_dialog_with_cb: MockShowDialogWithCB,
    ):
        anki_session = anki_session_with_addon_data
        with anki_session.profile_loaded():
            # Mock confirmation dialog
            mock_show_dialog_with_cb(
                "ankihub.gui.operations.new_deck_subscriptions.show_dialog",
                button_index=0,
            )

            # Call the function with a deck
            deck = DeckFactory.create()
            with qtbot.wait_callback() as callback:
                check_and_install_new_deck_subscriptions(
                    subscribed_decks=[deck], on_done=callback
                )

            # Assert that the on_done callback was called with a future with a result of None
            assert callback.args[0].result() is None

    def test_no_new_subscriptions(
        self,
        anki_session_with_addon_data: AnkiSession,
        qtbot: QtBot,
    ):
        anki_session = anki_session_with_addon_data
        with anki_session.profile_loaded():
            # Call the function with an empty list
            with qtbot.wait_callback() as callback:
                check_and_install_new_deck_subscriptions(
                    subscribed_decks=[], on_done=callback
                )

            # Assert that the on_done callback was called with a future with a result of None
            assert callback.args[0].result() is None

    def test_confirmation_dialog_raises_exception(
        self,
        anki_session_with_addon_data: AnkiSession,
        qtbot: QtBot,
        mocker: MockerFixture,
    ):
        anki_session = anki_session_with_addon_data
        with anki_session.profile_loaded():
            # Mock confirmation dialog to raise an exception

            message_box_mock = mocker.patch(
                "ankihub.gui.operations.new_deck_subscriptions.show_dialog",
                side_effect=Exception("Something went wrong"),
            )

            # Call the function with a deck
            deck = DeckFactory.create()

            with qtbot.wait_callback() as callback:
                check_and_install_new_deck_subscriptions(
                    subscribed_decks=[deck], on_done=callback
                )

            # Assert that the on_done callback was called with a future with an exception
            assert callback.args[0].exception() is not None

            # Assert that the mocked functions were called
            assert message_box_mock.call_count == 1

    def test_install_operation_raises_exception(
        self,
        anki_session_with_addon_data: AnkiSession,
        qtbot: QtBot,
        mocker: MockerFixture,
        mock_show_dialog_with_cb: MockShowDialogWithCB,
    ):
        anki_session = anki_session_with_addon_data
        with anki_session.profile_loaded():
            # Mock confirmation dialog
            mock_show_dialog_with_cb(
                "ankihub.gui.operations.new_deck_subscriptions.show_dialog",
                button_index=1,
            )

            # Mock download and install operation to raise an exception
            download_and_install_decks_mock = mocker.patch(
                "ankihub.gui.operations.new_deck_subscriptions.download_and_install_decks",
                side_effect=Exception("Something went wrong"),
            )

            # Call the function with a deck
            deck = DeckFactory.create()
            with qtbot.wait_callback() as callback:
                check_and_install_new_deck_subscriptions(
                    subscribed_decks=[deck], on_done=callback
                )

            # Assert that the on_done callback was called with a future with an exception
            assert callback.args[0].exception() is not None

            # Assert that the mocked functions were called
            assert download_and_install_decks_mock.call_count == 1


def test_get_deck_by_id(
    requests_mock: Mocker, next_deterministic_uuid: Callable[[], uuid.UUID]
):
    client = AnkiHubClient()
    client.local_media_dir_path_cb = lambda: Path("/tmp/ankihub_media")

    # test get deck by id
    ah_did = next_deterministic_uuid()
    date_time = datetime.now(tz=timezone.utc)
    expected_data = {
        "id": str(ah_did),
        "name": "test",
        "anki_id": 1,
        "csv_last_upload": date_time.strftime(ANKIHUB_DATETIME_FORMAT_STR),
        "csv_notes_filename": "test.csv",
        "media_upload_finished": False,
        "user_relation": "subscriber",
        "has_note_embeddings": False,
    }

    requests_mock.get(f"{config.api_url}/decks/{ah_did}/", json=expected_data)
    deck_info = client.get_deck_by_id(ah_did=ah_did)  # type: ignore
    assert deck_info == Deck(
        ah_did=ah_did,
        anki_did=1,
        name="test",
        csv_last_upload=date_time,
        csv_notes_filename="test.csv",
        media_upload_finished=False,
        user_relation=UserDeckRelation.SUBSCRIBER,
        has_note_embeddings=False,
    )

    # test get deck by id unauthenticated
    requests_mock.get(f"{config.api_url}/decks/{ah_did}/", status_code=403)

    try:
        client.get_deck_by_id(ah_did=ah_did)  # type: ignore
    except AnkiHubHTTPError as e:
        exc = e
    assert exc is not None and exc.response.status_code == 403


@pytest.mark.parametrize("change_tags_to_upper_case", [True, False])
def test_suggest_note_update(
    anki_session_with_addon_data: AnkiSession,
    install_sample_ah_deck: InstallSampleAHDeck,
    mocker: MockerFixture,
    change_tags_to_upper_case: bool,
):
    anki_session = anki_session_with_addon_data
    with anki_session.profile_loaded():
        mw = anki_session.mw

        _, ah_did = install_sample_ah_deck()

        nid = mw.col.find_notes("")[0]
        note = mw.col.get_note(nid)

        # Set up tags on the note
        tags_that_shouldnt_be_sent = [
            # internal and optional tags should be ignored
            *ADDON_INTERNAL_TAGS,
            *ANKI_INTERNAL_TAGS,
            f"{TAG_FOR_OPTIONAL_TAGS}::TAG_GROUP::OptionalTag",
        ]

        note.tags = [
            "stays",
            "removed",
            *tags_that_shouldnt_be_sent,
        ]

        # Update the note in the database to match the note in the collection
        # so that the changes are detected relative to this state of the note.
        ankihub_db.upsert_notes_data(
            ankihub_did=ah_did, notes_data=[to_note_data(note)]
        )

        # Make some changes to the note
        note["Front"] = "updated"
        note.tags.append("added")
        note.tags.remove("removed")

        if change_tags_to_upper_case:
            # Change the tags to upper case to see if the tag comparison is case-insensitive
            note.tags = [tag.upper() for tag in note.tags]

        # Suggest the changes
        create_change_note_suggestion_mock = mocker.patch.object(
            AnkiHubClient,
            "create_change_note_suggestion",
        )

        suggest_note_update(
            note=note,
            change_type=SuggestionType.NEW_CONTENT,
            comment="test",
            media_upload_cb=mocker.stub(),
        )

        # Check that the correct suggestion was created
        create_change_note_suggestion_mock.assert_called_once_with(
            change_note_suggestion=ChangeNoteSuggestion(
                anki_nid=note.id,
                ah_nid=ankihub_db.ankihub_nid_for_anki_nid(note.id),
                change_type=SuggestionType.NEW_CONTENT,
                fields=[Field(name="Front", value="updated")],
                # Even though the tag comparison is case-insensitive (e.g. the "stays" -> "STAYS" change is not sent),
                # the tags should be sent in the same case as they are in the note when a new tag is added.
                added_tags=["added" if not change_tags_to_upper_case else "ADDED"],
                removed_tags=["removed"],
                comment="test",
            ),
            auto_accept=False,
        )


def test_suggest_new_note(
    anki_session_with_addon_data: AnkiSession,
    mocker: MockerFixture,
    requests_mock: Mocker,
    install_sample_ah_deck: InstallSampleAHDeck,
):
    anki_session = anki_session_with_addon_data
    with anki_session.profile_loaded():
        mw = anki_session.mw

        _, ah_did = install_sample_ah_deck()
        note = mw.col.new_note(mw.col.models.by_name("Basic (Testdeck / user1)"))

        adapter = requests_mock.post(
            f"{config.api_url}/decks/{ah_did}/note-suggestion/",
            status_code=201,
        )

        note.tags = [
            "a",
            *ADDON_INTERNAL_TAGS,
            *ANKI_INTERNAL_TAGS,
            f"{TAG_FOR_OPTIONAL_TAGS}::TAG_GROUP::OptionalTag",
        ]
        suggest_new_note(
            note=note,
            ankihub_did=ah_did,
            comment="test",
            media_upload_cb=mocker.stub(),
        )

        # ... assert that add-on internal and optional tags were filtered out
        suggestion_data = adapter.last_request.json()  # type: ignore
        assert set(suggestion_data["tags"]) == set(
            [
                "a",
            ]
        )

        # test create change note suggestion unauthenticated
        url = f"{config.api_url}/decks/{ah_did}/note-suggestion/"
        requests_mock.post(
            url,
            status_code=403,
        )

        exc = None
        try:
            suggest_new_note(
                note=note,
                ankihub_did=ah_did,
                comment="test",
                media_upload_cb=mocker.stub(),
            )
        except AnkiHubHTTPError as e:
            exc = e
        assert exc is not None and exc.response.status_code == 403


class TestSuggestNotesInBulk:
    def test_new_note_suggestion(
        self,
        anki_session_with_addon_data: AnkiSession,
        mocker: MockerFixture,
        install_ah_deck: InstallAHDeck,
        next_deterministic_uuid: Callable[[], uuid.UUID],
        import_ah_note_type: ImportAHNoteType,
        add_anki_note: AddAnkiNote,
    ):
        bulk_suggestions_method_mock = mocker.patch.object(
            AnkiHubClient, "create_suggestions_in_bulk"
        )
        with anki_session_with_addon_data.profile_loaded():
            ah_did = install_ah_deck()

            # Add a new note where the note type has an extra local field which should be ignored
            note_type = import_ah_note_type(ah_did=ah_did)
            add_field_to_local_note_type(
                note_type=note_type, field_name="New Field", position=1
            )

            new_note = add_anki_note(note_type=note_type)
            new_note["Front"] = "front"
            new_note["New Field"] = "new_field"

            ah_nid = next_deterministic_uuid()
            mocker.patch("uuid.uuid4", return_value=ah_nid)

            result = suggest_notes_in_bulk(
                ankihub_did=ah_did,
                notes=[new_note],
                auto_accept=False,
                change_type=SuggestionType.NEW_CONTENT,
                comment="test",
                media_upload_cb=mocker.stub(),
            )

            assert bulk_suggestions_method_mock.call_count == 1
            assert bulk_suggestions_method_mock.call_args.kwargs == {
                "new_note_suggestions": [
                    NewNoteSuggestion(
                        ah_nid=ah_nid,
                        anki_nid=new_note.id,
                        fields=[
                            Field(name="Front", value="front"),
                        ],
                        tags=[],
                        guid=new_note.guid,
                        comment="test",
                        ah_did=ah_did,
                        note_type_name=note_type["name"],
                        anki_note_type_id=note_type["id"],
                    ),
                ],
                "change_note_suggestions": [],
                "auto_accept": False,
            }
            assert result.new_note_suggestions_count == 1
            assert result.change_note_suggestions_count == 0
            assert len(result.errors_by_nid) == 0

    @pytest.mark.parametrize(
        "note_has_changes, note_is_marked_as_deleted",
        [
            (True, True),
            (True, False),
            (False, True),
            (False, False),
        ],
    )
    def test_change_note_suggestion(
        self,
        anki_session_with_addon_data: AnkiSession,
        mocker: MockerFixture,
        install_ah_deck: InstallAHDeck,
        import_ah_note: ImportAHNote,
        note_has_changes: bool,
        note_is_marked_as_deleted: bool,
    ):
        bulk_suggestions_method_mock = mocker.patch.object(
            AnkiHubClient, "create_suggestions_in_bulk"
        )
        with anki_session_with_addon_data.profile_loaded():
            ah_did = install_ah_deck()

            ah_note = import_ah_note(ah_did=ah_did)

            # Update note type to add an extra local field which should be ignored
            note_type = aqt.mw.col.models.get(NotetypeId(ah_note.mid))
            add_field_to_local_note_type(
                note_type=note_type, field_name="New Field", position=1
            )

            changed_note = aqt.mw.col.get_note(NoteId(ah_note.anki_nid))

            if note_has_changes:
                changed_note["Front"] = "new front"
                changed_note["New Field"] = "new_field"
                changed_note.tags += ["test"]
                changed_note.flush()

            if note_is_marked_as_deleted:
                AnkiHubNote.update(
                    last_update_type=SuggestionType.DELETE.value[0]
                ).where(AnkiHubNote.anki_note_id == changed_note.id).execute()

            result = suggest_notes_in_bulk(
                ankihub_did=ah_did,
                notes=[changed_note],
                auto_accept=False,
                change_type=SuggestionType.NEW_CONTENT,
                comment="test",
                media_upload_cb=mocker.stub(),
            )

            if note_has_changes and not note_is_marked_as_deleted:
                assert bulk_suggestions_method_mock.call_count == 1
                assert bulk_suggestions_method_mock.call_args.kwargs == {
                    "change_note_suggestions": [
                        ChangeNoteSuggestion(
                            ah_nid=ah_note.ah_nid,
                            anki_nid=changed_note.id,
                            fields=[
                                Field(
                                    name="Front",
                                    value="new front",
                                ),
                            ],
                            added_tags=["test"],
                            removed_tags=[],
                            comment="test",
                            change_type=SuggestionType.NEW_CONTENT,
                        ),
                    ],
                    "new_note_suggestions": [],
                    "auto_accept": False,
                }
                assert result == BulkNoteSuggestionsResult(
                    new_note_suggestions_count=0,
                    change_note_suggestions_count=1,
                    errors_by_nid={},
                )
            else:
                assert bulk_suggestions_method_mock.call_count == 0
                assert result.change_note_suggestions_count == 0
                assert result.new_note_suggestions_count == 0
                assert len(result.errors_by_nid) == 1
                if note_is_marked_as_deleted:
                    assert ANKIHUB_NOTE_DOES_NOT_EXIST_ERROR in str(
                        result.errors_by_nid[changed_note.id]
                    )
                else:
                    assert ANKIHUB_NO_CHANGE_ERROR in str(
                        result.errors_by_nid[changed_note.id]
                    )

    def test_suggestion_for_multiple_notes(
        self,
        anki_session_with_addon_data: AnkiSession,
        mocker: MockerFixture,
        install_ah_deck: InstallAHDeck,
        next_deterministic_uuid: Callable[[], uuid.UUID],
        import_ah_note_type: ImportAHNoteType,
        add_anki_note: AddAnkiNote,
        import_ah_note: ImportAHNote,
    ):
        anki_session = anki_session_with_addon_data
        bulk_suggestions_method_mock = mocker.patch.object(
            AnkiHubClient, "create_suggestions_in_bulk"
        )
        with anki_session.profile_loaded():
            ah_did = install_ah_deck()

            # Add multiple notes for new note suggestions
            note_type = import_ah_note_type(ah_did=ah_did)
            new_notes = [add_anki_note(note_type=note_type) for _ in range(3)]

            ah_nids = [next_deterministic_uuid() for _ in range(3)]
            mocker.patch("uuid.uuid4", side_effect=ah_nids)

            # Add multiple notes for change note suggestions
            ah_notes = [import_ah_note(ah_did=ah_did) for _ in range(3)]
            changed_notes = [
                aqt.mw.col.get_note(NoteId(ah_note.anki_nid)) for ah_note in ah_notes
            ]
            for note in changed_notes:
                note["Front"] = "new front"
                note.flush()

            result = suggest_notes_in_bulk(
                ankihub_did=ah_did,
                notes=new_notes + changed_notes,
                auto_accept=False,
                change_type=SuggestionType.NEW_CONTENT,
                comment="test",
                media_upload_cb=mocker.stub(),
            )

            assert bulk_suggestions_method_mock.call_count == 1

            def get_ah_nids_from_suggestions(
                suggestions: List[Union[ChangeNoteSuggestion, NewNoteSuggestion]],
            ) -> List[uuid.UUID]:
                return [suggestion.ah_nid for suggestion in suggestions]

            kwargs = bulk_suggestions_method_mock.call_args.kwargs

            assert len(kwargs["new_note_suggestions"]) == 3
            assert (
                get_ah_nids_from_suggestions(kwargs["new_note_suggestions"]) == ah_nids
            )

            assert len(kwargs["change_note_suggestions"]) == 3
            assert get_ah_nids_from_suggestions(kwargs["change_note_suggestions"]) == [
                ah_note.ah_nid for ah_note in ah_notes
            ]

            assert not kwargs["auto_accept"]
            assert result == BulkNoteSuggestionsResult(
                new_note_suggestions_count=3,
                change_note_suggestions_count=3,
                errors_by_nid={},
            )


class TestAdjustNoteTypes:
    @pytest.mark.parametrize(
        "local_field_names, remote_field_names, expected_field_names",
        [
            # No changes
            (
                ["Text", ANKIHUB_NOTE_TYPE_FIELD_NAME],
                ["Text", ANKIHUB_NOTE_TYPE_FIELD_NAME],
                ["Text", ANKIHUB_NOTE_TYPE_FIELD_NAME],
            ),
            # Remote note type has an extra field
            (
                ["Text", ANKIHUB_NOTE_TYPE_FIELD_NAME],
                ["Text", "Extra", ANKIHUB_NOTE_TYPE_FIELD_NAME],
                ["Text", "Extra", ANKIHUB_NOTE_TYPE_FIELD_NAME],
            ),
            # Local note type has an extra field
            (
                ["Text", "Extra", ANKIHUB_NOTE_TYPE_FIELD_NAME],
                ["Text", ANKIHUB_NOTE_TYPE_FIELD_NAME],
                ["Text", "Extra", ANKIHUB_NOTE_TYPE_FIELD_NAME],
            ),
            # Remote note type has an extra field, and local note type has an extra field
            (
                ["Text", "Lecture Notes", ANKIHUB_NOTE_TYPE_FIELD_NAME],
                ["Text", "Extra", ANKIHUB_NOTE_TYPE_FIELD_NAME],
                ["Text", "Extra", "Lecture Notes", ANKIHUB_NOTE_TYPE_FIELD_NAME],
            ),
            # The order of the fields differs
            (
                [ANKIHUB_NOTE_TYPE_FIELD_NAME, "Extra", "Text"],
                ["Text", "Extra", ANKIHUB_NOTE_TYPE_FIELD_NAME],
                ["Text", "Extra", ANKIHUB_NOTE_TYPE_FIELD_NAME],
            ),
            # Same as previous, with field names in different case
            (
                [ANKIHUB_NOTE_TYPE_FIELD_NAME, "extra", "text"],
                ["Text", "Extra", ANKIHUB_NOTE_TYPE_FIELD_NAME],
                ["Text", "Extra", ANKIHUB_NOTE_TYPE_FIELD_NAME],
            ),
            # Same as previous, with field names in yet different case
            (
                [ANKIHUB_NOTE_TYPE_FIELD_NAME, "EXTRA", "TEXT"],
                ["text", "extra", ANKIHUB_NOTE_TYPE_FIELD_NAME],
                ["text", "extra", ANKIHUB_NOTE_TYPE_FIELD_NAME],
            ),
            # The order of the fields differs, and local note type has an extra field
            (
                [ANKIHUB_NOTE_TYPE_FIELD_NAME, "Extra", "Text"],
                ["Text", ANKIHUB_NOTE_TYPE_FIELD_NAME],
                ["Text", "Extra", ANKIHUB_NOTE_TYPE_FIELD_NAME],
            ),
            # Local field is after ankihub_id field
            (
                ["Text", ANKIHUB_NOTE_TYPE_FIELD_NAME, "Extra"],
                ["Text", ANKIHUB_NOTE_TYPE_FIELD_NAME],
                ["Text", "Extra", ANKIHUB_NOTE_TYPE_FIELD_NAME],
            ),
            # Local-only field positioned before remote field (no adjustment needed)
            (
                ["Extra", "Text", ANKIHUB_NOTE_TYPE_FIELD_NAME],
                ["Text", ANKIHUB_NOTE_TYPE_FIELD_NAME],
                ["Extra", "Text", ANKIHUB_NOTE_TYPE_FIELD_NAME],
            ),
        ],
    )
    def test_align_local_fields_with_remote(
        self,
        anki_session_with_addon_data: AnkiSession,
        import_ah_note_type: ImportAHNoteType,
        local_field_names: List[str],
        remote_field_names: List[str],
        expected_field_names: List[str],
    ):
        with anki_session_with_addon_data.profile_loaded():
            # Create the note type with local field structure
            local_note_type = note_type_with_field_names(local_field_names)
            local_note_type = import_ah_note_type(local_note_type, force_new=True)
            mid = local_note_type["id"]

            # Create a note with field values that match the field names for easy verification
            note = aqt.mw.col.new_note(local_note_type)
            for field_name in local_field_names:
                note[field_name] = field_name
            aqt.mw.col.add_note(note, DeckId(1))

            # Prepare remote note type for import
            remote_note_type = note_type_with_field_names(remote_field_names)
            remote_note_type["id"] = mid
            importer = AnkiHubImporter()
            importer._raise_if_full_sync_required = False
            remote_note_types = {
                mid: remote_note_type,
            }

            # Perform the note type adjustment
            importer._adjust_note_types_in_anki_db(remote_note_types=remote_note_types)

            # Verify field structure was updated correctly
            updated_note_type = aqt.mw.col.models.get(mid)
            assert [
                field["name"] for field in updated_note_type["flds"]
            ] == expected_field_names

            # Reload the note to check field content preservation
            updated_note = aqt.mw.col.get_note(note.id)

            expected_fields = self._build_expected_fields(
                local_field_names, expected_field_names, remote_note_type
            )
            assert (
                dict(updated_note.items()) == expected_fields
            ), "Field contents were not preserved correctly"

    def _build_expected_fields(
        self,
        local_field_names: List[str],
        expected_field_names: List[str],
        remote_note_type: NotetypeDict,
    ) -> Dict[str, str]:
        def with_casing_from_remote_note_type(field_name: str) -> str:
            # The field name is normalized to match the field name in the remote note type,
            # if it exists.
            remote_note_type_field_names = [
                field["name"] for field in remote_note_type["flds"]
            ]
            return next(
                (
                    name
                    for name in remote_note_type_field_names
                    if field_name.lower() == name.lower()
                ),
                field_name,
            )

        result = {}
        for field_name in local_field_names:
            result[with_casing_from_remote_note_type(field_name)] = field_name
        added_field_names = [
            name
            for name in expected_field_names
            if with_casing_from_remote_note_type(name)
            not in [
                with_casing_from_remote_note_type(name) for name in local_field_names
            ]
        ]
        for field_name in added_field_names:
            result[with_casing_from_remote_note_type(field_name)] = ""

        return result

    @pytest.mark.parametrize("raise_if_full_sync_required", [True, False])
    def test_adjusts_multiple_note_types(
        self,
        anki_session_with_addon_data: AnkiSession,
        raise_if_full_sync_required: bool,
    ):
        anki_session = anki_session_with_addon_data
        with anki_session.profile_loaded():

            # for testing creating missing note type
            ankihub_basic_1 = copy.deepcopy(aqt.mw.col.models.by_name("Basic"))
            ankihub_basic_1["id"] = 1
            ankihub_basic_1["name"] = "AnkiHub Basic 1"
            ankihub_basic_1 = modified_note_type(ankihub_basic_1)

            # for testing updating existing note type
            ankihub_basic_2 = copy.deepcopy(aqt.mw.col.models.by_name("Basic"))
            ankihub_basic_2["name"] = "AnkiHub Basic 2"
            ankihub_basic_2 = modified_note_type(ankihub_basic_2)
            # ... save the note type
            ankihub_basic_2["id"] = 0
            changes = aqt.mw.col.models.add_dict(ankihub_basic_2)
            ankihub_basic_2["id"] = changes.id
            # ... then add a field
            new_field = aqt.mw.col.models.new_field("foo")
            new_field["ord"] = 2
            aqt.mw.col.models.add_field(ankihub_basic_2, new_field)
            # ... and change the name
            ankihub_basic_2["name"] = "AnkiHub Basic 2 (new)"

            remote_note_types = {
                ankihub_basic_1["id"]: ankihub_basic_1,
                ankihub_basic_2["id"]: ankihub_basic_2,
            }
            importer = AnkiHubImporter()
            importer._raise_if_full_sync_required = raise_if_full_sync_required

            if raise_if_full_sync_required:
                with pytest.raises(ChangesRequireFullSyncError):
                    importer._adjust_note_types_in_anki_db(remote_note_types)
            else:
                importer._adjust_note_types_in_anki_db(remote_note_types)

                assert aqt.mw.col.models.by_name("AnkiHub Basic 1") is not None
                assert (
                    aqt.mw.col.models.get(ankihub_basic_2["id"])["flds"][3]["name"]
                    == "foo"
                )
                assert (
                    aqt.mw.col.models.get(ankihub_basic_2["id"])["name"]
                    == "AnkiHub Basic 2 (new)"
                )


def test_reset_note_types_of_notes(anki_session_with_addon_data: AnkiSession):
    anki_session = anki_session_with_addon_data
    with anki_session.profile_loaded():
        mw = anki_session.mw

        # create a note and save it
        basic = mw.col.models.by_name("Basic")
        note = mw.col.new_note(basic)
        note["Front"] = "abc"
        note["Back"] = "abc"
        mw.col.add_note(note, mw.col.decks.active()[0])

        cloze = mw.col.models.by_name("Cloze")

        # change the note type of the note using reset_note_types_of_notes
        nid_mid_pairs = [
            (NoteId(note.id), NotetypeId(cloze["id"])),
        ]
        change_note_types_of_notes(nid_mid_pairs)

        assert mw.col.get_note(note.id).mid == cloze["id"]


class TestAnkiHubImporter:
    def test_import_new_deck(
        self,
        anki_session_with_addon_data: AnkiSession,
        next_deterministic_uuid: Callable[[], uuid.UUID],
    ):
        anki_session = anki_session_with_addon_data
        with anki_session.profile_loaded():
            mw = anki_session.mw

            # import the apkg to get the note types, then delete the deck
            file = str(ANKIHUB_SAMPLE_DECK_APKG.absolute())
            importer = AnkiPackageImporter(mw.col, file)
            importer.run()
            mw.col.decks.remove([mw.col.decks.id_for_name("Testdeck")])

            ah_did = next_deterministic_uuid()
            dids_before_import = all_dids()
            ankihub_importer = AnkiHubImporter()
            import_result = ankihub_importer.import_ankihub_deck(
                ankihub_did=ah_did,
                notes=ankihub_sample_deck_notes_data(),
                deck_name="test",
                is_first_import_of_deck=True,
                behavior_on_remote_note_deleted=BehaviorOnRemoteNoteDeleted.NEVER_DELETE,
                note_types=SAMPLE_NOTE_TYPES,
                protected_fields={},
                protected_tags=[],
                suspend_new_cards_of_new_notes=DeckConfig.suspend_new_cards_of_new_notes_default(
                    ah_did
                ),
                suspend_new_cards_of_existing_notes=DeckConfig.suspend_new_cards_of_existing_notes_default(),
            )
            anki_did = import_result.anki_did
            new_dids = all_dids() - dids_before_import

            assert (
                len(new_dids) == 1
            )  # we have no mechanism for importing subdecks from a csv yet, so ti will be just onen deck
            assert anki_did == list(new_dids)[0]

            assert len(import_result.created_nids) == 3
            assert len(import_result.updated_nids) == 0

            assert_that_only_ankihub_sample_deck_info_in_database(ah_did=ah_did)

    def test_import_existing_deck_1(
        self,
        anki_session_with_addon_data: AnkiSession,
        next_deterministic_uuid: Callable[[], uuid.UUID],
    ):
        anki_session = anki_session_with_addon_data
        with anki_session.profile_loaded():
            mw = anki_session.mw

            # import the apkg
            file = str(ANKIHUB_SAMPLE_DECK_APKG.absolute())
            importer = AnkiPackageImporter(mw.col, file)
            importer.run()
            existing_did = mw.col.decks.id_for_name("Testdeck")

            ah_did = next_deterministic_uuid()
            dids_before_import = all_dids()
            ankihub_importer = AnkiHubImporter()
            import_result = ankihub_importer.import_ankihub_deck(
                ankihub_did=ah_did,
                notes=ankihub_sample_deck_notes_data(),
                deck_name="test",
                is_first_import_of_deck=True,
                behavior_on_remote_note_deleted=BehaviorOnRemoteNoteDeleted.NEVER_DELETE,
                note_types=SAMPLE_NOTE_TYPES,
                protected_fields={},
                protected_tags=[],
                suspend_new_cards_of_new_notes=DeckConfig.suspend_new_cards_of_new_notes_default(
                    ah_did
                ),
                suspend_new_cards_of_existing_notes=DeckConfig.suspend_new_cards_of_existing_notes_default(),
            )
            anki_did = import_result.anki_did
            new_dids = all_dids() - dids_before_import

            assert not new_dids
            assert anki_did == existing_did

            # no notes should be changed because they already exist
            assert len(import_result.created_nids) == 0
            assert len(import_result.updated_nids) == 0

            assert_that_only_ankihub_sample_deck_info_in_database(ah_did=ah_did)

    def test_import_existing_deck_2(
        self,
        anki_session_with_addon_data: AnkiSession,
        next_deterministic_uuid: Callable[[], uuid.UUID],
    ):
        anki_session = anki_session_with_addon_data
        with anki_session.profile_loaded():
            mw = anki_session.mw

            # import the apkg
            file = str(ANKIHUB_SAMPLE_DECK_APKG.absolute())
            importer = AnkiPackageImporter(mw.col, file)
            importer.run()

            # move one card to another deck
            other_deck_id = mw.col.decks.add_normal_deck_with_name("other deck").id
            cids = mw.col.find_cards("deck:Testdeck")
            assert len(cids) == 3
            mw.col.set_deck([cids[0]], other_deck_id)

            ah_did = next_deterministic_uuid()
            dids_before_import = all_dids()
            ankihub_importer = AnkiHubImporter()
            import_result = ankihub_importer.import_ankihub_deck(
                ankihub_did=ah_did,
                notes=ankihub_sample_deck_notes_data(),
                deck_name="test",
                is_first_import_of_deck=False,
                behavior_on_remote_note_deleted=BehaviorOnRemoteNoteDeleted.NEVER_DELETE,
                note_types=SAMPLE_NOTE_TYPES,
                protected_fields={},
                protected_tags=[],
                suspend_new_cards_of_new_notes=DeckConfig.suspend_new_cards_of_new_notes_default(
                    ah_did
                ),
                suspend_new_cards_of_existing_notes=DeckConfig.suspend_new_cards_of_existing_notes_default(),
            )
            anki_did = import_result.anki_did
            new_dids = all_dids() - dids_before_import

            # when the existing cards are in multiple seperate decks a new deck is created
            assert len(new_dids) == 1
            assert anki_did == list(new_dids)[0]

            # no notes should be changed because they already exist
            assert len(import_result.created_nids) == 0
            assert len(import_result.updated_nids) == 0

            assert_that_only_ankihub_sample_deck_info_in_database(ah_did=ah_did)

    def test_import_existing_deck_3(
        self,
        anki_session_with_addon_data: AnkiSession,
        next_deterministic_uuid: Callable[[], uuid.UUID],
    ):
        anki_session = anki_session_with_addon_data
        with anki_session.profile_loaded():
            mw = anki_session.mw

            # import the apkg
            file = str(ANKIHUB_SAMPLE_DECK_APKG.absolute())
            importer = AnkiPackageImporter(mw.col, file)
            importer.run()
            existing_did = mw.col.decks.id_for_name("Testdeck")

            # modify two notes
            note_1 = mw.col.get_note(NoteId(1608240057545))
            note_1["Front"] = "new front"

            note_2 = mw.col.get_note(NoteId(1656968819662))
            note_2.tags.append("foo")

            mw.col.update_notes([note_1, note_2])

            # delete one note
            mw.col.remove_notes([NoteId(1608240029527)])

            ah_did = next_deterministic_uuid()
            dids_before_import = all_dids()
            ankihub_importer = AnkiHubImporter()
            import_result = ankihub_importer.import_ankihub_deck(
                ankihub_did=ah_did,
                notes=ankihub_sample_deck_notes_data(),
                deck_name="test",
                is_first_import_of_deck=True,
                behavior_on_remote_note_deleted=BehaviorOnRemoteNoteDeleted.NEVER_DELETE,
                note_types=SAMPLE_NOTE_TYPES,
                protected_fields={},
                protected_tags=[],
                suspend_new_cards_of_new_notes=DeckConfig.suspend_new_cards_of_new_notes_default(
                    ah_did
                ),
                suspend_new_cards_of_existing_notes=DeckConfig.suspend_new_cards_of_existing_notes_default(),
            )
            anki_did = import_result.anki_did
            new_dids = all_dids() - dids_before_import

            assert not new_dids
            assert anki_did == existing_did

            assert len(import_result.created_nids) == 1
            assert len(import_result.updated_nids) == 2

            assert_that_only_ankihub_sample_deck_info_in_database(ah_did=ah_did)

    def test_update_deck(
        self,
        anki_session_with_addon_data: AnkiSession,
        install_sample_ah_deck: InstallSampleAHDeck,
    ):
        anki_session = anki_session_with_addon_data
        with anki_session.profile_loaded():
            anki_did, ah_did = install_sample_ah_deck()
            first_local_did = anki_did

            dids_before_import = all_dids()
            ankihub_importer = AnkiHubImporter()
            import_result = ankihub_importer.import_ankihub_deck(
                ankihub_did=ah_did,
                notes=ankihub_sample_deck_notes_data(),
                note_types=SAMPLE_NOTE_TYPES,
                deck_name="test",
                is_first_import_of_deck=False,
                behavior_on_remote_note_deleted=BehaviorOnRemoteNoteDeleted.NEVER_DELETE,
                protected_fields={},
                protected_tags=[],
                anki_did=first_local_did,
                suspend_new_cards_of_new_notes=DeckConfig.suspend_new_cards_of_new_notes_default(
                    ah_did
                ),
                suspend_new_cards_of_existing_notes=DeckConfig.suspend_new_cards_of_existing_notes_default(),
            )
            second_anki_did = import_result.anki_did
            new_dids = all_dids() - dids_before_import

            assert len(new_dids) == 0
            assert first_local_did == second_anki_did

            # no notes should be changed because they already exist
            assert len(import_result.created_nids) == 0
            assert len(import_result.updated_nids) == 0

            assert_that_only_ankihub_sample_deck_info_in_database(ah_did=ah_did)

    def test_update_deck_when_it_was_deleted(
        self,
        anki_session_with_addon_data: AnkiSession,
        install_sample_ah_deck: InstallSampleAHDeck,
    ):
        anki_session = anki_session_with_addon_data
        with anki_session.profile_loaded():
            mw = anki_session.mw

            anki_did, ah_did = install_sample_ah_deck()
            first_local_did = anki_did

            # move cards to another deck and remove the original one
            other_deck = mw.col.decks.add_normal_deck_with_name("other deck").id
            cids = mw.col.find_cards(f"deck:{mw.col.decks.name(first_local_did)}")
            assert len(cids) == 3
            mw.col.set_deck(cids, other_deck)
            mw.col.decks.remove([first_local_did])

            dids_before_import = all_dids()
            ankihub_importer = AnkiHubImporter()
            import_result = ankihub_importer.import_ankihub_deck(
                ankihub_did=ah_did,
                notes=ankihub_sample_deck_notes_data(),
                note_types=SAMPLE_NOTE_TYPES,
                deck_name="test",
                is_first_import_of_deck=False,
                behavior_on_remote_note_deleted=BehaviorOnRemoteNoteDeleted.NEVER_DELETE,
                protected_fields={},
                protected_tags=[],
                anki_did=first_local_did,
                suspend_new_cards_of_new_notes=DeckConfig.suspend_new_cards_of_new_notes_default(
                    ah_did
                ),
                suspend_new_cards_of_existing_notes=DeckConfig.suspend_new_cards_of_existing_notes_default(),
            )
            second_anki_did = import_result.anki_did
            new_dids = all_dids() - dids_before_import

            # deck with first_local_did should be recreated
            assert len(new_dids) == 1
            assert list(new_dids)[0] == first_local_did
            assert second_anki_did == first_local_did

            # no notes should be changed because they already exist
            assert len(import_result.created_nids) == 0
            assert len(import_result.updated_nids) == 0

            assert_that_only_ankihub_sample_deck_info_in_database(ah_did=ah_did)

    @pytest.mark.parametrize(
        """note_type_name,
        is_anking_notes_types_addon_installed,
        is_projekt_anki_addon_installed,
        expected_template_and_css_updated""",
        [
            # Note types without anking or projektanki in the name are always updated
            ("Basic", True, True, True),
            # Note types with anking in the name are not updated if the AnKing note types addon is installed
            ("AnKing Basic", False, False, True),
            ("AnKing Basic", True, False, False),
            # Note types with projektanki in the name are not updated if the ProjektAnki note types addon is installed
            ("ProjektAnki Basic", False, False, True),
            ("ProjektAnki Basic", False, True, False),
        ],
    )
    def test_note_type_templates_and_css_are_updated(
        self,
        anki_session_with_addon_data: AnkiSession,
        ankihub_basic_note_type: NotetypeDict,
        next_deterministic_uuid: Callable[[], uuid.UUID],
        import_ah_note_type: ImportAHNoteType,
        mocker: MockerFixture,
        note_type_name: str,
        is_anking_notes_types_addon_installed: bool,
        is_projekt_anki_addon_installed: bool,
        expected_template_and_css_updated: bool,
    ):
        with anki_session_with_addon_data.profile_loaded():
            ah_did = next_deterministic_uuid()

            # Set up the note type
            ankihub_basic_note_type["name"] = note_type_name
            ankihub_basic_note_type["tmpls"][0]["qfmt"] = "{{Front}}"
            ankihub_basic_note_type["tmpls"][0]["qfmt"] = "{{Back}}"
            old_css = "old css"
            ankihub_basic_note_type["css"] = old_css
            import_ah_note_type(ah_did=ah_did, note_type=ankihub_basic_note_type)

            # Import the note type again with updated templates
            new_note_type = copy.deepcopy(ankihub_basic_note_type)

            new_qfmt = "{{Front}} text added to qfmt"
            new_note_type["tmpls"][0]["qfmt"] = new_qfmt

            new_afmt = "{{Back}} text added to afmt"
            new_note_type["tmpls"][0]["afmt"] = new_afmt

            new_css = "new css"
            new_note_type["css"] = new_css

            if is_anking_notes_types_addon_installed:
                mocker.patch(
                    "ankihub.main.importing.is_anking_note_types_addon_installed",
                    return_value=True,
                )

            if is_projekt_anki_addon_installed:
                mocker.patch(
                    "ankihub.main.importing.is_projektanki_note_types_addon_installed",
                    return_value=True,
                )

            import_result = self._import_notes(
                ah_notes=[],
                note_types={new_note_type["id"]: new_note_type},
                ah_did=ah_did,
                is_first_import_of_deck=False,
            )

            # Check that the note type templates were updated if the AnKing note types addon is not installed
            updated_note_type = aqt.mw.col.models.get(ankihub_basic_note_type["id"])

            updated_qfmt = updated_note_type["tmpls"][0]["qfmt"]
            if expected_template_and_css_updated:
                assert new_qfmt in updated_qfmt
            else:
                assert new_qfmt not in updated_qfmt
            assert ANKIHUB_HTML_END_COMMENT in updated_qfmt

            updated_afmt = updated_note_type["tmpls"][0]["afmt"]
            if expected_template_and_css_updated:
                assert new_afmt in updated_afmt
                assert new_css in updated_note_type["css"]
            else:
                assert new_afmt not in updated_afmt
                assert new_css not in updated_note_type["css"]
            assert ANKIHUB_HTML_END_COMMENT in updated_afmt
            # This is only on the back template (afmt)
            assert ANKIHUB_SNIPPET_MARKER in updated_afmt

            # Check that there were no unwanted changes
            assert len(import_result.created_nids) == 0
            assert len(import_result.updated_nids) == 0
            assert len(import_result.marked_as_deleted_nids) == 0
            assert len(import_result.deleted_nids) == 0

    def test_update_deck_with_subdecks(
        self,
        anki_session_with_addon_data: AnkiSession,
        install_sample_ah_deck: InstallSampleAHDeck,
    ):
        anki_session = anki_session_with_addon_data
        with anki_session.profile_loaded():
            mw = anki_session.mw

            anki_did, ah_did = install_sample_ah_deck()

            # add a subdeck tag to a note
            notes_data = ankihub_sample_deck_notes_data()
            note_data = notes_data[0]
            note_data.tags = [f"{SUBDECK_TAG}::Testdeck::A::B"]
            note = mw.col.get_note(NoteId(note_data.anki_nid))

            # import the deck again, now with the changed note data
            dids_before_import = all_dids()
            ankihub_importer = AnkiHubImporter()
            import_result = ankihub_importer.import_ankihub_deck(
                ankihub_did=ah_did,
                notes=notes_data,
                deck_name="test",
                is_first_import_of_deck=False,
                behavior_on_remote_note_deleted=BehaviorOnRemoteNoteDeleted.NEVER_DELETE,
                note_types=SAMPLE_NOTE_TYPES,
                protected_fields={},
                protected_tags=[],
                anki_did=anki_did,
                subdecks=True,
                suspend_new_cards_of_new_notes=DeckConfig.suspend_new_cards_of_new_notes_default(
                    ah_did
                ),
                suspend_new_cards_of_existing_notes=DeckConfig.suspend_new_cards_of_existing_notes_default(),
            )
            second_anki_did = import_result.anki_did
            new_dids = all_dids() - dids_before_import

            # assert that two new decks were created
            assert len(new_dids) == 2
            assert anki_did == second_anki_did
            assert mw.col.decks.by_name("Testdeck::A::B") is not None

            # one note should be updated
            assert len(import_result.created_nids) == 0
            assert len(import_result.updated_nids) == 1

            assert_that_only_ankihub_sample_deck_info_in_database(ah_did=ah_did)

            # check that cards of the note were moved to the subdeck
            assert note.cards()
            for card in note.cards():
                assert card.did == mw.col.decks.id_for_name("Testdeck::A::B")

    def test_import_deck_and_check_that_values_are_saved_to_databases(
        self,
        anki_session_with_addon_data: AnkiSession,
        install_sample_ah_deck: InstallSampleAHDeck,
    ):
        with anki_session_with_addon_data.profile_loaded():
            mw = anki_session_with_addon_data.mw

            # import the deck to setup note types
            _, ah_did = install_sample_ah_deck()

            note_data = ankihub_sample_deck_notes_data()[0]

            # set fields and tags of note_data
            # so that we can check if protected fields and tags are handled correctly
            protected_field_name = note_data.fields[0].name
            note_data.fields[0].value = "new field content"
            note_type_id = note_data.mid

            note_data.tags = ["tag1", "tag2"]

            nid = NoteId(note_data.anki_nid)
            note = mw.col.get_note(nid)
            note.tags = ["protected_tag"]

            protected_field_content = "protected field content"
            note[protected_field_name] = protected_field_content

            note.flush()

            importer = AnkiHubImporter()
            importer.import_ankihub_deck(
                ankihub_did=ah_did,
                notes=[note_data],
                deck_name="test",
                is_first_import_of_deck=False,
                behavior_on_remote_note_deleted=BehaviorOnRemoteNoteDeleted.NEVER_DELETE,
                protected_fields={note_type_id: [protected_field_name]},
                protected_tags=["protected_tag"],
                note_types=SAMPLE_NOTE_TYPES,
                suspend_new_cards_of_new_notes=DeckConfig.suspend_new_cards_of_new_notes_default(
                    ah_did
                ),
                suspend_new_cards_of_existing_notes=DeckConfig.suspend_new_cards_of_existing_notes_default(),
            )

            # assert that the fields are saved correctly in the Anki DB (protected)
            assert note[protected_field_name] == protected_field_content

            # assert that the tags are saved correctly in the Anki DB (protected)
            note = mw.col.get_note(nid)
            assert set(note.tags) == set(["tag1", "tag2", "protected_tag"])

            # assert that the note_data was saved correctly in the AnkiHub DB (without modifications)
            note_data_from_db = ankihub_db.note_data(nid)
            assert note_data_from_db == note_data

    @pytest.mark.parametrize(
        # Deleted notes are not considered as conflicting notes and can be overwritten.
        "first_note_is_soft_deleted",
        [True, False],
    )
    def test_conflicting_notes_dont_get_imported(
        self,
        anki_session_with_addon_data: AnkiSession,
        ankihub_basic_note_type: NotetypeDict,
        next_deterministic_uuid: Callable[[], uuid.UUID],
        first_note_is_soft_deleted: bool,
    ):
        with anki_session_with_addon_data.profile_loaded():
            mw = anki_session_with_addon_data.mw

            anki_nid = NoteId(1)
            mid_1 = ankihub_basic_note_type["id"]
            note_type_2 = create_copy_of_note_type(mw, ankihub_basic_note_type)
            mid_2 = note_type_2["id"]

            # Import the first note
            ah_did_1 = next_deterministic_uuid()
            note_info_1 = NoteInfoFactory.create(
                anki_nid=anki_nid,
                tags=["tag1"],
                mid=mid_1,
                last_update_type=(
                    SuggestionType.DELETE if first_note_is_soft_deleted else None
                ),
            )
            import_result = self._import_notes(
                [note_info_1],
                is_first_import_of_deck=True,
                ah_did=ah_did_1,
                note_types={mid_1: ankihub_basic_note_type},
            )

            mod_before = AnkiHubNote.get(AnkiHubNote.anki_note_id == anki_nid).mod
            sleep(1)  # Sleep to test for mod value changes

            # Import a second note with the same anki_nid
            ah_did_2 = next_deterministic_uuid()
            note_info_2 = NoteInfoFactory.create(
                anki_nid=anki_nid,
                tags=["tag2"],
                mid=mid_2,
            )
            import_result = self._import_notes(
                [note_info_2],
                is_first_import_of_deck=True,
                ah_did=ah_did_2,
                note_types={mid_2: note_type_2},
            )

            if first_note_is_soft_deleted:
                assert import_result.created_nids == [anki_nid]
                assert import_result.updated_nids == []
                assert import_result.skipped_nids == []
                assert import_result.deleted_nids == []
            else:
                assert import_result.created_nids == []
                assert import_result.updated_nids == []
                assert import_result.skipped_nids == [anki_nid]
                assert import_result.deleted_nids == []

            if first_note_is_soft_deleted:
                expected_ah_note = note_info_2
            else:
                expected_ah_note = note_info_1

            # Check the note data in the AnkiHub DB
            assert ankihub_db.note_data(anki_nid) == expected_ah_note

            # Check the mod value in the AnkiHub DB
            mod_after = AnkiHubNote.get(AnkiHubNote.anki_note_id == anki_nid).mod
            if first_note_is_soft_deleted:
                assert mod_after > mod_before
            else:
                assert mod_after == mod_before

            # Check the note data in the Anki DB
            assert to_note_data(mw.col.get_note(anki_nid)) == expected_ah_note

    @pytest.mark.parametrize(
        "behavior_on_remote_note_deleted, note_has_review",
        [
            (BehaviorOnRemoteNoteDeleted.NEVER_DELETE, False),
            (BehaviorOnRemoteNoteDeleted.NEVER_DELETE, True),
            (BehaviorOnRemoteNoteDeleted.DELETE_IF_NO_REVIEWS, False),
            (BehaviorOnRemoteNoteDeleted.DELETE_IF_NO_REVIEWS, True),
        ],
    )
    def test_import_note_deletion(
        self,
        anki_session_with_addon_data: AnkiSession,
        import_ah_note: ImportAHNote,
        next_deterministic_uuid: Callable[[], uuid.UUID],
        next_deterministic_id: Callable[[], int],
        behavior_on_remote_note_deleted: BehaviorOnRemoteNoteDeleted,
        note_has_review: bool,
    ):
        with anki_session_with_addon_data.profile_loaded():
            ah_did = next_deterministic_uuid()
            anki_did = DeckId(next_deterministic_id())
            ah_note = import_ah_note(ah_did=ah_did, anki_did=anki_did)

            if note_has_review:
                record_review_for_anki_nid(NoteId(ah_note.anki_nid))

            ah_note.last_update_type = SuggestionType.DELETE

            dids_before_import = all_dids()

            import_result = self._import_notes(
                [ah_note],
                behavior_on_remote_note_deleted=behavior_on_remote_note_deleted,
                is_first_import_of_deck=False,
                ah_did=ah_did,
                anki_did=anki_did,
            )

            new_dids = all_dids() - dids_before_import

            assert not new_dids

            if (
                behavior_on_remote_note_deleted
                == BehaviorOnRemoteNoteDeleted.NEVER_DELETE
                or (
                    behavior_on_remote_note_deleted
                    == BehaviorOnRemoteNoteDeleted.DELETE_IF_NO_REVIEWS
                    and note_has_review
                )
            ):
                anki_note = aqt.mw.col.get_note(NoteId(ah_note.anki_nid))
                assert TAG_FOR_DELETED_NOTES in anki_note.tags
                assert anki_note[ANKIHUB_NOTE_TYPE_FIELD_NAME] == ""

                assert len(import_result.created_nids) == 0
                assert len(import_result.updated_nids) == 0
                assert len(import_result.marked_as_deleted_nids) == 1
                assert len(import_result.deleted_nids) == 0
            elif (
                behavior_on_remote_note_deleted
                == BehaviorOnRemoteNoteDeleted.DELETE_IF_NO_REVIEWS
            ):
                with pytest.raises(NotFoundError):
                    aqt.mw.col.get_note(NoteId(ah_note.anki_nid))

                assert len(import_result.created_nids) == 0
                assert len(import_result.updated_nids) == 0
                assert len(import_result.marked_as_deleted_nids) == 0
                assert len(import_result.deleted_nids) == 1

    def test_import_note_deletion_with_one_note_deleted_and_one_marked_as_deleted(
        self,
        anki_session_with_addon_data: AnkiSession,
        import_ah_note: ImportAHNote,
        next_deterministic_uuid: Callable[[], uuid.UUID],
        next_deterministic_id: Callable[[], int],
    ):
        with anki_session_with_addon_data.profile_loaded():
            ah_did = next_deterministic_uuid()
            anki_did = DeckId(next_deterministic_id())

            ah_note_1 = import_ah_note(ah_did=ah_did, anki_did=anki_did)
            ah_note_1.last_update_type = SuggestionType.DELETE
            record_review_for_anki_nid(NoteId(ah_note_1.anki_nid))

            ah_note_2 = import_ah_note(ah_did=ah_did, anki_did=anki_did)
            ah_note_2.last_update_type = SuggestionType.DELETE

            import_result = self._import_notes(
                [ah_note_1, ah_note_2],
                behavior_on_remote_note_deleted=BehaviorOnRemoteNoteDeleted.DELETE_IF_NO_REVIEWS,
                is_first_import_of_deck=False,
                ah_did=ah_did,
                anki_did=anki_did,
            )

            anki_note_1 = aqt.mw.col.get_note(NoteId(ah_note_1.anki_nid))
            assert TAG_FOR_DELETED_NOTES in anki_note_1.tags
            assert anki_note_1[ANKIHUB_NOTE_TYPE_FIELD_NAME] == ""

            with pytest.raises(NotFoundError):
                aqt.mw.col.get_note(NoteId(ah_note_2.anki_nid))

            assert len(import_result.created_nids) == 0
            assert len(import_result.updated_nids) == 0
            assert len(import_result.marked_as_deleted_nids) == 1
            assert len(import_result.deleted_nids) == 1

    @pytest.mark.parametrize(
        "behavior_on_remote_note_deleted",
        [
            BehaviorOnRemoteNoteDeleted.NEVER_DELETE,
            BehaviorOnRemoteNoteDeleted.DELETE_IF_NO_REVIEWS,
        ],
    )
    def test_import_note_deletion_for_note_that_doesnt_exist_in_anki(
        self,
        anki_session_with_addon_data: AnkiSession,
        ankihub_basic_note_type: NotetypeDict,
        next_deterministic_uuid: Callable[[], uuid.UUID],
        next_deterministic_id: Callable[[], int],
        behavior_on_remote_note_deleted: BehaviorOnRemoteNoteDeleted,
    ):
        with anki_session_with_addon_data.profile_loaded():
            ah_did = next_deterministic_uuid()
            anki_did = DeckId(next_deterministic_id())

            ah_note = NoteInfoFactory.create(
                last_update_type=SuggestionType.DELETE,
                mid=ankihub_basic_note_type["id"],
            )
            import_result = self._import_notes(
                [ah_note],
                note_types={ankihub_basic_note_type["id"]: ankihub_basic_note_type},
                behavior_on_remote_note_deleted=behavior_on_remote_note_deleted,
                is_first_import_of_deck=False,
                ah_did=ah_did,
                anki_did=anki_did,
            )

            with pytest.raises(NotFoundError):
                aqt.mw.col.get_note(NoteId(ah_note.anki_nid))

            assert len(import_result.created_nids) == 0
            assert len(import_result.updated_nids) == 0
            assert len(import_result.marked_as_deleted_nids) == 0
            assert len(import_result.deleted_nids) == 0

    @pytest.mark.parametrize("recommended_deck_settings", [True, False])
    def test_import_new_deck_uses_ankihub_deck_config(
        self,
        anki_session_with_addon_data: AnkiSession,
        next_deterministic_uuid: Callable[[], uuid.UUID],
        recommended_deck_settings: bool,
    ):
        anki_session = anki_session_with_addon_data
        with anki_session.profile_loaded():
            mw = anki_session.mw
            file = str(ANKIHUB_SAMPLE_DECK_APKG.absolute())
            importer = AnkiPackageImporter(mw.col, file)
            importer.run()
            mw.col.decks.remove([mw.col.decks.id_for_name("Testdeck")])

            ah_did = next_deterministic_uuid()
            ankihub_importer = AnkiHubImporter()
            import_result = ankihub_importer.import_ankihub_deck(
                ankihub_did=ah_did,
                notes=ankihub_sample_deck_notes_data(),
                deck_name="test",
                is_first_import_of_deck=True,
                behavior_on_remote_note_deleted=BehaviorOnRemoteNoteDeleted.NEVER_DELETE,
                note_types=SAMPLE_NOTE_TYPES,
                protected_fields={},
                protected_tags=[],
                suspend_new_cards_of_new_notes=DeckConfig.suspend_new_cards_of_new_notes_default(
                    ah_did
                ),
                suspend_new_cards_of_existing_notes=DeckConfig.suspend_new_cards_of_existing_notes_default(),
                recommended_deck_settings=recommended_deck_settings,
            )
            anki_did = import_result.anki_did
            deck_config = mw.col.decks.config_dict_for_deck_id(anki_did)
            if recommended_deck_settings:
                assert deck_config["name"] == ANKIHUB_PRESET_NAME
            else:
                assert deck_config["name"] != ANKIHUB_PRESET_NAME

    @pytest.mark.parametrize(
        "raise_if_full_sync_required",
        [True, False],
    )
    def test_import_with_field_added_to_note_type(
        self,
        anki_session_with_addon_data: AnkiSession,
        next_deterministic_uuid: Callable[[], uuid.UUID],
        next_deterministic_id: Callable[[], int],
        ankihub_basic_note_type: NotetypeDict,
        import_ah_note_type: ImportAHNoteType,
        raise_if_full_sync_required: bool,
    ):
        with anki_session_with_addon_data.profile_loaded():
            ah_did = next_deterministic_uuid()
            anki_did = DeckId(next_deterministic_id())

            import_ah_note_type(ankihub_basic_note_type, ah_did)

            updated_note_type = copy.deepcopy(ankihub_basic_note_type)
            new_field = aqt.mw.col.models.new_field("new_field")
            updated_note_type["flds"].append(new_field)

            def import_note_type(note_type: NotetypeDict) -> AnkiHubImportResult:
                return self._import_notes(
                    [],
                    is_first_import_of_deck=False,
                    ah_did=ah_did,
                    anki_did=anki_did,
                    note_types={note_type["id"]: note_type},
                    raise_if_full_sync_required=raise_if_full_sync_required,
                )

            if raise_if_full_sync_required:
                with pytest.raises(
                    ChangesRequireFullSyncError
                ) as changes_require_full_sync_error:
                    import_note_type(updated_note_type)

                assert changes_require_full_sync_error.value.affected_note_type_ids == {
                    updated_note_type["id"]
                }
            else:
                import_result = import_note_type(updated_note_type)
                assert len(import_result.created_nids) == 0
                assert len(import_result.updated_nids) == 0
                assert len(import_result.deleted_nids) == 0

                note_type = aqt.mw.col.models.get(NotetypeId(updated_note_type["id"]))
                assert (
                    len(note_type["flds"]) == len(ankihub_basic_note_type["flds"]) + 1
                )
                assert note_type["flds"][-1]["name"] == "new_field"

    @pytest.mark.parametrize(
        "raise_if_full_sync_required",
        [True, False],
    )
    def test_import_note_type_with_changed_amount_of_templates(
        self,
        anki_session_with_addon_data: AnkiSession,
        next_deterministic_uuid: Callable[[], uuid.UUID],
        next_deterministic_id: Callable[[], int],
        ankihub_basic_note_type: NotetypeDict,
        import_ah_note_type: ImportAHNoteType,
        raise_if_full_sync_required: bool,
    ):
        with anki_session_with_addon_data.profile_loaded():
            ah_did = next_deterministic_uuid()
            anki_did = DeckId(next_deterministic_id())

            import_ah_note_type(ankihub_basic_note_type, ah_did)

            updated_note_type = copy.deepcopy(ankihub_basic_note_type)
            new_template = aqt.mw.col.models.new_template("new_template")
            new_template["qfmt"] = "{{Front}} some text"
            aqt.mw.col.models.add_template(updated_note_type, new_template)

            def import_note_type(note_type: NotetypeDict) -> AnkiHubImportResult:
                return self._import_notes(
                    [],
                    is_first_import_of_deck=False,
                    ah_did=ah_did,
                    anki_did=anki_did,
                    note_types={note_type["id"]: note_type},
                    raise_if_full_sync_required=raise_if_full_sync_required,
                )

            if raise_if_full_sync_required:
                with pytest.raises(ChangesRequireFullSyncError):
                    import_note_type(updated_note_type)

                with pytest.raises(
                    ChangesRequireFullSyncError
                ) as changes_require_full_sync_error:
                    import_note_type(updated_note_type)

                assert changes_require_full_sync_error.value.affected_note_type_ids == {
                    updated_note_type["id"]
                }
            else:
                import_result = import_note_type(updated_note_type)
                assert len(import_result.created_nids) == 0
                assert len(import_result.updated_nids) == 0
                assert len(import_result.deleted_nids) == 0

                note_type = aqt.mw.col.models.get(NotetypeId(updated_note_type["id"]))
                assert (
                    len(note_type["tmpls"]) == len(ankihub_basic_note_type["tmpls"]) + 1
                )
                assert note_type["tmpls"][-1]["name"] == "new_template"

    @pytest.mark.parametrize(
        "raise_if_full_sync_required",
        [True, False],
    )
    def test_import_note_with_changed_note_type(
        self,
        anki_session_with_addon_data: AnkiSession,
        next_deterministic_uuid: Callable[[], uuid.UUID],
        next_deterministic_id: Callable[[], int],
        ankihub_basic_note_type: NotetypeDict,
        import_ah_note: ImportAHNote,
        raise_if_full_sync_required: bool,
    ):
        with anki_session_with_addon_data.profile_loaded():
            ah_did = next_deterministic_uuid()
            anki_did = DeckId(next_deterministic_id())

            note_info = NoteInfoFactory.create()
            import_ah_note(note_data=note_info, ah_did=ah_did)

            new_note_type = create_copy_of_note_type(aqt.mw, ankihub_basic_note_type)
            note_info.mid = new_note_type["id"]

            def import_note(note_info: NoteInfo) -> AnkiHubImportResult:
                return self._import_notes(
                    [note_info],
                    is_first_import_of_deck=False,
                    ah_did=ah_did,
                    anki_did=anki_did,
                    note_types={new_note_type["id"]: new_note_type},
                    raise_if_full_sync_required=raise_if_full_sync_required,
                )

            if raise_if_full_sync_required:
                with pytest.raises(
                    ChangesRequireFullSyncError
                ) as changes_require_full_sync_error:
                    import_note(note_info)

                assert changes_require_full_sync_error.value.affected_note_type_ids == {
                    new_note_type["id"]
                }
            else:
                import_result = import_note(note_info)
                assert len(import_result.created_nids) == 0
                assert len(import_result.updated_nids) == 0
                assert len(import_result.deleted_nids) == 0

    def test_with_clear_ah_note_types_before_import(
        self,
        anki_session_with_addon_data: AnkiSession,
        install_ah_deck: InstallAHDeck,
        import_ah_note_type: ImportAHNoteType,
    ):
        with anki_session_with_addon_data.profile_loaded():
            ah_did = install_ah_deck()

            note_type = import_ah_note_type(ah_did=ah_did, force_new=True)

            # One note type was added for install_ah_deck, and one for import_ah_note_type
            assert len(ankihub_db.note_types_for_ankihub_deck(ah_did)) == 2

            import_result = self._import_notes(
                [],
                is_first_import_of_deck=False,
                ah_did=ah_did,
                anki_did=config.deck_config(ah_did).anki_id,
                note_types={note_type["id"]: note_type},
                clear_ah_note_types_before_import=True,
            )

            # Note types not in the import are removed
            assert ankihub_db.note_types_for_ankihub_deck(ah_did) == [note_type]

            assert len(import_result.created_nids) == 0
            assert len(import_result.updated_nids) == 0
            assert len(import_result.deleted_nids) == 0

    def test_import_note_with_missing_fields(
        self,
        anki_session_with_addon_data: AnkiSession,
        ankihub_basic_note_type: NotetypeDict,
        next_deterministic_uuid: Callable[[], uuid.UUID],
    ):
        with anki_session_with_addon_data.profile_loaded():
            anki_nid = NoteId(1)
            mid = ankihub_basic_note_type["id"]
            ah_did = next_deterministic_uuid()
            note_info = NoteInfoFactory.create(
                anki_nid=anki_nid,
                mid=mid,
                fields=[Field(name="Front", value="f")],
            )
            self._import_notes(
                [note_info],
                is_first_import_of_deck=True,
                ah_did=ah_did,
                note_types={mid: ankihub_basic_note_type},
            )
            # Fields missing from source note are treated as empty fields
            expected_note_info = NoteInfoFactory.create(
                ah_nid=note_info.ah_nid,
                anki_nid=anki_nid,
                mid=mid,
                fields=[
                    Field(name="Front", value="f"),
                    Field(name="Back", value=""),
                ],
            )
            assert ankihub_db.note_data(anki_nid) == expected_note_info

    def test_missing_fields_are_cleared(
        self,
        anki_session_with_addon_data: AnkiSession,
        ankihub_basic_note_type: NotetypeDict,
        next_deterministic_uuid: Callable[[], uuid.UUID],
    ):
        with anki_session_with_addon_data.profile_loaded():
            anki_nid = NoteId(1)
            mid = ankihub_basic_note_type["id"]
            ah_did = next_deterministic_uuid()
            # Import a note with contents in the Back field
            note_info = NoteInfoFactory.create(
                anki_nid=anki_nid,
                mid=mid,
                fields=[
                    Field(name="Front", value="f"),
                    Field(name="Back", value="b"),
                ],
            )
            self._import_notes(
                [note_info],
                is_first_import_of_deck=True,
                ah_did=ah_did,
                note_types={mid: ankihub_basic_note_type},
            )
            # Import the note again with a missing Back field
            note_info = NoteInfoFactory.create(
                anki_nid=anki_nid,
                mid=mid,
                fields=[Field(name="Front", value="f")],
            )
            self._import_notes(
                [note_info],
                is_first_import_of_deck=False,
                ah_did=ah_did,
                note_types={mid: ankihub_basic_note_type},
            )
            # Old contents of the Back field should be cleared
            expected_note_info = NoteInfoFactory.create(
                ah_nid=note_info.ah_nid,
                anki_nid=anki_nid,
                mid=mid,
                fields=[
                    Field(name="Front", value="f"),
                    Field(name="Back", value=""),
                ],
            )
            assert ankihub_db.note_data(anki_nid) == expected_note_info

    def _import_notes(
        self,
        ah_notes: List[NoteInfo],
        ah_did: uuid.UUID,
        is_first_import_of_deck: bool,
        behavior_on_remote_note_deleted: BehaviorOnRemoteNoteDeleted = BehaviorOnRemoteNoteDeleted.NEVER_DELETE,
        anki_did: Optional[DeckId] = None,
        note_types: Dict[NotetypeId, NotetypeDict] = {},
        raise_if_full_sync_required: bool = False,
        clear_ah_note_types_before_import: bool = False,
    ) -> AnkiHubImportResult:
        """Helper function to use the AnkiHubImporter to import notes with default arguments."""
        ankihub_importer = AnkiHubImporter()
        import_result = ankihub_importer.import_ankihub_deck(
            ankihub_did=ah_did,
            notes=ah_notes,
            deck_name="test",
            anki_did=anki_did,
            is_first_import_of_deck=is_first_import_of_deck,
            behavior_on_remote_note_deleted=behavior_on_remote_note_deleted,
            note_types=note_types,
            protected_fields={},
            protected_tags=[],
            suspend_new_cards_of_new_notes=DeckConfig.suspend_new_cards_of_new_notes_default(
                ah_did
            ),
            suspend_new_cards_of_existing_notes=DeckConfig.suspend_new_cards_of_existing_notes_default(),
            raise_if_full_sync_required=raise_if_full_sync_required,
            clear_ah_note_types_before_import=clear_ah_note_types_before_import,
        )
        return import_result


def assert_that_only_ankihub_sample_deck_info_in_database(ah_did: uuid.UUID):
    assert ankihub_db.ankihub_dids() == [ah_did]
    assert len(ankihub_db.anki_nids_for_ankihub_deck(ah_did)) == 3


def create_copy_of_note_type(mw: AnkiQt, note_type: NotetypeDict) -> NotetypeDict:
    new_model = copy.deepcopy(note_type)
    new_model["id"] = 0
    changes = mw.col.models.add_dict(new_model)
    mid = NotetypeId(changes.id)
    result = mw.col.models.get(mid)
    return result


class TestAnkiHubImporterSuspendNewCardsOfExistingNotesOption:
    @pytest.mark.parametrize(
        "option_value, existing_card_suspended, expected_new_card_suspended",
        [
            # Always suspend new cards
            (SuspendNewCardsOfExistingNotes.ALWAYS, False, True),
            (SuspendNewCardsOfExistingNotes.ALWAYS, True, True),
            # Never suspend new cards
            (SuspendNewCardsOfExistingNotes.NEVER, True, False),
            (SuspendNewCardsOfExistingNotes.NEVER, False, False),
            # Suspend new cards if existing sibling cards are suspended
            (SuspendNewCardsOfExistingNotes.IF_SIBLINGS_SUSPENDED, True, True),
            (SuspendNewCardsOfExistingNotes.IF_SIBLINGS_SUSPENDED, False, False),
        ],
    )
    def test_suspend_new_cards_of_existing_notes_option(
        self,
        anki_session_with_addon_data: AnkiSession,
        next_deterministic_uuid: Callable[[], uuid.UUID],
        install_ah_deck: InstallAHDeck,
        import_ah_note: ImportAHNote,
        option_value: SuspendNewCardsOfExistingNotes,
        existing_card_suspended: bool,
        expected_new_card_suspended: bool,
    ):
        anki_session = anki_session_with_addon_data
        with anki_session.profile_loaded():
            ah_did = install_ah_deck()
            config.set_suspend_new_cards_of_existing_notes(ah_did, option_value)

            ah_nid = next_deterministic_uuid()
            old_card, new_card = self._create_and_update_note_with_new_card(
                ah_did=ah_did,
                ah_nid=ah_nid,
                existing_card_suspended=existing_card_suspended,
                import_ah_note=import_ah_note,
            )

            # Assert the old card has the same suspension state as before
            assert old_card.queue == (
                QUEUE_TYPE_SUSPENDED if existing_card_suspended else QUEUE_TYPE_NEW
            )

            # Assert the new card is suspended or not suspended depending on the option value
            assert new_card.queue == (
                QUEUE_TYPE_SUSPENDED if expected_new_card_suspended else QUEUE_TYPE_NEW
            )

    def _create_and_update_note_with_new_card(
        self,
        ah_did: uuid.UUID,
        ah_nid: uuid.UUID,
        existing_card_suspended: bool,
        import_ah_note: ImportAHNote,
    ) -> Tuple[Card, Card]:
        # Create a cloze note with one card, optionally suspend the existing card,
        # then update the note, adding a new cloze, which results in a new card
        # getting created for the added cloze.
        # Return the old and new card.

        ankihub_cloze = create_or_get_ah_version_of_note_type(
            aqt.mw, aqt.mw.col.models.by_name("Cloze")
        )

        note = aqt.mw.col.new_note(ankihub_cloze)
        note["Text"] = "{{c1::foo}}"
        aqt.mw.col.add_note(note, DeckId(0))

        if existing_card_suspended:
            # Suspend the only card of the note
            card = note.cards()[0]
            card.queue = QUEUE_TYPE_SUSPENDED
            card.flush()

        # Update the note using the AnkiHub importer
        note_data = NoteInfoFactory.create(
            anki_nid=note.id,
            ah_nid=ah_nid,
            fields=[Field(name="Text", value="{{c1::foo}} {{c2::bar}}")],
            mid=ankihub_cloze["id"],
        )
        import_ah_note(note_data=note_data, mid=ankihub_cloze["id"], ah_did=ah_did)

        updated_note = aqt.mw.col.get_note(note.id)

        assert len(updated_note.cards()) == 2  # one existing and one new card

        # The id is a timestamp, so the old card has a lower id than the new card
        old_card = min(updated_note.cards(), key=lambda c: c.id)
        new_card = max(updated_note.cards(), key=lambda c: c.id)

        return old_card, new_card


class TestAnkiHubImporterSuspendNewCardsOfNewNotesOption:
    @pytest.mark.parametrize(
        "option_value, expected_new_card_suspended",
        [
            (True, True),
            (False, False),
        ],
    )
    def test_suspend_new_cards_of_new_notes_option(
        self,
        anki_session_with_addon_data: AnkiSession,
        install_ah_deck: InstallAHDeck,
        import_ah_note: ImportAHNote,
        option_value: bool,
        expected_new_card_suspended: bool,
    ):
        anki_session = anki_session_with_addon_data
        with anki_session.profile_loaded():
            ah_did = install_ah_deck()
            config.set_suspend_new_cards_of_new_notes(ah_did, option_value)

            note_info = import_ah_note(ah_did=ah_did)
            note = aqt.mw.col.get_note(NoteId(note_info.anki_nid))
            assert len(note.cards()) == 1

            new_card = note.cards()[0]

            # Assert the new card is suspended or not suspended depending on the option value
            assert new_card.queue == (
                QUEUE_TYPE_SUSPENDED if expected_new_card_suspended else QUEUE_TYPE_NEW
            )


def test_keep_notes_with_instructions_tag_unsuspended(
    anki_session_with_addon_data: AnkiSession,
    install_ah_deck: InstallAHDeck,
    import_ah_note: ImportAHNote,
):
    anki_session = anki_session_with_addon_data
    with anki_session.profile_loaded():
        ah_did = install_ah_deck()
        config.set_suspend_new_cards_of_new_notes(ah_did, True)
        note_info = NoteInfoFactory.create(tags=[settings.TAG_FOR_INSTRUCTION_NOTES])
        import_ah_note(ah_did=ah_did, note_data=note_info)
        note = aqt.mw.col.get_note(NoteId(note_info.anki_nid))
        new_card = note.cards()[0]

        assert new_card.queue == QUEUE_TYPE_NEW


def test_unsubscribe_from_deck(
    anki_session_with_addon_data: AnkiSession,
    install_sample_ah_deck: InstallSampleAHDeck,
    qtbot: QtBot,
    mocker: MockerFixture,
    requests_mock: Mocker,
):
    with anki_session_with_addon_data.profile_loaded():
        anki_deck_id, ah_did = install_sample_ah_deck()
        deck = aqt.mw.col.decks.get(anki_deck_id)
        mids = ankihub_db.note_types_for_ankihub_deck(ah_did)
        assert len(mids) == 2

        mocker.patch.object(config, "is_logged_in", return_value=True)

        requests_mock.get(
            f"{DEFAULT_API_URL}/decks/subscriptions/",
            status_code=200,
            json=[
                {
                    "deck": {
                        "id": str(ah_did),
                        "name": deck["name"],
                        "owner": 1,
                        "anki_id": anki_deck_id,
                        "csv_last_upload": None,
                        "csv_notes_filename": "",
                        "media_upload_finished": True,
                        "user_relation": "subscriber",
                        "has_note_embeddings": False,
                    }
                }
            ],
        )

        # Check that the note types have modifications before unsubscribing
        assert_ankihub_modifications_in_note_types(
            mids, should_have_modifications=True, mw=aqt.mw
        )

        # Open the dialog
        dialog = DeckManagementDialog()

        mocker.patch("ankihub.gui.decks_dialog.ask_user", return_value=True)

        requests_mock.get(
            f"{DEFAULT_API_URL}/decks/subscriptions/", status_code=200, json=[]
        )
        unsubscribe_from_deck_mock = mocker.patch.object(
            AnkiHubClient,
            "unsubscribe_from_deck",
        )

        # Unsubscribe from the deck
        deck_item = dialog.decks_list.item(0)
        deck_item.setSelected(True)
        qtbot.mouseClick(dialog.unsubscribe_btn, Qt.MouseButton.LeftButton)
        unsubscribe_from_deck_mock.assert_called_once()

        # Check that the deck was removed from the dialog
        assert dialog.decks_list.count() == 0

        # check that note type modifications were removed
        assert_ankihub_modifications_in_note_types(
            mids, should_have_modifications=False, mw=aqt.mw
        )

        # check that the deck was removed from the db
        mids = ankihub_db.note_types_for_ankihub_deck(ah_did)
        assert len(mids) == 0

        nids = ankihub_db.anki_nids_for_ankihub_deck(ah_did)
        assert len(nids) == 0


def assert_ankihub_modifications_in_note_types(
    mids: List[NotetypeId], should_have_modifications: bool, mw: AnkiQt
):
    assert all(
        note_type_contains_field(mw.col.models.get(mid)) == should_have_modifications
        for mid in mids
    )
    assert all(
        bool(re.search(ANKIHUB_SNIPPET_RE, mw.col.models.get(mid)["tmpls"][0]["afmt"]))
        == should_have_modifications
        for mid in mids
    )
    assert all(
        bool(
            re.search(
                ANKIHUB_HTML_END_COMMENT_RE,
                mw.col.models.get(mid)["tmpls"][0][template_side],
            )
        )
        == should_have_modifications
        for template_side in ["qfmt", "afmt"]
        for mid in mids
    )
    assert all(
        bool(re.search(ANKIHUB_CSS_COMMENT_RE, mw.col.models.get(mid)["css"]))
        == should_have_modifications
        for mid in mids
    )


def import_note_types_for_sample_deck(mw: AnkiQt):
    # import the apkg to get the note types, then delete created decks
    dids_before_import = all_dids()

    file = str(ANKIHUB_SAMPLE_DECK_APKG.absolute())
    importer = AnkiPackageImporter(mw.col, file)
    importer.run()

    dids_after_import = all_dids()
    new_dids = list(dids_after_import - dids_before_import)

    mw.col.decks.remove(new_dids)


class TestPrepareNote:
    def test_prepare_note(
        self,
        anki_session_with_addon_data: AnkiSession,
        create_anki_ah_note: CreateAnkiAHNote,
        ankihub_basic_note_type: NotetypeDict,
        next_deterministic_uuid: Callable[[], uuid.UUID],
    ):
        with anki_session_with_addon_data.profile_loaded():
            ankihub_nid = next_deterministic_uuid()

            new_fields = [
                Field(name="Front", value="new front"),
                Field(name="Back", value="new back"),
            ]
            new_tags = ["c", "d"]

            note = create_anki_ah_note(ankihub_nid=ankihub_nid)
            note.tags = ["a", "b"]
            note_was_changed_1 = prepare_note(
                note,
                fields=new_fields,
                tags=new_tags,
                protected_fields={ankihub_basic_note_type["id"]: ["Back"]},
                protected_tags=["a"],
            )
            # assert that the note was modified but the protected fields and tags were not
            assert note_was_changed_1
            assert note["Front"] == "new front"
            assert note["Back"] == "old back"
            assert set(note.tags) == set(["a", "c", "d"])

            # assert that the note was not modified because the same arguments were used on the same note
            note_was_changed_2 = prepare_note(
                note,
                fields=new_fields,
                tags=new_tags,
                protected_fields={ankihub_basic_note_type["id"]: ["Back"]},
                protected_tags=["a"],
            )
            assert not note_was_changed_2
            assert note["Front"] == "new front"
            assert note["Back"] == "old back"
            assert set(note.tags) == set(["a", "c", "d"])

            # assert that addon-internal tags don't get removed
            note = create_anki_ah_note(ankihub_nid=ankihub_nid)
            note.tags = list(ADDON_INTERNAL_TAGS)
            note_was_changed_5 = prepare_note(note, tags=[])
            assert not note_was_changed_5
            assert set(note.tags) == set(ADDON_INTERNAL_TAGS)

            # assert that fields protected by tags are in fact protected
            note = create_anki_ah_note(ankihub_nid=ankihub_nid)
            note.tags = [f"{TAG_FOR_PROTECTING_FIELDS}::Front"]
            note["Front"] = "old front"
            note_was_changed_6 = prepare_note(
                note,
                fields=[Field(name="Front", value="new front")],
            )
            assert not note_was_changed_6
            assert note["Front"] == "old front"

            # assert that fields protected by tags are in fact protected
            note = create_anki_ah_note(ankihub_nid=ankihub_nid)
            note.tags = [f"{TAG_FOR_PROTECTING_FIELDS}::All"]
            note_was_changed_7 = prepare_note(
                note,
                fields=[
                    Field(name="Front", value="new front"),
                    Field(name="Back", value="new back"),
                ],
            )
            assert not note_was_changed_7
            assert note["Front"] == "old front"
            assert note["Back"] == "old back"

            # assert that the tag for protecting all fields works
            note = create_anki_ah_note(ankihub_nid=ankihub_nid)
            note.tags = [f"{TAG_FOR_PROTECTING_FIELDS}::All"]
            note_was_changed_7 = prepare_note(
                note,
                fields=[
                    Field(name="Front", value="new front"),
                    Field(name="Back", value="new back"),
                ],
            )
            assert not note_was_changed_7
            assert note["Front"] == "old front"
            assert note["Back"] == "old back"

            # assert that the note guid is changed
            note = create_anki_ah_note(ankihub_nid=ankihub_nid)
            note_was_changed_8 = prepare_note(
                note,
                guid="new guid",
            )
            assert note_was_changed_8
            assert note.guid == "new guid"

    def test_prepare_note_protect_field_with_spaces(
        self,
        anki_session_with_addon_data: AnkiSession,
        create_anki_ah_note: CreateAnkiAHNote,
        ankihub_basic_note_type: Dict[str, Any],
        next_deterministic_uuid: Callable[[], uuid.UUID],
    ):
        anki_session = anki_session_with_addon_data
        with anki_session_with_addon_data.profile_loaded():
            mw = anki_session.mw

            ankihub_nid = next_deterministic_uuid()

            field_name_with_spaces = "Field name with spaces"
            ah_basic_variation = ankihub_basic_note_type.copy()
            ah_basic_variation["id"] = 0
            ah_basic_variation["name"] = "AnkiHub Basic Variation"
            ah_basic_variation["flds"][0]["name"] = field_name_with_spaces
            ah_basic_variation["tmpls"][0]["qfmt"] = ankihub_basic_note_type["tmpls"][
                0
            ]["qfmt"].replace("Front", field_name_with_spaces)
            mw.col.models.add_dict(ah_basic_variation)
            ah_basic_variation = mw.col.models.by_name(ah_basic_variation["name"])
            ah_basic_variation_id = ah_basic_variation["id"]

            # assert that fields with spaces are protected by tags that have spaces replaced by underscores
            note = create_anki_ah_note(
                ankihub_nid=ankihub_nid,
                note_type_id=ah_basic_variation_id,
            )
            note.tags = [
                f"{TAG_FOR_PROTECTING_FIELDS}::{field_name_with_spaces.replace(' ', '_')}"
            ]
            note_changed = prepare_note(
                note=note,
                ankihub_nid=ankihub_nid,
                fields=[Field(name=field_name_with_spaces, value="new front")],
            )
            assert not note_changed
            assert note[field_name_with_spaces] == "old field name with spaces"

            # assert that field is not protected without this tag (to make sure the test is correct)
            note = create_anki_ah_note(
                ankihub_nid=ankihub_nid,
                note_type_id=ah_basic_variation_id,
            )
            note_changed = prepare_note(
                note=note,
                ankihub_nid=ankihub_nid,
                fields=[Field(name=field_name_with_spaces, value="new front")],
            )
            assert note_changed
            assert note[field_name_with_spaces] == "new front"


def prepare_note(
    note,
    ankihub_nid: Optional[uuid.UUID] = None,
    tags: List[str] = [],
    fields: Optional[List[Field]] = [],
    protected_fields: Optional[Dict] = {},
    protected_tags: List[str] = [],
    guid: Optional[str] = None,
    last_update_type: SuggestionType = SuggestionType.NEW_CONTENT,
):
    if ankihub_nid is None:
        ankihub_nid = note[ANKIHUB_NOTE_TYPE_FIELD_NAME]

    if guid is None:
        guid = note.guid

    # Treat missing fields as unchanged
    for field_name in note.keys():
        field = next((f for f in fields if f.name == field_name), None)
        if not field:
            field = Field(name=field_name, value=note[field_name])
            fields.append(field)

    note_data = NoteInfo(
        ah_nid=ankihub_nid,
        anki_nid=note.id,
        fields=fields,
        tags=tags,
        mid=note.mid,
        guid=guid,
        last_update_type=last_update_type,
    )

    ankihub_importer = AnkiHubImporter()
    result = ankihub_importer._prepare_note_inner(
        note,
        note_data=note_data,
        protected_fields=protected_fields,
        protected_tags=protected_tags,
    )
    return result


class TestCustomSearchNodes:
    def test_use_custom_search_node_in_browser_search(
        self,
        anki_session_with_addon_data: AnkiSession,
        import_ah_note: ImportAHNote,
        qtbot: QtBot,
    ):
        setup_browser()
        with anki_session_with_addon_data.profile_loaded():
            # Add an AnkiHub note to the collection
            note_info = NoteInfoFactory.create()
            import_ah_note(note_info)

            # Add a non-AnkiHub note to the collection
            add_basic_anki_note_to_deck(DeckId(1))

            # Search for new AnkiHub notes in the browser using our NewNoteSearchNode
            browser: Browser = dialogs.open("Browser", aqt.mw)
            search_string = f"{NewNoteSearchNode.parameter_name}:"
            browser.search_for(search=search_string)

            # Assert that only the AnkiHub note is in the search results
            browser.table.select_all()
            assert browser.table.get_selected_note_ids() == [note_info.anki_nid]

            # Close the browser to prevent RuntimeErrors getting raised during teardown
            with qtbot.wait_callback() as callback:
                dialogs.closeAll(onsuccess=callback)

    def test_use_custom_search_node_in_browser_search_with_invalid_parameter(
        self,
        anki_session_with_addon_data: AnkiSession,
        mocker: MockerFixture,
        qtbot: QtBot,
    ):
        setup_browser()
        with anki_session_with_addon_data.profile_loaded():
            showWarning_mock = mocker.patch("ankihub.gui.browser.browser.showWarning")

            browser: Browser = dialogs.open("Browser", aqt.mw)
            search_string = f"{NewNoteSearchNode.parameter_name}:invalid-parameter"
            browser.search_for(search=search_string)

            assert showWarning_mock.called

            # Close the browser to prevent RuntimeErrors getting raised during teardown
            with qtbot.wait_callback() as callback:
                dialogs.closeAll(onsuccess=callback)

    def test_ModifiedAfterSyncSearchNode_with_notes(
        self,
        anki_session_with_addon_data: AnkiSession,
        install_sample_ah_deck: InstallSampleAHDeck,
        mocker: MockerFixture,
    ):
        with anki_session_with_addon_data.profile_loaded():
            mw = anki_session_with_addon_data.mw

            install_sample_ah_deck()
            all_nids = mw.col.find_notes("")

            browser = mocker.Mock()
            browser.table.is_notes_mode.return_value = True

            assert (
                ModifiedAfterSyncSearchNode(browser, "yes").filter_ids(all_nids) == []
            )
            assert set(
                ModifiedAfterSyncSearchNode(browser, "no").filter_ids(all_nids)
            ) == set(all_nids)

            # we can't use freeze_time here because note.mod is set by the Rust backend
            sleep(1.1)

            # modify a note - this changes its mod value in the Anki DB
            nid = all_nids[0]
            note = mw.col.get_note(nid)
            note["Front"] = "new front"
            note.flush()

            nids = ModifiedAfterSyncSearchNode(browser, "yes").filter_ids(all_nids)
            assert nids == [nid]

    def test_ModifiedAfterSyncSearchNode_with_cards(
        self,
        anki_session_with_addon_data: AnkiSession,
        install_sample_ah_deck: InstallSampleAHDeck,
        mocker: MockerFixture,
    ):
        with anki_session_with_addon_data.profile_loaded():
            mw = anki_session_with_addon_data.mw

            install_sample_ah_deck()
            all_cids = mw.col.find_cards("")

            browser = mocker.Mock()
            browser.table.is_notes_mode.return_value = False

            assert (
                ModifiedAfterSyncSearchNode(browser, "yes").filter_ids(all_cids) == []
            )
            assert set(
                ModifiedAfterSyncSearchNode(browser, "no").filter_ids(all_cids)
            ) == set(all_cids)

            # we can't use freeze_time here because note.mod is set by the Rust backend
            sleep(1.1)

            # modify a note - this changes its mod value in the Anki DB
            cid = all_cids[0]
            note = mw.col.get_note(mw.col.get_card(cid).nid)
            note["Front"] = "new front"
            note.flush()

            cids = ModifiedAfterSyncSearchNode(browser, "yes").filter_ids(all_cids)
            assert cids == [cid]

    def test_ModifiedAfterSyncSearchNode_excludes_deleted_notes(
        self,
        anki_session_with_addon_data: AnkiSession,
        import_ah_note: ImportAHNote,
        mocker: MockerFixture,
    ):
        with anki_session_with_addon_data.profile_loaded():
            browser = mocker.Mock()
            browser.table.is_notes_mode.return_value = True

            import_ah_note()
            AnkiHubNote.update(
                last_update_type=SuggestionType.DELETE.value[0]
            ).execute()

            # The note is soft deleted, so it should not be included in the search results
            all_nids = aqt.mw.col.find_notes("")
            assert (
                ModifiedAfterSyncSearchNode(browser, "yes").filter_ids(all_nids) == []
            )
            assert ModifiedAfterSyncSearchNode(browser, "no").filter_ids(all_nids) == []

    def test_UpdatedInTheLastXDaysSearchNode(
        self,
        anki_session_with_addon_data: AnkiSession,
        install_sample_ah_deck: InstallSampleAHDeck,
        mocker: MockerFixture,
    ):
        with anki_session_with_addon_data.profile_loaded():
            mw = anki_session_with_addon_data.mw

            install_sample_ah_deck()

            all_nids = mw.col.find_notes("")

            browser = mocker.Mock()
            browser.table.is_notes_mode.return_value = True

            assert (
                UpdatedInTheLastXDaysSearchNode(browser, "1").filter_ids(all_nids)
                == all_nids
            )
            assert (
                UpdatedInTheLastXDaysSearchNode(browser, "2").filter_ids(all_nids)
                == all_nids
            )

            yesterday_timestamp = int((datetime.now() - timedelta(days=1)).timestamp())
            AnkiHubNote.update(mod=yesterday_timestamp).execute()

            assert (
                UpdatedInTheLastXDaysSearchNode(browser, "1").filter_ids(all_nids) == []
            )
            assert (
                UpdatedInTheLastXDaysSearchNode(browser, "2").filter_ids(all_nids)
                == all_nids
            )

    def test_NewNoteSearchNode(
        self,
        anki_session_with_addon_data: AnkiSession,
        next_deterministic_uuid: Callable[[], uuid.UUID],
        mocker: MockerFixture,
    ):
        with anki_session_with_addon_data.profile_loaded():
            mw = anki_session_with_addon_data.mw

            import_note_types_for_sample_deck(mw)
            notes_data = ankihub_sample_deck_notes_data()
            notes_data[0].last_update_type = None
            notes_data[1].last_update_type = None
            notes_data[2].last_update_type = SuggestionType.OTHER

            ankihub_models = {
                m["id"]: m for m in mw.col.models.all() if "/" in m["name"]
            }
            ah_did = next_deterministic_uuid()
            AnkiHubImporter().import_ankihub_deck(
                ankihub_did=ah_did,
                notes=notes_data,
                note_types=ankihub_models,
                protected_fields={},
                protected_tags=[],
                deck_name="Test-Deck",
                is_first_import_of_deck=True,
                behavior_on_remote_note_deleted=BehaviorOnRemoteNoteDeleted.NEVER_DELETE,
                suspend_new_cards_of_new_notes=DeckConfig.suspend_new_cards_of_new_notes_default(
                    ah_did
                ),
                suspend_new_cards_of_existing_notes=DeckConfig.suspend_new_cards_of_existing_notes_default(),
            )

            all_nids = mw.col.find_notes("")

            browser = mocker.Mock()
            browser.table.is_notes_mode.return_value = True

            # notes without a last_update_type are new
            assert NewNoteSearchNode(browser, "").filter_ids(all_nids) == [
                notes_data[0].anki_nid,
                notes_data[1].anki_nid,
            ]

    def test_SuggestionTypeSearchNode(
        self,
        anki_session_with_addon_data: AnkiSession,
        next_deterministic_uuid: Callable[[], uuid.UUID],
        mocker: MockerFixture,
    ):
        with anki_session_with_addon_data.profile_loaded():
            mw = anki_session_with_addon_data.mw

            import_note_types_for_sample_deck(mw)
            notes_data = ankihub_sample_deck_notes_data()
            notes_data[0].last_update_type = SuggestionType.NEW_CONTENT
            notes_data[1].last_update_type = SuggestionType.NEW_CONTENT
            notes_data[2].last_update_type = SuggestionType.SPELLING_GRAMMATICAL

            ankihub_models = {
                m["id"]: m for m in mw.col.models.all() if "/" in m["name"]
            }
            ah_did = next_deterministic_uuid()
            AnkiHubImporter().import_ankihub_deck(
                ankihub_did=ah_did,
                notes=notes_data,
                note_types=ankihub_models,
                protected_fields={},
                protected_tags=[],
                deck_name="Test-Deck",
                behavior_on_remote_note_deleted=BehaviorOnRemoteNoteDeleted.NEVER_DELETE,
                suspend_new_cards_of_new_notes=DeckConfig.suspend_new_cards_of_new_notes_default(
                    ah_did
                ),
                suspend_new_cards_of_existing_notes=DeckConfig.suspend_new_cards_of_existing_notes_default(),
                is_first_import_of_deck=True,
            )

            all_nids = mw.col.find_notes("")

            browser = mocker.Mock()
            browser.table.is_notes_mode.return_value = True

            assert SuggestionTypeSearchNode(
                browser, SuggestionType.NEW_CONTENT.value[0]
            ).filter_ids(all_nids) == [
                notes_data[0].anki_nid,
                notes_data[1].anki_nid,
            ]
            assert SuggestionTypeSearchNode(
                browser, SuggestionType.SPELLING_GRAMMATICAL.value[0]
            ).filter_ids(all_nids) == [notes_data[2].anki_nid]

    def test_UpdatedSinceLastReviewSearchNode(
        self,
        anki_session_with_addon_data: AnkiSession,
        install_sample_ah_deck: InstallSampleAHDeck,
        mocker: MockerFixture,
    ):
        with anki_session_with_addon_data.profile_loaded():
            mw = anki_session_with_addon_data.mw

            install_sample_ah_deck()

            all_nids = mw.col.find_notes("")

            browser = mocker.Mock()
            browser.table.is_notes_mode.return_value = True

            assert (
                UpdatedSinceLastReviewSearchNode(browser, "").filter_ids(all_nids) == []
            )

            # Add a review entry for a card to the database.
            nid = all_nids[0]
            note = mw.col.get_note(nid)
            cid = note.card_ids()[0]

            record_review(cid, time_of_review_ms=1 * 1000)

            # Update the mod time in the ankihub database to simulate a note update.
            AnkiHubNote.update(mod=2).where(AnkiHubNote.anki_note_id == nid).execute()

            # Check that the note of the card is now included in the search results.
            assert UpdatedSinceLastReviewSearchNode(browser, "").filter_ids(
                all_nids
            ) == [nid]

            # Add another review entry for the card to the database.
            record_review(cid, time_of_review_ms=3 * 1000)

            # Check that the note of the card is not included in the search results anymore.
            assert (
                UpdatedSinceLastReviewSearchNode(browser, "").filter_ids(all_nids) == []
            )

    def test_AnkiHubNoteSearchNode_yes(
        self,
        anki_session_with_addon_data: AnkiSession,
        import_ah_note: ImportAHNote,
        add_anki_note: AddAnkiNote,
        mocker: MockerFixture,
    ):
        with anki_session_with_addon_data.profile_loaded():
            ah_note_1 = import_ah_note()
            add_anki_note()

            # Add a deleted note the ankihub database. It should be included in the search results.
            ah_note_2 = import_ah_note()
            AnkiHubNote.update(last_update_type=SuggestionType.DELETE.value[0]).where(
                AnkiHubNote.ankihub_note_id == ah_note_2.ah_nid
            ).execute()

            browser = mocker.Mock()
            browser.table.is_notes_mode.return_value = True

            all_nids = aqt.mw.col.find_notes("")
            assert AnkiHubNoteSearchNode(browser, "yes").filter_ids(all_nids) == [
                ah_note_1.anki_nid,
                ah_note_2.anki_nid,
            ]

    def test_AnkiHubNoteSearchNode_no(
        self,
        anki_session_with_addon_data: AnkiSession,
        import_ah_note: ImportAHNote,
        add_anki_note: AddAnkiNote,
        mocker: MockerFixture,
    ):
        with anki_session_with_addon_data.profile_loaded():
            browser = mocker.Mock()
            browser.table.is_notes_mode.return_value = True

            import_ah_note()
            note = add_anki_note()

            all_nids = aqt.mw.col.find_notes("")
            assert AnkiHubNoteSearchNode(browser, "no").filter_ids(all_nids) == [
                note.id
            ]

    def test_AnkiHubNoteSearchNode_invalid_value(
        self,
        anki_session_with_addon_data: AnkiSession,
        mocker: MockerFixture,
    ):
        with anki_session_with_addon_data.profile_loaded():
            browser = mocker.Mock()
            browser.table.is_notes_mode.return_value = True

            all_nids = aqt.mw.col.find_notes("")
            with pytest.raises(
                ValueError,
                match=rf"Invalid value for {AnkiHubNoteSearchNode.parameter_name}.+",
            ):
                AnkiHubNoteSearchNode(browser, "invalid").filter_ids(all_nids)


class TestBrowserTreeView:
    # without this mark the test sometime fails on clean-up
    @pytest.mark.qt_no_exception_capture
    def test_ankihub_items_exist_and_work(
        self,
        anki_session_with_addon_data: AnkiSession,
        qtbot: QtBot,
        install_sample_ah_deck: InstallSampleAHDeck,
    ):
        config.public_config["sync_on_startup"] = False
        entry_point.run()

        with anki_session_with_addon_data.profile_loaded():
            mw = anki_session_with_addon_data.mw

            install_sample_ah_deck()

            browser: Browser = dialogs.open("Browser", mw)

            qtbot.wait(500)
            sidebar: SidebarTreeView = browser.sidebar
            ankihub_item: SidebarItem = sidebar.model().root.children[0]
            assert "AnkiHub" in ankihub_item.name

            # assert that all children of the ankihub_item exist
            ankihub_child_item_names = [item.name for item in ankihub_item.children]
            assert ankihub_child_item_names == [
                "With AnkiHub ID",
                "ID Pending",
                "Modified After Sync",
                "Not Modified After Sync",
                "Updated Today",
                "Updated Since Last Review",
                "Deleted Notes",
            ]

            updated_today_item = ankihub_item.children[4]
            assert updated_today_item.name == "Updated Today"
            updated_today_child_item_names = [
                item.name for item in updated_today_item.children
            ]
            assert updated_today_child_item_names == [
                "New Note",
                *[x.value[1] for x in SuggestionType],
            ]

            # click on the first item
            with_ankihub_id_item = ankihub_item.children[0]
            sidebar._on_search(sidebar.model().index_for_item(with_ankihub_id_item))
            qtbot.wait(500)

            # assert that expected number of notes shows up
            browser.table.select_all()
            nids = browser.table.get_selected_note_ids()
            assert len(nids) == 3

    # without this mark the test sometime fails on clean-up
    @pytest.mark.qt_no_exception_capture
    def test_contains_ankihub_tag_items(
        self,
        anki_session_with_addon_data: AnkiSession,
        qtbot: QtBot,
        install_sample_ah_deck: InstallSampleAHDeck,
    ):
        config.public_config["sync_on_startup"] = False
        entry_point.run()

        with anki_session_with_addon_data.profile_loaded():
            mw = anki_session_with_addon_data.mw

            install_sample_ah_deck()

            notes = mw.col.find_notes("")
            note = mw.col.get_note(notes[0])

            # add ankihub tags to a note
            # when no notes have the tag, the related ankihub tag tree item will not exist
            note.tags = [TAG_FOR_PROTECTING_FIELDS, SUBDECK_TAG, TAG_FOR_OPTIONAL_TAGS]
            note.flush()

            browser: Browser = dialogs.open("Browser", mw)

            qtbot.wait(500)
            sidebar: SidebarTreeView = browser.sidebar
            ankihub_item: SidebarItem = sidebar.model().root.children[0]
            assert "AnkiHub" in ankihub_item.name

            # assert that all children of the ankihub_item exist
            item_names = [item.name for item in ankihub_item.children]
            assert item_names == [
                "With AnkiHub ID",
                "ID Pending",
                "Modified After Sync",
                "Not Modified After Sync",
                "Updated Today",
                "Updated Since Last Review",
                "Deleted Notes",
                TAG_FOR_OPTIONAL_TAGS,
                TAG_FOR_PROTECTING_FIELDS,
                SUBDECK_TAG,
            ]


# without this mark the test sometime fails on clean-up
@pytest.mark.qt_no_exception_capture
def test_browser_custom_columns(
    anki_session_with_addon_data: AnkiSession,
    qtbot: QtBot,
    install_sample_ah_deck: InstallSampleAHDeck,
):
    config.public_config["sync_on_startup"] = False
    entry_point.run()

    with anki_session_with_addon_data.profile_loaded():
        mw = anki_session_with_addon_data.mw

        install_sample_ah_deck()

        notes_data = ankihub_sample_deck_notes_data()

        browser: Browser = dialogs.open("Browser", mw)
        browser.search_for("")
        qtbot.wait(500)

        browser.table.select_all()
        nids = browser.table.get_selected_note_ids()
        assert len(nids) == len(notes_data) == 3

        # enable all custom columns
        for custom_column in custom_columns:
            browser.table._on_column_toggled(True, custom_column.builtin_column.key)

        qtbot.wait(500)

        # compare the custom column values with the expected values for the first row
        current_row = browser.table._model.get_row(browser.table._current())
        custom_column_cells = current_row.cells[4:]
        custom_column_cells_texts = [cell.text for cell in custom_column_cells]
        assert custom_column_cells_texts == [
            str(notes_data[0].ah_nid),
            "No",
            "No",
        ]


class TestBrowserContextMenu:
    def test_ankihub_actions_are_added_to_the_browser_context_menu(
        self,
        anki_session_with_addon_data: AnkiSession,
        import_ah_note: ImportAHNote,
        qtbot: QtBot,
    ):
        with anki_session_with_addon_data.profile_loaded():
            note_info = NoteInfoFactory.create()
            import_ah_note(note_info)

            menu = self.open_browser_context_menu_with_all_notes_selected()

            # Get the texts of the actions in the menu
            actions = [action for action in menu.actions() if not action.isSeparator()]
            texts = [action.text() for action in actions]

            expected_texts = [
                "AnkiHub: Bulk suggest notes",
                "AnkiHub: Suggest to delete note",
                "AnkiHub: Protect fields",
                "AnkiHub: Reset local changes",
                "AnkiHub: Suggest Optional Tags",
                "AnkiHub: Copy Anki Note ID to clipboard",
                "AnkiHub: Copy AnkiHub Note ID to clipboard",
            ]

            assert texts == expected_texts

            # Close the browser to prevent RuntimeErrors getting raised during teardown
            with qtbot.wait_callback() as callback:
                dialogs.closeAll(onsuccess=callback)

    def open_browser_context_menu_with_all_notes_selected(self) -> QMenu:
        """Returns a menu with just our context menu actions. The actions behave as if
        all notes in the Anki collection were selected."""
        # Set up our browser modifications, open the browser and select all notes
        setup_browser()
        browser: Browser = dialogs.open("Browser", aqt.mw)
        browser.search_for(search="")  # The empty search matches all notes
        browser.table.select_all()

        # Call Anki's hoks for the context menu and let it add the actions to a menu
        menu = QMenu()
        browser_will_show_context_menu(browser=browser, menu=menu)

        return menu

    @pytest.mark.parametrize(
        "action_text, expected_change_type_text",
        [
            # The suggestion type which is selected by default is UPDATED_CONTENT
            ("AnkiHub: Bulk suggest notes", SuggestionType.UPDATED_CONTENT.value[1]),
            # When the user uses the "Suggest to delete note" action, the suggestion type is DELETE
            ("AnkiHub: Suggest to delete note", SuggestionType.DELETE.value[1]),
        ],
    )
    def test_note_suggestion_actions(
        self,
        anki_session_with_addon_data: AnkiSession,
        install_ah_deck: InstallAHDeck,
        import_ah_note: ImportAHNote,
        latest_instance_tracker: LatestInstanceTracker,
        qtbot: QtBot,
        action_text: str,
        expected_change_type_text: str,
    ):
        with anki_session_with_addon_data.profile_loaded():
            ah_did = install_ah_deck()
            note_info = NoteInfoFactory.create()
            import_ah_note(note_info, ah_did=ah_did)

            menu = self.open_browser_context_menu_with_all_notes_selected()

            latest_instance_tracker.track(SuggestionDialog)

            # Trigger the action
            action: QAction = next(
                action for action in menu.actions() if action.text() == action_text
            )
            action.trigger()

            # Assert the suggestion dialog was opened with the right suggestion type
            dialog: SuggestionDialog = latest_instance_tracker.get_latest_instance(
                SuggestionDialog
            )
            assert dialog.isVisible()
            assert dialog.change_type_select.currentText() == expected_change_type_text

            # Close the browser to prevent RuntimeErrors getting raised during teardown
            with qtbot.wait_callback() as callback:
                dialogs.closeAll(onsuccess=callback)

    @pytest.mark.parametrize(
        "action_text, expected_note_attribute_in_clipboard",
        [
            ("AnkiHub: Copy Anki Note ID to clipboard", "anki_nid"),
            ("AnkiHub: Copy AnkiHub Note ID to clipboard", "ah_nid"),
        ],
    )
    def test_copy_nid_actions(
        self,
        anki_session_with_addon_data: AnkiSession,
        import_ah_note: ImportAHNote,
        mocker: MockerFixture,
        qtbot: QtBot,
        action_text: str,
        expected_note_attribute_in_clipboard: str,
    ):
        with anki_session_with_addon_data.profile_loaded():
            note_info = NoteInfoFactory.create()
            import_ah_note(note_info)

            menu = self.open_browser_context_menu_with_all_notes_selected()

            # Trigger the action
            action: QAction = next(
                action for action in menu.actions() if action.text() == action_text
            )
            clipboard = aqt.mw.app.clipboard()
            clipboard_setText_mock = mocker.patch.object(clipboard, "setText")
            action.trigger()

            # Assert that the clipboard contains the expected nid
            qtbot.wait_until(lambda: clipboard_setText_mock.called)

            expected_clipboard_text = str(
                getattr(note_info, expected_note_attribute_in_clipboard)
            )
            clipboard_setText_mock.assert_called_once_with(expected_clipboard_text)

            # Close the browser to prevent RuntimeErrors getting raised during teardown
            with qtbot.wait_callback() as callback:
                dialogs.closeAll(onsuccess=callback)


@pytest.mark.qt_no_exception_capture
@pytest.mark.parametrize(
    "field_names_to_protect, expected_tag",
    [
        ({"Front"}, f"{TAG_FOR_PROTECTING_FIELDS}::Front"),
        ({"Front", "Back"}, f"{TAG_FOR_PROTECTING_ALL_FIELDS}"),
    ],
)
def test_protect_fields_action(
    anki_session_with_addon_data: AnkiSession,
    install_sample_ah_deck: InstallSampleAHDeck,
    mocker: MockerFixture,
    qtbot: QtBot,
    field_names_to_protect: Set[str],
    expected_tag: str,
):
    with anki_session_with_addon_data.profile_loaded():
        mw = anki_session_with_addon_data.mw

        install_sample_ah_deck()

        # Open the browser
        browser: Browser = dialogs.open("Browser", mw)

        # Patch gui function choose_subset to return the fields to protect
        mocker.patch(
            "ankihub.gui.browser.browser.choose_subset",
            return_value=field_names_to_protect,
        )

        # Call the action for a note
        nids = mw.col.find_notes("Front:*")
        nid = nids[0]
        _on_protect_fields_action(browser, [nid])

        # Assert that the note has the expected tag
        def assert_note_has_expected_tag():
            note = mw.col.get_note(nid)
            assert expected_tag in note.tags

        qtbot.wait_until(assert_note_has_expected_tag)


class TestDeckManagementDialog:
    @pytest.mark.parametrize(
        "nightmode",
        [True, False],
    )
    def test_basic(
        self,
        anki_session_with_addon_data: AnkiSession,
        install_ah_deck: InstallAHDeck,
        qtbot: QtBot,
        mocker: MockerFixture,
        nightmode: bool,
    ):
        with anki_session_with_addon_data.profile_loaded():
            self._mock_dependencies(mocker)

            deck_name = "Test Deck"
            ah_did = install_ah_deck(ah_deck_name=deck_name)
            anki_did = config.deck_config(ah_did).anki_id

            mocker.patch.object(
                AnkiHubClient,
                "get_deck_subscriptions",
                return_value=[
                    DeckFactory.create(ah_did=ah_did, anki_did=anki_did, name=deck_name)
                ],
            )

            theme_manager.night_mode = nightmode

            dialog = DeckManagementDialog()
            dialog.display_subscribe_window()

            assert dialog.decks_list.count() == 1

            # Select a deck from the list
            dialog.decks_list.setCurrentRow(0)
            qtbot.wait(200)

            deck_name = config.deck_config(ah_did).name
            assert deck_name in dialog.deck_name_label.text()

    def test_toggle_subdecks(
        self,
        anki_session_with_addon_data: AnkiSession,
        qtbot: QtBot,
        install_ah_deck: InstallAHDeck,
        import_ah_note: ImportAHNote,
        mocker: MockerFixture,
    ):
        with anki_session_with_addon_data.profile_loaded():
            self._mock_dependencies(mocker)

            # Install a deck with subdeck tags
            subdeck_name, anki_did, ah_did = self._install_deck_with_subdeck_tag(
                install_ah_deck, import_ah_note
            )
            # ... The subdeck should not exist yet
            assert aqt.mw.col.decks.by_name(subdeck_name) is None

            # Mock get_deck_subscriptions to return the deck
            mocker.patch.object(
                AnkiHubClient,
                "get_deck_subscriptions",
                return_value=[DeckFactory.create(ah_did=ah_did, anki_did=anki_did)],
            )

            # Open the dialog
            dialog = DeckManagementDialog()
            dialog.display_subscribe_window()
            qtbot.wait(200)

            # Select the deck and click the toggle subdeck button
            assert dialog.decks_list.count() == 1
            dialog.decks_list.setCurrentRow(0)
            qtbot.wait(200)

            assert dialog.subdecks_cb.isEnabled()
            dialog.subdecks_cb.click()
            qtbot.wait(200)

            # The subdeck should now exist
            assert aqt.mw.col.decks.by_name(subdeck_name) is not None

            # Click the toggle subdeck button again
            dialog.subdecks_cb.click()
            qtbot.wait(200)

            # The subdeck should not exist anymore
            assert aqt.mw.col.decks.by_name(subdeck_name) is None

    def _install_deck_with_subdeck_tag(
        self, install_ah_deck: InstallAHDeck, import_ah_note: ImportAHNote
    ) -> Tuple[str, int, uuid.UUID]:
        """Install a deck with a subdeck tag and return the full subdeck name."""
        ah_did = install_ah_deck()
        subdeck_name = "Subdeck"
        deck_name = config.deck_config(ah_did).name
        deck_name_as_tag = deck_name.replace(" ", "_")
        note_info = NoteInfoFactory.create(
            tags=[f"{SUBDECK_TAG}::{deck_name_as_tag}::{subdeck_name}"]
        )
        import_ah_note(ah_did=ah_did, note_data=note_info)
        anki_did = config.deck_config(ah_did).anki_id
        subdeck_full_name = f"{deck_name}::{subdeck_name}"
        return subdeck_full_name, anki_did, ah_did

    def test_change_destination_for_new_cards(
        self,
        anki_session_with_addon_data: AnkiSession,
        qtbot: QtBot,
        install_ah_deck: InstallAHDeck,
        mocker: MockerFixture,
        mock_study_deck_dialog_with_cb: MockStudyDeckDialogWithCB,
    ):
        with anki_session_with_addon_data.profile_loaded():
            self._mock_dependencies(mocker)

            ah_did = install_ah_deck()

            # Mock get_deck_subscriptions to return the deck
            mocker.patch.object(
                AnkiHubClient,
                "get_deck_subscriptions",
                return_value=[
                    DeckFactory.create(
                        ah_did=ah_did, anki_did=config.deck_config(ah_did).anki_id
                    )
                ],
            )

            # Mock the dialog that asks the user for the destination deck to choose
            # a new deck.
            new_destination_deck_name = "New Deck"
            install_ah_deck(anki_deck_name=new_destination_deck_name)
            new_home_deck_anki_id = aqt.mw.col.decks.id_for_name(
                new_destination_deck_name
            )
            mock_study_deck_dialog_with_cb(
                "ankihub.gui.decks_dialog.SearchableSelectionDialog",
                deck_name=new_destination_deck_name,
            )

            # Open the dialog
            dialog = DeckManagementDialog()
            dialog.display_subscribe_window()
            qtbot.wait(200)

            # Select the deck and click the Set Updates Destination button
            dialog.decks_list.setCurrentRow(0)
            qtbot.wait(200)

            dialog.set_new_cards_destination_btn.click()
            qtbot.wait(200)

            # Assert that the destination deck was updated
            assert config.deck_config(ah_did).anki_id == new_home_deck_anki_id

    def test_with_deck_not_installed(
        self,
        anki_session_with_addon_data: AnkiSession,
        qtbot: QtBot,
        mocker: MockerFixture,
        next_deterministic_uuid: Callable[[], uuid.UUID],
        next_deterministic_id: Callable[[], int],
    ):
        with anki_session_with_addon_data.profile_loaded():
            self._mock_dependencies(mocker)

            ah_did = next_deterministic_uuid()
            anki_did = next_deterministic_id()
            mocker.patch.object(
                AnkiHubClient,
                "get_deck_subscriptions",
                return_value=[DeckFactory.create(ah_did=ah_did, anki_did=anki_did)],
            )

            dialog = DeckManagementDialog()
            dialog.display_subscribe_window()

            assert dialog.decks_list.count() == 1

            # Select the deck from the list
            dialog.decks_list.setCurrentRow(0)
            qtbot.wait(200)

            assert hasattr(dialog, "deck_not_installed_label")

    def _mock_dependencies(self, mocker: MockerFixture) -> None:
        # Mock the config to return that the user is logged in
        mocker.patch.object(config, "is_logged_in", return_value=True)

        # Mock the ask_user function to always return True
        mocker.patch("ankihub.gui.operations.subdecks.ask_user", return_value=True)


class TestBuildSubdecksAndMoveCardsToThem:
    @pytest.mark.parametrize(
        # The tag comparison is case-insensitive
        "use_lower_case_subdeck_tags",
        [True, False],
    )
    def test_basic(
        self,
        anki_session_with_addon_data: AnkiSession,
        install_sample_ah_deck: InstallSampleAHDeck,
        use_lower_case_subdeck_tags: bool,
    ):
        with anki_session_with_addon_data.profile_loaded():
            mw = anki_session_with_addon_data.mw

            _, ah_did = install_sample_ah_deck()

            # add subdeck tags to notes
            nids = mw.col.find_notes("deck:Testdeck")
            note1 = mw.col.get_note(nids[0])
            subdeck_tag_prefix = (
                SUBDECK_TAG.lower() if use_lower_case_subdeck_tags else SUBDECK_TAG
            )
            note1.tags = [f"{subdeck_tag_prefix}::Testdeck"]
            note1.flush()

            note2 = mw.col.get_note(nids[1])
            note2.tags = [f"{subdeck_tag_prefix}::Testdeck::B::C"]
            note2.flush()

            # call the function that moves all cards in the deck to their subdecks
            build_subdecks_and_move_cards_to_them(ah_did)

            # assert that the decks were created and the cards of the notes were moved to them
            assert note1.cards()
            for card in note1.cards():
                assert mw.col.decks.name(card.did) == "Testdeck"

            assert note2.cards()
            for card in note2.cards():
                assert mw.col.decks.name(card.did) == "Testdeck::B::C"

    def test_empty_normal_decks_get_deleted(
        self,
        anki_session_with_addon_data: AnkiSession,
        install_sample_ah_deck: InstallSampleAHDeck,
    ):
        """Test that empty normal decks get deleted when build_subdecks_and_move_cards_to_them is called."""
        with anki_session_with_addon_data.profile_loaded():
            mw = anki_session_with_addon_data.mw
            # Install sample AH deck and get its deck ID
            _, ah_did = install_sample_ah_deck()

            # Create empty deck hierarchies
            parent_deck_name = "Testdeck::empty"
            empty_deck_name = f"{parent_deck_name}::A"

            # Create the decks
            mw.col.decks.add_normal_deck_with_name(empty_deck_name)

            # Verify the empty decks were created
            assert mw.col.decks.id_for_name(parent_deck_name)
            assert mw.col.decks.id_for_name(empty_deck_name)

            # Call the function that reorganizes decks
            build_subdecks_and_move_cards_to_them(ah_did)

            # Assert empty normal decks were deleted
            assert mw.col.decks.id_for_name(parent_deck_name) is None
            assert mw.col.decks.id_for_name(empty_deck_name) is None

    def test_filtered_decks_get_reparented_when_parent_deleted(
        self,
        anki_session_with_addon_data: AnkiSession,
        install_sample_ah_deck: InstallSampleAHDeck,
    ):
        """Test that filtered decks get reparented when their parent deck is deleted."""
        with anki_session_with_addon_data.profile_loaded():
            mw = anki_session_with_addon_data.mw
            # Install sample AH deck and get its deck ID
            _, ah_did = install_sample_ah_deck()

            # Create empty parent deck
            parent_deck_name = "Testdeck::empty"
            mw.col.decks.add_normal_deck_with_name(parent_deck_name)

            # Create filtered deck as child
            filtered_deck_name = f"{parent_deck_name}::A"
            mw.col.decks.new_filtered(filtered_deck_name)

            # Verify decks were created
            parent_did = mw.col.decks.id_for_name(parent_deck_name)
            filtered_did = mw.col.decks.id_for_name(filtered_deck_name)
            assert parent_did
            assert filtered_did
            assert mw.col.decks.is_filtered(filtered_did)

            # Call the function that reorganizes decks
            build_subdecks_and_move_cards_to_them(ah_did)

            # Parent deck should be deleted
            assert mw.col.decks.id_for_name(parent_deck_name) is None

            # Filtered deck should be reparented to "Testdeck"
            new_filtered_did = mw.col.decks.id_for_name("Testdeck::A")
            assert new_filtered_did

            # Verify it's still a filtered deck
            assert mw.col.decks.is_filtered(new_filtered_did)

            # Verify it's the same deck (same ID)
            assert filtered_did == new_filtered_did

    def test_notes_not_moved_out_filtered_decks(
        self,
        anki_session_with_addon_data: AnkiSession,
        install_sample_ah_deck: InstallSampleAHDeck,
    ):
        with anki_session_with_addon_data.profile_loaded():
            mw = anki_session_with_addon_data.mw

            # Set the config to not suspend new cards of new notes.
            # This is needed because the filtered deck will be empty otherwise.
            config.public_config["suspend_new_cards_of_new_notes"] = "never"

            _, ah_did = install_sample_ah_deck()

            nids = mw.col.find_notes("deck:Testdeck")

            # create a filtered deck that will contain the cards of the imported deck
            filtered_deck = mw.col.sched.get_or_create_filtered_deck(DeckId(0))
            filtered_deck.name = "filtered deck"
            filtered_deck.config.search_terms.pop(0)
            filtered_deck.config.search_terms.append(
                FilteredDeckConfig.SearchTerm(
                    search="deck:Testdeck",
                    limit=100,
                )
            )
            mw.col.sched.add_or_update_filtered_deck(filtered_deck)
            filtered_deck_id = mw.col.decks.id("filtered deck", create=False)
            filtered_deck = mw.col.sched.get_or_create_filtered_deck(filtered_deck_id)

            # assign a subdeck tag to a note
            nids = mw.col.find_notes("deck:Testdeck")
            note = mw.col.get_note(nids[0])
            note.tags = [f"{SUBDECK_TAG}::Testdeck::B::C"]
            note.flush()

            # assert that the note is in the filtered deck to be safe
            assert note.cards()
            for card in note.cards():
                assert card.did == filtered_deck.id

            # call the function that moves all cards in the deck to their subdecks
            build_subdecks_and_move_cards_to_them(ah_did)

            # assert that only the odid of the cards of the note was changed
            assert note.cards()
            for card in note.cards():
                assert mw.col.decks.name(card.did) == "filtered deck"
                assert mw.col.decks.name(card.odid) == "Testdeck::B::C"

    def test_note_without_subdeck_tag_not_moved(
        self,
        anki_session_with_addon_data: AnkiSession,
        install_sample_ah_deck: InstallSampleAHDeck,
    ):
        with anki_session_with_addon_data.profile_loaded():
            mw = anki_session_with_addon_data.mw

            _, ah_did = install_sample_ah_deck()

            # move cards of a note to the default deck
            nids = mw.col.find_notes("deck:Testdeck")
            note = mw.col.get_note(nids[0])
            mw.col.set_deck(note.card_ids(), 1)

            # call the function that moves all cards in the deck to their subdecks
            build_subdecks_and_move_cards_to_them(ah_did)

            # assert that the cards of the note were not moved because the note has no subdeck tag
            assert note.cards()
            for card in note.cards():
                assert card.did == 1


def test_create_copy_browser_action_does_not_copy_ah_nid(
    anki_session_with_addon_data: AnkiSession,
    ankihub_basic_note_type: Dict[str, Any],
    next_deterministic_uuid: Callable[[], uuid.UUID],
    qtbot: QtBot,
):
    # Run the entry point so that the changes to the create copy action are applied.
    entry_point.run()
    with anki_session_with_addon_data.profile_loaded():
        mw = anki_session_with_addon_data.mw

        # Create a note.
        note = mw.col.new_note(ankihub_basic_note_type)
        note["Front"] = "front"
        note["Back"] = "back"
        note[ANKIHUB_NOTE_TYPE_FIELD_NAME] = str(next_deterministic_uuid())
        mw.col.add_note(note, DeckId(1))

        # Use the browser context menu action to create a copy of the note.
        browser = Browser(mw)
        qtbot.addWidget(browser)
        browser.show()
        # ... Select the note.
        browser.form.tableView.selectRow(0)
        # ... And call the action.
        browser.on_create_copy()

        # Check that the ANKIHUB_NOTE_TYPE_FIELD_NAME field is empty.
        add_cards_dialog: AddCards = aqt.dialogs._dialogs["AddCards"][1]
        note = add_cards_dialog.editor.note
        assert note.fields == ["front", "back", ""]


class TestFlattenDeck:
    def test_cards_get_moved_to_root_deck_and_subdecks_are_deleted(
        self,
        anki_session_with_addon_data: AnkiSession,
        install_sample_ah_deck: InstallSampleAHDeck,
    ):
        with anki_session_with_addon_data.profile_loaded():
            mw = anki_session_with_addon_data.mw

            _, ah_did = install_sample_ah_deck()

            # add subdeck
            subdeck_name = "Testdeck::A::B"
            mw.col.decks.add_normal_deck_with_name(subdeck_name)
            subdeck_id = mw.col.decks.id_for_name(subdeck_name)

            # move cards of a note to the subdeck
            nids = mw.col.find_notes("deck:Testdeck")
            note = mw.col.get_note(nids[0])
            mw.col.set_deck(note.card_ids(), subdeck_id)

            # call the function that flattens the deck and removes all subdecks
            flatten_deck(ah_did)

            # assert that the cards of the note were moved back to the root deck
            assert note.cards()
            for card in note.cards():
                assert mw.col.decks.name(card.did) == "Testdeck"

            # assert that the subdecks were deleted
            assert mw.col.decks.by_name(subdeck_name) is None

    def test_with_filtered_deck(
        self,
        anki_session_with_addon_data: AnkiSession,
        install_sample_ah_deck: InstallSampleAHDeck,
    ):
        """Test flatten_deck behavior with filtered decks, verifying:
        1. Filtered decks get reparented to the root deck
        2. Empty non-filtered decks are deleted
        3. Cards in filtered decks stay in those decks
        4. Original deck IDs (odid) of cards are updated to point to the root deck"""
        with anki_session_with_addon_data.profile_loaded():
            mw = anki_session_with_addon_data.mw
            _, ah_did = install_sample_ah_deck()

            # Get root deck ID for later reference
            root_deck_id = mw.col.decks.id_for_name("Testdeck")

            # Set up: Create parent deck and filtered deck
            parent_deck_name = "Testdeck::A"
            filtered_deck_name = f"{parent_deck_name}::Filtered"

            # Create the parent deck
            mw.col.decks.add_normal_deck_with_name(parent_deck_name)
            parent_deck_id = mw.col.decks.id_for_name(parent_deck_name)

            # Create a filtered deck under the parent deck
            filtered_deck_id = mw.col.decks.new_filtered(filtered_deck_name)

            # Verify setup was successful
            assert mw.col.decks.id_for_name(parent_deck_name)
            assert mw.col.decks.id_for_name(filtered_deck_name)
            assert mw.col.decks.is_filtered(filtered_deck_id)

            # Move cards to the filtered deck
            nids = mw.col.find_notes("deck:Testdeck")
            note = mw.col.get_note(nids[0])
            card_ids = note.card_ids()
            for card_id in card_ids:
                card = mw.col.get_card(card_id)
                card.did = filtered_deck_id
                card.odid = parent_deck_id  # Original deck ID points to parent
                card.flush()

            # Act: Call flatten_deck
            flatten_deck(ah_did)

            # Assert: Parent deck was deleted
            assert mw.col.decks.by_name(parent_deck_name) is None

            # Assert: Filtered deck still exists with correct new name
            expected_new_name = "Testdeck::Filtered"
            reparented_deck = mw.col.decks.get(filtered_deck_id)
            assert reparented_deck is not None
            assert reparented_deck["name"] == expected_new_name
            assert mw.col.decks.is_filtered(filtered_deck_id)

            # Assert: Cards are still in the filtered deck
            for card_id in card_ids:
                card = mw.col.get_card(card_id)
                assert card.did == filtered_deck_id

                # Assert: The odid should now point to the root deck
                assert (
                    card.odid == root_deck_id
                ), "Card's original deck ID should now point to root deck"


def test_reset_local_changes_to_notes(
    anki_session_with_addon_data: AnkiSession,
    install_sample_ah_deck: InstallSampleAHDeck,
    mock_client_get_note_type: MockClientGetNoteType,
    mocker: MockerFixture,
):
    with anki_session_with_addon_data.profile_loaded():
        mw = anki_session_with_addon_data.mw

        _, ah_did = install_sample_ah_deck()

        # ids of notes are from small_ankihub.txt
        basic_note_1 = mw.col.get_note(NoteId(1608240029527))
        basic_note_2 = mw.col.get_note(NoteId(1608240057545))

        # change the content of a note and move it to a different deck
        basic_note_1["Front"] = "changed"
        basic_note_1.flush()
        mw.col.set_deck(basic_note_1.card_ids(), 1)

        # delete a note
        mw.col.remove_notes([basic_note_2.id])

        # mock the client functions that are called to get the data needed for resetting local changes
        mocker.patch.object(AnkiHubClient, "get_protected_fields")
        mocker.patch.object(AnkiHubClient, "get_protected_tags")
        mock_client_get_note_type([note_type for note_type in mw.col.models.all()])

        # reset local changes
        nids = ankihub_db.anki_nids_for_ankihub_deck(ah_did)
        reset_local_changes_to_notes(nids=nids, ah_did=ah_did)

        # assert that basic_note_1 was changed back is still in the deck it was moved to
        # (resetting local changes to notes should not move existing notes between decks as the
        # user might not want that)
        basic_note_1.load()
        assert basic_note_1["Front"] == "This is the front 1"
        assert basic_note_1.cards()
        for card in basic_note_1.cards():
            assert card.did == 1

        # assert that basic_note_2 was added back and is in the ankihub deck
        basic_note_2.load()
        assert basic_note_2["Front"] == "<p>This is the front 2 without review</p>"
        assert basic_note_2.cards()
        for card in basic_note_2.cards():
            assert mw.col.decks.name(card.did) == "Testdeck"


def test_migrate_profile_data_from_old_location(
    anki_session_with_addon_before_profile_support: AnkiSession,
    mocker: MockerFixture,
):
    anki_session = anki_session_with_addon_before_profile_support

    # mock update_decks_and_media so that the add-on doesn't try to download updates from AnkiHub
    mocker.patch("ankihub.gui.deck_updater.ah_deck_updater.update_decks_and_media")

    # run the entrypoint and load the profile to trigger the migration
    entry_point.run()
    with anki_session.profile_loaded():
        pass

    # Assert that the profile data was migrated
    assert {
        x.name
        for x in profile_files_path().glob("*")
        if not x.name.startswith("ankihub.db")
    } == {".private_config.json"}
    assert config.user() == "user1"
    assert len(config.deck_ids()) == 1

    # Assert the expected contents of the ankihub base folder
    assert set([x.name for x in ankihub_base_path().glob("*")]) == {
        str(TEST_PROFILE_ID),
        "ankihub.log",
    }


def test_profile_swap(
    anki_session_with_addon_data: AnkiSession,
    mocker: MockerFixture,
    install_sample_ah_deck: InstallSampleAHDeck,
):
    anki_session = anki_session_with_addon_data

    # already exists
    PROFILE_1_NAME = "User 1"
    PROFILE_1_ID = TEST_PROFILE_ID
    # will be created in the test
    PROFILE_2_NAME = "User 2"
    PROFILE_2_ID = uuid.UUID("22222222-2222-2222-2222-222222222222")

    general_setup_mock = mocker.patch("ankihub.entry_point._general_setup")

    entry_point.run()

    # load the first profile and import a deck
    with anki_session.profile_loaded():
        mw = anki_session.mw

        assert profile_files_path() == ankihub_base_path() / str(PROFILE_1_ID)

        install_sample_ah_deck()

        # the database should contain the imported deck
        assert len(ankihub_db.ankihub_dids()) == 1
        # the config should contain the deck subscription
        assert len(config.deck_ids()) == 1

    # create the second profile
    mw.pm.create(PROFILE_2_NAME)

    # load the second profile
    mw.pm.load(PROFILE_2_NAME)
    # monkey patch uuid4 so that the id of the second profile is known
    mocker.patch("uuid.uuid4", return_value=PROFILE_2_ID)
    with anki_session.profile_loaded():
        assert profile_files_path() == ankihub_base_path() / str(PROFILE_2_ID)
        # the database should be empty
        assert len(ankihub_db.ankihub_dids()) == 0
        # the config should not conatin any deck subscriptions
        assert len(config.deck_ids()) == 0

    # load the first profile again
    mw.pm.load(PROFILE_1_NAME)
    with anki_session.profile_loaded():
        assert profile_files_path() == ankihub_base_path() / str(PROFILE_1_ID)
        # the database should contain the imported deck
        assert len(ankihub_db.ankihub_dids()) == 1
        # the config should contain the deck subscription
        assert len(config.deck_ids()) == 1

    # assert that the general_setup function was only called once
    assert general_setup_mock.call_count == 1


def test_migrate_addon_data_from_old_location(
    anki_session_with_addon_data: AnkiSession,
):
    # Move the profile data to the old location and add a file to the folder
    old_profile_files_path = settings.user_files_path() / settings.get_anki_profile_id()
    shutil.move(settings.profile_files_path(), old_profile_files_path)
    (old_profile_files_path / "test").touch()

    assert not settings.profile_files_path().exists()  # sanity check

    # Start the add-on and load the profile to trigger the migration
    entry_point.run()
    with anki_session_with_addon_data.profile_loaded():
        pass

    # Assert that the profile data was migrated to the new location and the file was also moved
    assert not old_profile_files_path.exists()
    assert settings.profile_files_path().exists()
    assert (settings.profile_files_path() / "test").exists()


class TestDeckUpdater:
    def test_update_note(
        self,
        anki_session_with_addon_data: AnkiSession,
        install_ah_deck: InstallAHDeck,
        import_ah_note: ImportAHNote,
        mocker: MockerFixture,
        mock_ankihub_sync_dependencies: None,
    ):
        with anki_session_with_addon_data.profile_loaded():
            # Install a deck to be updated
            ah_did = install_ah_deck()

            # Mock client.get_deck_updates to return a note update
            note_info = import_ah_note(ah_did=ah_did)
            note_info.fields[0].value = "changed"

            latest_update = datetime.now()
            mocker.patch.object(
                AnkiHubClient,
                "get_deck_updates",
                return_value=DeckUpdates(
                    latest_update=latest_update,
                    protected_fields={},
                    protected_tags=[],
                    notes=[note_info],
                ),
            )

            mocker.patch.object(
                AnkiHubClient,
                "get_deck_by_id",
                return_value=DeckFactory.create(ah_did=ah_did),
            )

            mocker.patch.object(
                AnkiHubClient,
                "get_note_types_dict_for_deck",
                return_value={
                    note_info.mid: aqt.mw.col.models.get(NotetypeId(note_info.mid))
                },
            )

            # Use the deck updater to update the deck
            ah_deck_updater.update_decks_and_media(
                ah_dids=[ah_did],
                start_media_sync=False,
                raise_if_full_sync_required=True,
            )

            # Assert last_update_results are accurate
            deck_updates_results = ah_deck_updater.last_deck_updates_results()
            assert len(deck_updates_results) == 1
            deck_update_result = deck_updates_results[0]
            assert deck_update_result.ankihub_did == ah_did
            assert deck_update_result.updated_nids == [note_info.anki_nid]
            assert deck_update_result.created_nids == []
            assert deck_update_result.skipped_nids == []

            # Assert that the note was updated in Anki
            note = aqt.mw.col.get_note(NoteId(note_info.anki_nid))
            assert note["Front"] == "changed"

            # Assert that the note was updated in the add-on database
            note_info = ankihub_db.note_data(note.id)
            assert note_info.fields[0].value == "changed"

            # Assert that the last update time was updated in the config
            assert config.deck_config(ah_did).latest_update == latest_update

    @pytest.mark.parametrize(
        "initial_tags, incoming_optional_tags, expected_tags",
        [
            # An optional tag gets added
            (
                ["foo::bar"],
                ["AnkiHub_Optional::tag_group::test1"],
                ["foo::bar", "AnkiHub_Optional::tag_group::test1"],
            ),
            # Optional tag of current deck gets removed
            (
                ["AnkiHub_Optional::tag_group::test1"],
                [],
                [],
            ),
            # Optional tag of other deck extension is not removed
            (
                ["AnkiHub_Optional::other_tag_group::test1"],
                [],
                ["AnkiHub_Optional::other_tag_group::test1"],
            ),
            # Optional tag gets replaced
            (
                ["foo::bar", "AnkiHub_Optional::tag_group::test1"],
                ["AnkiHub_Optional::tag_group::test2"],
                ["foo::bar", "AnkiHub_Optional::tag_group::test2"],
            ),
        ],
    )
    def test_update_optional_tags(
        self,
        anki_session_with_addon_data: AnkiSession,
        install_ah_deck: InstallAHDeck,
        import_ah_note: ImportAHNote,
        initial_tags: List[str],
        incoming_optional_tags: List[str],
        expected_tags: List[str],
        mocker: MockerFixture,
        mock_ankihub_sync_dependencies: None,
    ):
        with anki_session_with_addon_data.profile_loaded():
            ah_did = install_ah_deck()

            # Create note with initial tags
            note_info = import_ah_note(ah_did=ah_did)
            note = aqt.mw.col.get_note(NoteId(note_info.anki_nid))
            note.tags = initial_tags
            aqt.mw.col.update_note(note)

            # Mock client to return a deck extension update with incoming_optional_tags
            latest_update = datetime.now()

            mocker.patch.object(
                AnkiHubClient,
                "get_deck_by_id",
                return_value=DeckFactory.create(ah_did=ah_did),
            )

            deck_extension = DeckExtensionFactory.create(
                ah_did=ah_did, tag_group_name="tag_group"
            )
            mocker.patch.object(
                AnkiHubClient,
                "get_deck_extensions_by_deck_id",
                return_value=[deck_extension],
            )

            mocker.patch.object(
                AnkiHubClient,
                "get_deck_extension_updates",
                return_value=[
                    DeckExtensionUpdateChunk(
                        note_customizations=[
                            NoteCustomization(
                                ankihub_nid=note_info.ah_nid,
                                tags=incoming_optional_tags,
                            ),
                        ],
                        latest_update=latest_update,
                    ),
                ],
            )

            # Update the deck
            deck_updater = _AnkiHubDeckUpdater()
            deck_updater.update_decks_and_media(
                ah_dids=[ah_did],
                start_media_sync=False,
                raise_if_full_sync_required=True,
            )

            # Assert that the note now has the expected tags
            note.load()
            assert set(note.tags) == set(expected_tags)

            # Assert that the deck extension info was saved in the config
            assert config.deck_extension_config(
                extension_id=deck_extension.id
            ) == DeckExtensionConfig(
                ah_did=ah_did,
                owner_id=deck_extension.owner_id,
                name=deck_extension.name,
                tag_group_name=deck_extension.tag_group_name,
                description=deck_extension.description,
                latest_update=latest_update,
            )

    @pytest.mark.parametrize(
        "current_relation, incoming_relation",
        [
            (UserDeckRelation.SUBSCRIBER, UserDeckRelation.MAINTAINER),
            (UserDeckRelation.MAINTAINER, UserDeckRelation.SUBSCRIBER),
            (UserDeckRelation.SUBSCRIBER, UserDeckRelation.SUBSCRIBER),
        ],
    )
    def test_user_relation_gets_updated_in_deck_config(
        self,
        anki_session_with_addon_data: AnkiSession,
        install_ah_deck: InstallAHDeck,
        mocker: MockerFixture,
        current_relation: UserDeckRelation,
        incoming_relation: UserDeckRelation,
        mock_ankihub_sync_dependencies: None,
    ):
        with anki_session_with_addon_data.profile_loaded():
            # Install deck and set the current relation in the config
            ah_did = install_ah_deck()
            deck = DeckFactory.create(
                ah_did=ah_did,
                user_relation=current_relation,
                has_note_embeddings=True,
            )
            config.update_deck(deck)

            # Mock client.get_deck_by_id to return the deck with the incoming relation
            deck = copy.deepcopy(deck)
            deck.user_relation = incoming_relation
            mocker.patch.object(
                AnkiHubClient,
                "get_deck_by_id",
                return_value=deck,
            )

            # Update the deck
            deck_updater = _AnkiHubDeckUpdater()
            deck_updater.update_decks_and_media(
                ah_dids=[ah_did],
                start_media_sync=False,
                raise_if_full_sync_required=True,
            )

            # Assert that the deck config was updated with the incoming relation
            assert config.deck_config(ah_did).user_relation == incoming_relation
            assert config.deck_config(ah_did).has_note_embeddings is True


class TestSyncWithAnkiHub:
    """Tests for the sync_with_ankihub operation."""

    @pytest.mark.parametrize(
        "subscribed_to_deck",
        [True, False],
    )
    @pytest.mark.qt_no_exception_capture
    def test_sync_uninstalls_unsubscribed_decks(
        self,
        anki_session_with_addon_data: AnkiSession,
        install_sample_ah_deck: InstallSampleAHDeck,
        mocker: MockerFixture,
        mock_client_methods_called_during_ankihub_sync: None,
        sync_with_ankihub: SyncWithAnkiHub,
        subscribed_to_deck: bool,
    ):
        with anki_session_with_addon_data.profile_loaded():
            mw = anki_session_with_addon_data.mw

            # Install a deck
            anki_did, ah_did = install_sample_ah_deck()

            # Mock client methods
            deck = DeckFactory.create(ah_did=ah_did)
            mocker.patch.object(
                AnkiHubClient,
                "get_deck_subscriptions",
                return_value=[deck] if subscribed_to_deck else [],
            )
            mocker.patch.object(AnkiHubClient, "get_deck_by_id", return_value=deck)

            # Set a fake token so that the sync is not skipped
            config.save_token("test_token")

            # Sync
            sync_with_ankihub()

            # Assert that the deck was uninstalled if the user is not subscribed to it,
            # else assert that it was not uninstalled
            assert config.deck_ids() == ([ah_did] if subscribed_to_deck else [])
            assert ankihub_db.ankihub_dids() == ([ah_did] if subscribed_to_deck else [])

            mids = [
                mw.col.get_note(nid).mid for nid in mw.col.find_notes(f"did:{anki_did}")
            ]
            is_ankihub_note_type = [
                note_type_contains_field(
                    mw.col.models.get(mid), ANKIHUB_NOTE_TYPE_FIELD_NAME
                )
                for mid in mids
            ]
            assert (
                all(is_ankihub_note_type)
                if subscribed_to_deck
                else not any(is_ankihub_note_type)
            )

    @pytest.mark.qt_no_exception_capture
    def test_sync_updates_api_version_on_last_sync(
        self,
        anki_session_with_addon_data: AnkiSession,
        sync_with_ankihub: SyncWithAnkiHub,
        mock_ankihub_sync_dependencies: None,
    ):
        assert config._private_config.api_version_on_last_sync is None  # sanity check

        with anki_session_with_addon_data.profile_loaded():
            sync_with_ankihub()

        assert config._private_config.api_version_on_last_sync == API_VERSION

    @pytest.mark.qt_no_exception_capture
    @pytest.mark.parametrize(
        "is_for_anking_deck",
        [True, False],
    )
    def test_sync_applies_pending_notes_actions(
        self,
        anki_session_with_addon_data: AnkiSession,
        install_ah_deck: InstallAHDeck,
        import_ah_note: ImportAHNote,
        mocker: MockerFixture,
        mock_ankihub_sync_dependencies: None,
        sync_with_ankihub: SyncWithAnkiHub,
        qtbot: QtBot,
        is_for_anking_deck: bool,
    ):
        with anki_session_with_addon_data.profile_loaded():
            # Setup deck with a note that has a suspended card
            ah_did = install_ah_deck(
                ah_did=config.anking_deck_id if is_for_anking_deck else None
            )
            note_info = import_ah_note(
                ah_did=ah_did,
            )
            note = aqt.mw.col.get_note(NoteId(note_info.anki_nid))
            card = note.cards()[0]
            card.queue = QUEUE_TYPE_SUSPENDED
            aqt.mw.col.update_card(card)

            # Mock client methods
            deck = DeckFactory.create(ah_did=ah_did)
            mocker.patch.object(
                AnkiHubClient, "get_deck_subscriptions", return_value=[deck]
            )
            mocker.patch.object(AnkiHubClient, "get_deck_by_id", return_value=deck)

            # ... Mock get_pending_notes_actions_for_deck to return an unsuspend action for the note
            notes_action = NotesAction(
                action=NotesActionChoices.UNSUSPEND, note_ids=[note_info.ah_nid]
            )
            mocker.patch.object(
                AnkiHubClient,
                "get_pending_notes_actions_for_deck",
                return_value=[notes_action],
            )

            # Sync
            sync_with_ankihub()

            # Assert that the cards of the note get unsuspended if its the AnKing deck which was synced.
            # (We don't support notes actions for other decks yet.)
            def cards_of_note_are_unsuspended() -> bool:
                cards = note.cards()
                return all(not card.queue == QUEUE_TYPE_SUSPENDED for card in cards)

            if is_for_anking_deck:
                qtbot.wait_until(cards_of_note_are_unsuspended)
            else:
                qtbot.wait(500)
                assert not cards_of_note_are_unsuspended()

    def test_exception_is_not_backpropagated_to_caller(
        self,
        anki_session_with_addon_data: AnkiSession,
        mocker: MockerFixture,
        qtbot: QtBot,
    ):
        with anki_session_with_addon_data.profile_loaded():
            # Mock a client function which is called in sync_with_ankihub to raise an exception.
            exception_message = "test exception"

            mocker.patch.object(
                AnkiHubClient,
                "get_deck_subscriptions",
                side_effect=Exception(exception_message),
            )

            # Set up the on_done callback
            future: Optional[Future] = None

            def on_done(future_: Future) -> None:
                nonlocal future
                future = future_

            # Call sync_with_ankihub. This shouldn't raise an exception.
            ankihub_sync.sync_with_ankihub(on_done=on_done)

            qtbot.wait_until(lambda: future is not None)

            # Assert that the future contains the exception and that it contains the expected message.
            assert future.exception().args[0] == exception_message

    @pytest.mark.qt_no_exception_capture
    def test_schema_to_do_full_upload_for_once_updated(
        self,
        anki_session_with_addon_data: AnkiSession,
        install_sample_ah_deck: InstallSampleAHDeck,
        mocker: MockerFixture,
        mock_client_methods_called_during_ankihub_sync: None,
        sync_with_ankihub: SyncWithAnkiHub,
    ):
        with anki_session_with_addon_data.profile_loaded():
            mw = anki_session_with_addon_data.mw

            anki_did, ah_did = install_sample_ah_deck()

            deck = DeckFactory.create(ah_did=ah_did)
            mocker.patch.object(
                AnkiHubClient,
                "get_deck_subscriptions",
                return_value=[deck],
            )
            mocker.patch.object(AnkiHubClient, "get_deck_by_id", return_value=deck)

            config.save_token("test_token")

            sync_with_ankihub()
            assert not config.schema_to_do_full_upload_for_once()

            updated_schema = int(time())

            def side_effect(*args, **kwargs) -> None:
                mw.col.db.execute("update col set scm = ?", updated_schema)
                kwargs["on_done"](future_with_result(None))

            check_and_install_new_deck_subscriptions_mock = mocker.patch(
                "ankihub.gui.operations.ankihub_sync.check_and_install_new_deck_subscriptions"
            )
            check_and_install_new_deck_subscriptions_mock.side_effect = side_effect
            mocker.patch.object(
                AnkiHubClient,
                "get_deck_subscriptions",
                return_value=[],
            )

            sync_with_ankihub()
            assert config.schema_to_do_full_upload_for_once() == updated_schema

    @pytest.mark.qt_no_exception_capture
    @pytest.mark.parametrize(
        "logged_into_ankiweb, accept_full_sync_required_dialog",
        [
            (False, None),
            (True, True),
            (True, False),
        ],
    )
    def test_sync_change_requiring_full_sync(
        self,
        anki_session_with_addon_data: AnkiSession,
        install_ah_deck: InstallAHDeck,
        import_ah_note_type: ImportAHNoteType,
        mocker: MockerFixture,
        mock_client_methods_called_during_ankihub_sync: None,
        sync_with_ankihub: SyncWithAnkiHub,
        logged_into_ankiweb: bool,
        accept_full_sync_required_dialog: Optional[bool],
    ):
        with anki_session_with_addon_data.profile_loaded():
            deck = DeckFactory.create()
            install_ah_deck(ah_did=deck.ah_did)

            # Mock deck update to return note with changed note type
            nid = ankihub_db.anki_nids_for_ankihub_deck(deck.ah_did)[0]
            note_info = ankihub_db.note_data(nid)
            original_note_type_id = note_info.mid
            new_note_type = import_ah_note_type(ah_did=deck.ah_did, force_new=True)
            note_info.mid = new_note_type["id"]

            self.mock_deck_update_client_methods(
                deck=deck, notes=[note_info], note_types=[new_note_type], mocker=mocker
            )

            config.save_token("test_token")

            mocker.patch(
                "ankihub.gui.operations.ankihub_sync.logged_into_ankiweb",
                return_value=logged_into_ankiweb,
            )

            def close_dialog(self: ChangesRequireFullSyncDialog) -> None:
                if accept_full_sync_required_dialog:
                    self.accept()
                else:
                    self.reject()

            mocker.patch.object(ChangesRequireFullSyncDialog, "show", close_dialog)

            # Sync with AnkiHub
            sync_with_ankihub()

            note = aqt.mw.col.get_note(NoteId(note_info.anki_nid))
            if not logged_into_ankiweb or accept_full_sync_required_dialog:
                assert note.mid == new_note_type["id"]

                # If the user is logged into AnkiWeb, a full upload to AnkiWeb should be done
                assert (
                    bool(config.schema_to_do_full_upload_for_once())
                    == logged_into_ankiweb
                )
            else:
                assert note.mid == original_note_type_id
                assert not config.schema_to_do_full_upload_for_once()

    @pytest.mark.qt_no_exception_capture
    def test_with_exception_in_deck_updater(
        self,
        anki_session_with_addon_data: AnkiSession,
        mocker: MockerFixture,
        mock_client_methods_called_during_ankihub_sync: None,
        sync_with_ankihub: SyncWithAnkiHub,
    ):
        with anki_session_with_addon_data.profile_loaded():
            mocker.patch.object(
                _AnkiHubDeckUpdater,
                "update_decks_and_media",
                side_effect=Exception("test exception"),
            )

            with pytest.raises(Exception, match="test exception"):
                sync_with_ankihub()

    def mock_deck_update_client_methods(
        self,
        deck: Deck,
        notes: List[NoteInfo],
        note_types: List[NotetypeDict],
        mocker: MockerFixture,
    ) -> None:
        mocker.patch.object(
            AnkiHubClient,
            "get_deck_subscriptions",
            return_value=[deck],
        )

        mocker.patch.object(AnkiHubClient, "get_deck_by_id", return_value=deck)

        mocker.patch.object(
            AnkiHubClient,
            "get_note_types_dict_for_deck",
            return_value={note_type["id"]: note_type for note_type in note_types},
        )

        latest_update = datetime.now()
        mocker.patch.object(
            AnkiHubClient,
            "get_deck_updates",
            return_value=DeckUpdates(
                latest_update=latest_update,
                protected_fields={},
                protected_tags=[],
                notes=notes,
            ),
        )


def test_uninstalling_deck_removes_related_deck_extension_from_config(
    anki_session_with_addon_data: AnkiSession, install_ah_deck: InstallAHDeck
):
    with anki_session_with_addon_data.profile_loaded():
        ah_did = install_ah_deck()
        deck_extension = DeckExtensionFactory.create(
            ah_did=ah_did,
        )
        config.create_or_update_deck_extension_config(deck_extension)

        # sanity check
        assert config.deck_extensions_ids_for_ah_did(ah_did) == [deck_extension.id]

        uninstall_deck(ah_did)
        assert config.deck_extensions_ids_for_ah_did(ah_did) == []


@pytest.mark.qt_no_exception_capture
class TestAutoSync:
    def test_with_on_ankiweb_sync_config_option(
        self,
        anki_session_with_addon_data: AnkiSession,
        mocker: MockerFixture,
        mock_client_methods_called_during_ankihub_sync: None,
        qtbot: QtBot,
    ):
        with anki_session_with_addon_data.profile_loaded():
            mw = anki_session_with_addon_data.mw

            # Mock the syncs.
            self._mock_syncs_and_check_new_subscriptions(mocker)

            # Setup the auto sync.
            _setup_ankihub_sync_on_ankiweb_sync()

            # Set the auto sync config option.
            config.public_config["auto_sync"] = "on_ankiweb_sync"

            # Trigger the AnkiWeb sync.
            with qtbot.wait_callback() as callback:
                mw._sync_collection_and_media(after_sync=callback)

            # Assert that both syncs were called.
            assert self.check_and_install_new_deck_subscriptions_mock.call_count == 1
            assert self.udpate_decks_and_media_mock.call_count == 1
            assert self.ankiweb_sync_mock.call_count == 1

    def test_with_never_option(
        self,
        anki_session_with_addon_data: AnkiSession,
        mocker: MockerFixture,
        qtbot: QtBot,
    ):
        with anki_session_with_addon_data.profile_loaded():
            mw = anki_session_with_addon_data.mw

            # Mock the syncs.
            self._mock_syncs_and_check_new_subscriptions(mocker)

            # Setup the auto sync.
            _setup_ankihub_sync_on_ankiweb_sync()

            # Set the auto sync config option.
            config.public_config["auto_sync"] = "never"

            # Trigger the AnkiWeb sync.
            with qtbot.wait_callback() as callback:
                mw._sync_collection_and_media(after_sync=callback)

            # Assert that only the AnkiWeb sync was called.
            assert self.udpate_decks_and_media_mock.call_count == 0
            assert self.check_and_install_new_deck_subscriptions_mock.call_count == 0
            assert self.ankiweb_sync_mock.call_count == 1

    def test_with_on_startup_option(
        self,
        anki_session_with_addon_data: AnkiSession,
        mocker: MockerFixture,
        mock_client_methods_called_during_ankihub_sync: None,
        qtbot: QtBot,
    ):
        with anki_session_with_addon_data.profile_loaded():
            mw = anki_session_with_addon_data.mw

            # Mock the syncs.
            self._mock_syncs_and_check_new_subscriptions(mocker)

            # Setup the auto sync.
            _setup_ankihub_sync_on_ankiweb_sync()

            # Set the auto sync config option.
            config.public_config["auto_sync"] = "on_startup"

            # Trigger the AnkiWeb sync.
            with qtbot.wait_callback() as callback:
                mw._sync_collection_and_media(after_sync=callback)

            # Assert that both syncs were called.
            assert self.udpate_decks_and_media_mock.call_count == 1
            assert self.ankiweb_sync_mock.call_count == 1

            # Assert that the new deck subscriptions operation was called.
            self.check_and_install_new_deck_subscriptions_mock.call_count == 1

            # Trigger the AnkiWeb sync again.
            with qtbot.wait_callback() as callback:
                mw._sync_collection_and_media(after_sync=callback)

            # Assert that only the AnkiWeb sync was called the second time.
            assert self.udpate_decks_and_media_mock.call_count == 1
            assert self.ankiweb_sync_mock.call_count == 2

            assert self.check_and_install_new_deck_subscriptions_mock.call_count == 1

    def test_with_user_not_being_logged_in(
        self,
        anki_session_with_addon_data: AnkiSession,
        mocker: MockerFixture,
        mock_client_methods_called_during_ankihub_sync: None,
        qtbot: QtBot,
    ):
        with anki_session_with_addon_data.profile_loaded():
            mw = anki_session_with_addon_data.mw

            # Mock the syncs.
            self._mock_syncs_and_check_new_subscriptions(mocker)

            # Set the token to None
            mocker.patch.object(config, "token", return_value=None)

            display_login_mock = mocker.patch.object(AnkiHubLogin, "display_login")

            # Setup the auto sync.
            _setup_ankihub_sync_on_ankiweb_sync()

            # Set the auto sync config option.
            config.public_config["auto_sync"] = "on_ankiweb_sync"

            # Trigger the AnkiWeb sync.
            mw._sync_collection_and_media(after_sync=mocker.stub())
            qtbot.wait(500)

            # Assert that the login dialog was displayed.
            assert display_login_mock.call_count == 1

            # Assert that the he AnkiWeb sync was run
            assert self.ankiweb_sync_mock.call_count == 1

            # Assert that the AnkiHub sync was not run.
            assert self.check_and_install_new_deck_subscriptions_mock.call_count == 0
            assert self.udpate_decks_and_media_mock.call_count == 0

    def _mock_syncs_and_check_new_subscriptions(self, mocker: MockerFixture):
        # Mock the token so that the AnkiHub sync is not skipped.
        mocker.patch.object(config, "token", return_value="test_token")

        # Mock update_decks_and_media so it does nothing.
        self.udpate_decks_and_media_mock = mocker.patch.object(
            ah_deck_updater, "update_decks_and_media"
        )

        # Mock the AnkiWeb sync so it only calls its callback on the main thread.
        def run_callback_on_main(*args, **kwargs) -> None:
            on_done = kwargs["on_done"]
            aqt.mw.taskman.run_on_main(on_done)

        self.ankiweb_sync_mock = mocker.patch.object(
            aqt.sync, "sync_collection", side_effect=run_callback_on_main
        )
        # ... and reload aqt.main so the mock is used.
        importlib.reload(aqt.main)

        # Mock the aqt.mw.reset method which is called after the AnkiWeb sync to refresh Anki's UI.
        # Otherwise it causes exceptions in the qt event loop when it is called after Anki is closed.
        mocker.patch.object(aqt.mw, "reset")

        # Mock the new deck subscriptions operation to just call its callback.
        self.check_and_install_new_deck_subscriptions_mock = mocker.patch(
            "ankihub.gui.operations.ankihub_sync.check_and_install_new_deck_subscriptions"
        )
        self.check_and_install_new_deck_subscriptions_mock.side_effect = (
            lambda *args, **kwargs: kwargs["on_done"](future_with_result(None))
        )


class TestAutoSyncRateLimit:
    @pytest.mark.parametrize(
        "delay_between_syncs_in_seconds, expected_call_count",
        [
            # When the delay is less than the rate limit, the sync should be called only once.
            (0.0, 1),
            # When the delay is higher than the rate limit, the sync should be called twice.
            (SYNC_RATE_LIMIT_SECONDS + 0.1, 2),
        ],
    )
    def test_rate_limit(
        self,
        anki_session_with_addon_data: AnkiSession,
        mocker: MockerFixture,
        qtbot: QtBot,
        mock_ankihub_sync_dependencies,
        delay_between_syncs_in_seconds: float,
        expected_call_count: int,
    ):
        # Run the entry point so that the auto sync and rate limit is set up.
        entry_point.run()
        with anki_session_with_addon_data.profile_loaded():
            sync_with_ankihub_mock = mocker.patch(
                "ankihub.gui.auto_sync.sync_with_ankihub"
            )

            # Trigger the sync two times, with a delay in between.
            aqt.mw._sync_collection_and_media(lambda: None)
            qtbot.wait(int(delay_between_syncs_in_seconds * 1000))
            aqt.mw._sync_collection_and_media(lambda: None)

            # Let the tasks run.
            qtbot.wait(500)

            assert sync_with_ankihub_mock.call_count == expected_call_count


def test_optional_tag_suggestion_dialog(
    anki_session_with_addon_data: AnkiSession,
    qtbot: QtBot,
    mocker: MockerFixture,
    import_ah_note: ImportAHNote,
    next_deterministic_uuid,
):
    anki_session = anki_session_with_addon_data

    with anki_session.profile_loaded():
        # Create 3 notes
        ah_did = next_deterministic_uuid()
        notes: List[Note] = []
        note_infos: List[NoteInfo] = []
        for _ in range(3):
            note_info = import_ah_note(ah_did=ah_did)
            note = aqt.mw.col.get_note(NoteId(note_info.anki_nid))
            note_infos.append(note_info)
            notes.append(note)

        # The first note has an optional tag associated with a valid tag group
        notes[0].tags = [
            f"{TAG_FOR_OPTIONAL_TAGS}::VALID::tag1",
        ]
        notes[0].flush()

        # The second note has an optional tag associated with an invalid tag group
        notes[1].tags = [
            f"{TAG_FOR_OPTIONAL_TAGS}::INVALID::tag1",
        ]
        notes[1].flush()

        # The third note has no optional tags
        notes[2].tags = []
        notes[2].flush()

        # Mock client methods
        mocker.patch.object(
            AnkiHubClient,
            "get_deck_extensions",
            return_value=[],
        )

        mocker.patch.object(
            AnkiHubClient,
            "prevalidate_tag_groups",
            return_value=[
                TagGroupValidationResponse(
                    tag_group_name="VALID",
                    deck_extension_id=1,
                    success=True,
                    errors=[],
                ),
                TagGroupValidationResponse(
                    tag_group_name="INVALID",
                    deck_extension_id=2,
                    success=False,
                    errors=["error message"],
                ),
            ],
        )

        # Open the dialog
        dialog = OptionalTagsSuggestionDialog(
            parent=aqt.mw, nids=[note.id for note in notes]
        )
        dialog.show()

        qtbot.wait(500)

        # Assert that the dialog is in the correct state
        # Items are sorted alphabetically and tooltips contain error messages if the tag group is invalid.
        assert dialog.tag_group_list.count() == 2
        assert dialog.tag_group_list.item(0).text() == "INVALID"
        assert "error message" in dialog.tag_group_list.item(0).toolTip()
        assert dialog.tag_group_list.item(1).text() == "VALID"
        assert dialog.tag_group_list.item(1).toolTip() == ""
        assert dialog.submit_btn.isEnabled()

        suggest_optional_tags_mock = mocker.patch.object(
            AnkiHubClient,
            "suggest_optional_tags",
        )

        # Select the "VALID" tag group and click the submit button
        dialog.tag_group_list.item(1).setSelected(True)

        qtbot.mouseClick(dialog.submit_btn, Qt.MouseButton.LeftButton)
        qtbot.wait_until(lambda: suggest_optional_tags_mock.call_count == 1)

        # Assert that the suggest_optional_tags function was called with the correct arguments.
        # Suggestions should be created for all notes, even if they don't have optional tags.
        # (To make it possible to remove all optional tags from notes.)
        assert suggest_optional_tags_mock.call_args.kwargs == {
            "suggestions": [
                OptionalTagSuggestion(
                    tag_group_name="VALID",
                    deck_extension_id=1,
                    ah_nid=note_infos[0].ah_nid,
                    tags=["AnkiHub_Optional::VALID::tag1"],
                ),
                OptionalTagSuggestion(
                    tag_group_name="VALID",
                    deck_extension_id=1,
                    ah_nid=note_infos[1].ah_nid,
                    tags=[],
                ),
                OptionalTagSuggestion(
                    tag_group_name="VALID",
                    deck_extension_id=1,
                    ah_nid=note_infos[2].ah_nid,
                    tags=[],
                ),
            ],
            "auto_accept": False,
        }


@pytest.mark.qt_no_exception_capture
def test_reset_optional_tags_action(
    anki_session_with_addon_data: AnkiSession,
    qtbot: QtBot,
    mocker: MockerFixture,
    install_sample_ah_deck: InstallSampleAHDeck,
):
    entry_point.run()

    with anki_session_with_addon_data.profile_loaded():
        mw = anki_session_with_addon_data.mw

        _, ah_did = install_sample_ah_deck()

        config.create_or_update_deck_extension_config(
            DeckExtension(
                id=1,
                ah_did=ah_did,
                owner_id=1,
                name="test99",
                tag_group_name="test99",
                description="",
                user_relation=UserDeckExtensionRelation.SUBSCRIBER,
            )
        )

        # add a note with an optional tag that should be reset
        nids = mw.col.find_notes("")
        nid = nids[0]

        note = mw.col.get_note(nid)
        note.tags = [f"{TAG_FOR_OPTIONAL_TAGS}::test99::test1"]
        note.flush()

        # create other note that should not be affected by the reset
        other_note = mw.col.new_note(mw.col.models.by_name("Basic"))
        other_note.tags = [f"{TAG_FOR_OPTIONAL_TAGS}::test99::test2"]
        mw.col.add_note(other_note, DeckId(1))

        # mock the choose_list function to always return the first item
        choose_list_mock = mocker.patch(
            "ankihub.gui.browser.browser.choose_list",
            return_value=0,
        )

        # mock the ask_user function to always confirm the reset
        mocker.patch("ankihub.gui.browser.browser.ask_user", return_value=True)

        # mock the is_logged_in function to always return True
        is_logged_in_mock = mocker.patch.object(
            config,
            "is_logged_in",
            return_value=True,
        )

        # mock method of ah_deck_updater
        update_decks_and_media_mock = mocker.patch.object(
            ah_deck_updater,
            "update_decks_and_media",
        )

        # run the reset action
        browser: Browser = dialogs.open("Browser", mw)
        qtbot.wait(300)

        _on_reset_optional_tags_action(browser)
        qtbot.wait(300)

        # assert that the ui behaved as expected
        assert choose_list_mock.call_count == 1
        assert choose_list_mock.call_args.kwargs["choices"] == ["test99 (Testdeck)"]

        # assert that the note was reset
        note = mw.col.get_note(nid)
        assert note.tags == []

        assert is_logged_in_mock.call_count == 1
        assert update_decks_and_media_mock.call_count == 1

        # the other note should not be affected, because it is in a different deck
        assert mw.col.get_note(other_note.id).tags == [
            f"{TAG_FOR_OPTIONAL_TAGS}::test99::test2"
        ]


class TestMediaSyncMediaDownload:
    def test_download_media(
        self,
        anki_session_with_addon_data: AnkiSession,
        install_sample_ah_deck: InstallSampleAHDeck,
        mocker: MockerFixture,
        qtbot: QtBot,
    ):
        with anki_session_with_addon_data.profile_loaded():
            _, ah_did = install_sample_ah_deck()

            # Mock client to return a deck media update
            latest_media_update = datetime.now()
            deck_media = DeckMediaFactory.create(
                name="image.png",
                modified=latest_media_update,
                referenced_on_accepted_note=True,
                exists_on_s3=True,
                download_enabled=True,
            )
            get_deck_media_updates_mock = mocker.patch.object(
                AnkiHubClient,
                "get_deck_media_updates",
                return_value=[
                    DeckMediaUpdateChunk(
                        media=[deck_media], latest_update=latest_media_update
                    ),
                ],
            )

            # Mock the client method for downloading media
            download_media_mock = mocker.patch.object(AnkiHubClient, "download_media")

            # Start the media sync and wait for it to finish
            media_sync.start_media_download()
            qtbot.wait_until(lambda: media_sync._download_in_progress is False)

            # Assert the client methods were called with the correct arguments
            get_deck_media_updates_mock.assert_called_once_with(
                ah_did,
                since=None,
            )
            download_media_mock.assert_called_once_with(["image.png"], ah_did)

            # Assert that the deck media was added to the database
            assert ankihub_db.downloadable_media_names_for_ankihub_deck(ah_did) == {
                deck_media.name
            }
            assert ankihub_db.media_names_exist_for_ankihub_deck(
                ah_did=ah_did, media_names={deck_media.name}
            ) == {deck_media.name: True}

            # Assert that the latest media update time was updated in the config
            assert (
                config.deck_config(ankihub_did=ah_did).latest_media_update
                == latest_media_update
            )

    def test_download_media_with_no_updates(
        self,
        anki_session_with_addon_data: AnkiSession,
        install_sample_ah_deck: InstallSampleAHDeck,
        mocker: MockerFixture,
        qtbot: QtBot,
    ):
        with anki_session_with_addon_data.profile_loaded():
            _, ah_did = install_sample_ah_deck()

            # Mock client to return an empty deck media update
            get_deck_media_updates_mock = mocker.patch.object(
                AnkiHubClient,
                "get_deck_media_updates",
                return_value=[
                    DeckMediaUpdateChunk(media=[], latest_update=datetime.now())
                ],
            )

            # Mock the client method for downloading media
            download_media_mock = mocker.patch.object(AnkiHubClient, "download_media")

            # Start the media sync and wait for it to finish
            media_sync.start_media_download()
            qtbot.wait_until(lambda: media_sync._download_in_progress is False)

            # Assert the client methods were called with the correct arguments
            get_deck_media_updates_mock.assert_called_once_with(
                ah_did,
                since=None,
            )
            download_media_mock.assert_not_called()


@fixture
def mock_client_media_upload(mocker: MockerFixture) -> Iterator[Mock]:
    """Setup a temporary media folder and mock client methods used for uploading media.
    Returns a mock for the _upload_file_to_s3_with_reusable_presigned_url method,
    which takes a filepath argument for the file to upload.
    This fixture also mocks the os.remove function so that the file to upload is not deleted
    by the client.
    """
    upload_file_to_s3_with_reusable_presigned_url_mock = mocker.patch.object(
        AnkiHubClient, "_upload_file_to_s3_with_reusable_presigned_url"
    )
    mocker.patch.object(AnkiHubClient, "_get_presigned_url_for_multiple_uploads")
    mocker.patch.object(AnkiHubClient, "media_upload_finished")

    # Mock os.remove so the zip is not deleted
    mocker.patch("os.remove")

    # Create a temporary media folder and copy the test media files to it.
    # Patch the media folder path to point to the temporary folder.
    with tempfile.TemporaryDirectory() as tmp_dir:
        for file in (TEST_DATA_PATH / "media").glob("*"):
            shutil.copy(file, Path(tmp_dir) / file.name)

        mocker.patch("anki.media.MediaManager.dir", return_value=tmp_dir)

        yield upload_file_to_s3_with_reusable_presigned_url_mock


class TestSuggestionsWithMedia:
    def test_suggest_note_update_with_media(
        self,
        anki_session_with_addon_data: AnkiSession,
        mock_client_media_upload: Mock,
        import_ah_note: ImportAHNote,
        create_change_suggestion: CreateChangeSuggestion,
    ):
        with anki_session_with_addon_data.profile_loaded():
            mw = anki_session_with_addon_data.mw

            note_data = import_ah_note()
            note = mw.col.get_note(NoteId(note_data.anki_nid))

            # Add media reference to a note
            media_file_name = "testfile_1.jpeg"
            note["Front"] = f'<img src="{media_file_name}">'
            note.flush()

            # Create a suggestion for the note
            create_change_suggestion_mock = create_change_suggestion(
                note, wait_for_media_upload=True
            )

            # Assert that the suggestion was created with the correct media file name
            expected_file_name = self._new_media_file_name(media_file_name)
            self._assert_media_names_on_note_and_suggestion_as_expected(
                note=note,
                suggestion_request_mock=create_change_suggestion_mock,
                expected_media_name=expected_file_name,
            )
            self._assert_media_name_in_zip_as_expected(
                upload_request_mock=mock_client_media_upload,  # type: ignore
                expected_media_name=expected_file_name,
            )

    def _new_media_file_name(self, file_name: str) -> str:
        """Return the file name the media file should have when the image was uploaded to S3."""
        media_dir = Path(aqt.mw.col.media.dir())
        media_file_path = media_dir / file_name
        suffix = (
            ".webp"
            if AnkiHubClient()._media_file_should_be_converted_to_webp(media_file_path)
            else media_file_path.suffix
        )
        result = md5_file_hash(media_file_path) + suffix
        return result

    def test_suggest_new_note_with_media(
        self,
        anki_session_with_addon_data: AnkiSession,
        mock_client_media_upload: Mock,
        ankihub_basic_note_type: NotetypeDict,
        create_new_note_suggestion: CreateNewNoteSuggestion,
    ):
        with anki_session_with_addon_data.profile_loaded():
            mw = anki_session_with_addon_data.mw

            # Add media reference to a note
            media_file_name = "testfile_1.jpeg"
            note = mw.col.new_note(ankihub_basic_note_type)
            note["Front"] = f'<img src="{media_file_name}">'
            mw.col.add_note(note, DeckId(1))

            # Create a suggestion for the note
            ah_did = ankihub_db.ankihub_did_for_anki_nid(note.id)
            create_new_note_suggestion_mock = create_new_note_suggestion(
                note=note, ah_did=ah_did, wait_for_media_upload=True
            )

            # Assert that the suggestion was created with the correct media file name
            expected_file_name = self._new_media_file_name(media_file_name)
            self._assert_media_names_on_note_and_suggestion_as_expected(
                note=note,
                suggestion_request_mock=create_new_note_suggestion_mock,
                expected_media_name=expected_file_name,
            )
            self._assert_media_name_in_zip_as_expected(
                upload_request_mock=mock_client_media_upload,  # type: ignore
                expected_media_name=expected_file_name,
            )

    def test_do_not_upload_files_which_already_exist_in_deck(
        self,
        anki_session_with_addon_data: AnkiSession,
        mock_client_media_upload: Mock,
        import_ah_note: ImportAHNote,
        create_change_suggestion: CreateChangeSuggestion,
    ):
        with anki_session_with_addon_data.profile_loaded():
            mw = anki_session_with_addon_data.mw

            # Import a note with a media reference
            existing_media_name = "foo.mp3"
            import_ah_note(
                note_data=NoteInfoFactory.create(
                    fields=[
                        Field(name="Front", value="front"),
                        Field(
                            name="Back",
                            value=f"[sound:{existing_media_name}]",
                        ),
                    ]
                )
            )

            # Create a note with a reference to the same media file
            note_data = import_ah_note()
            note = mw.col.get_note(NoteId(note_data.anki_nid))
            note["Front"] = f"[sound:{existing_media_name}]"
            note.flush()

            # Create a suggestion for the note
            create_change_suggestion_mock = create_change_suggestion(
                note=note, wait_for_media_upload=False
            )

            # Assert that the suggestion was created
            assert create_change_suggestion_mock.called_once

            # Assert the file was not uploaded to S3
            assert mock_client_media_upload.call_count == 0

    def test_with_file_not_existing_in_collection(
        self,
        anki_session_with_addon_data: AnkiSession,
        mock_client_media_upload: Mock,
        import_ah_note: ImportAHNote,
        create_change_suggestion: CreateChangeSuggestion,
    ):
        with anki_session_with_addon_data.profile_loaded():
            mw = anki_session_with_addon_data.mw

            note_data = import_ah_note()
            note = mw.col.get_note(NoteId(note_data.anki_nid))

            # Add reference to a media file that does not exist locally to the note
            note_content = '<img src="this_file_is_not_in_the_local_collection.png">'
            note["Front"] = note_content
            note.flush()

            # Create a suggestion for the note
            create_change_suggestion_mock = create_change_suggestion(
                note=note, wait_for_media_upload=False
            )

            # Assert that the suggestion was created
            assert create_change_suggestion_mock.called_once

            # Assert the file was not uploaded to S3
            assert mock_client_media_upload.call_count == 0

            # Assert note content is unchanged
            note.load()
            assert note["Front"] == note_content

    def test_with_matching_file_existing_for_deck(
        self,
        anki_session_with_addon_data: AnkiSession,
        mock_client_media_upload: Mock,
        import_ah_note: ImportAHNote,
        next_deterministic_uuid: Callable[[], uuid.UUID],
        create_change_suggestion: CreateChangeSuggestion,
    ):
        with anki_session_with_addon_data.profile_loaded():
            mw = anki_session_with_addon_data.mw

            media_dir = Path(mw.col.media.dir())
            ah_did = next_deterministic_uuid()

            note_data = import_ah_note(ah_did=ah_did)

            # Two media files with the contents, one will be in the collection and the other in the database.
            media_file_in_db = "testfile_1.jpeg"
            media_file_in_collection = "testfile_1_copy.jpeg"
            media_file_in_db_path = TEST_DATA_PATH / "media" / media_file_in_db
            media_file_hash = md5_file_hash(media_file_in_db_path)

            # Add a deck media entry to the database
            ankihub_db.upsert_deck_media_infos(
                ankihub_did=ah_did,
                media_list=[
                    DeckMediaFactory.create(
                        name=media_file_in_db,
                        file_content_hash=media_file_hash,
                    )
                ],
            )

            # Add the media file copy to the collection
            shutil.copy(
                media_file_in_db_path,
                media_dir / media_file_in_collection,
            )

            # Create a suggestion for a note that references the media file in the collection
            note = mw.col.get_note(NoteId(note_data.anki_nid))
            note_content = f'<img src="{media_file_in_collection}">'
            note["Front"] = note_content
            note.flush()

            create_change_suggestion_mock = create_change_suggestion(
                note=note, wait_for_media_upload=False
            )

            # Assert that the suggestion was created.
            assert create_change_suggestion_mock.called_once  # type: ignore

            # Assert the file was not uploaded to S3.
            assert mock_client_media_upload.call_count == 0

            # Assert that the media reference was replaced with a reference to the existing
            # media file in the database with the same hash on the note and in the suggestion.
            self._assert_media_names_on_note_and_suggestion_as_expected(
                note=note,
                suggestion_request_mock=create_change_suggestion_mock,
                expected_media_name=media_file_in_db,
            )

            # Assert both media files exist in the collection.
            # The first one already existed and the second was created by copying the first one.
            assert (media_dir / media_file_in_collection).is_file()
            assert (media_dir / media_file_in_db).is_file()

    def _assert_media_names_on_note_and_suggestion_as_expected(
        self,
        note: Note,
        suggestion_request_mock: Mock,
        expected_media_name: str,
    ):
        # Assert that the media name in the note is as expected.
        note.load()
        media_name_in_note = list(local_media_names_from_html(note["Front"]))[0]
        assert media_name_in_note == expected_media_name

        # Assert that the media name in the suggestion is as expected.
        suggestion: Union[ChangeNoteSuggestion, NewNoteSuggestion] = None
        if "change_note_suggestion" in suggestion_request_mock.call_args.kwargs:
            suggestion = suggestion_request_mock.call_args.kwargs[
                "change_note_suggestion"
            ]
        else:
            suggestion = suggestion_request_mock.call_args.kwargs["new_note_suggestion"]

        first_field_value = suggestion.fields[0].value
        media_name_in_suggestion = list(local_media_names_from_html(first_field_value))[
            0
        ]
        assert media_name_in_suggestion == expected_media_name

    def _assert_media_name_in_zip_as_expected(
        self,
        upload_request_mock: Mock,
        expected_media_name: str,
    ) -> None:
        zipfile_name = upload_request_mock.call_args.kwargs["filepath"]
        media_dir = Path(aqt.mw.col.media.dir())
        path_to_created_zip_file: Path = media_dir / zipfile_name
        with ZipFile(path_to_created_zip_file, "r") as zfile:
            namelist = zfile.namelist()
            name_of_uploaded_media = namelist[0]

        assert name_of_uploaded_media == expected_media_name


class TestAddonInstallAndUpdate:
    def test_install_and_update_addon(
        self,
        anki_session_with_addon_data: AnkiSession,
        qtbot: QtBot,
    ):
        """This test does not install the latest version of the add-on. It just tests
        that we are not breaking the add-on update process somehow."""

        assert aqt.mw.addonManager.allAddons() == []

        # Install the add-on
        with anki_session_with_addon_data.profile_loaded():
            result = aqt.mw.addonManager.install(file=str(ANKIHUB_ANKIADDON_FILE))
            assert isinstance(result, InstallOk)
            assert aqt.mw.addonManager.allAddons() == ["ankihub"]

        # Udpate the add-on
        entry_point.run()
        with anki_session_with_addon_data.profile_loaded():
            result = aqt.mw.addonManager.install(file=str(ANKIHUB_ANKIADDON_FILE))
            assert isinstance(result, InstallOk)
            assert aqt.mw.addonManager.allAddons() == ["ankihub"]

        # Start Anki
        entry_point.run()
        with anki_session_with_addon_data.profile_loaded():
            assert aqt.mw.addonManager.allAddons() == ["ankihub"]
            qtbot.wait(1000)


def test_check_and_prompt_for_updates_on_main_window(
    anki_session: AnkiSession,
):
    # Just check that the function did not change between Anki versions and that it does not throw an exception
    # when called.
    with anki_session.profile_loaded():
        utils.check_and_prompt_for_updates_on_main_window()


@pytest.mark.parametrize(
    "ah_nid, was_deleted_from_webapp",
    [
        (
            # This note was deleted from the webapp and is the first from the list of notes
            # in deleted_notes_from_anking_deck.json
            uuid.UUID("66973dbb-3a7a-4153-a944-4aa1f77ebc02"),
            True,
        ),
        (
            uuid.UUID("00000000-0000-0000-0000-000000000000"),
            False,
        ),
    ],
)
def test_handle_notes_deleted_from_webapp(
    anki_session_with_addon_data: AnkiSession,
    import_ah_note: ImportAHNote,
    ah_nid: uuid.UUID,
    was_deleted_from_webapp: bool,
):
    with anki_session_with_addon_data.profile_loaded():
        mw = anki_session_with_addon_data.mw

        # Import the note
        note_data = import_ah_note(ah_nid=ah_nid)

        # Make sure that the note has been added to the ankihub db
        assert ankihub_db.ankihub_nid_exists(ah_nid)

    # Run the entry point and load the profile to trigger the handling of the deleted notes.
    entry_point.run()
    with anki_session_with_addon_data.profile_loaded():
        # Assert that the note has been deleted from the ankihub db if it was deleted from the webapp
        assert not ankihub_db.ankihub_nid_exists(ah_nid) == was_deleted_from_webapp

        # Assert that ankihub_id field of the note has been cleared if the note was deleted from the webapp
        note = mw.col.get_note(NoteId(note_data.anki_nid))
        assert (note[ANKIHUB_NOTE_TYPE_FIELD_NAME] == "") == was_deleted_from_webapp

        # Assert that the note has a ankihub deleted tag if it was deleted from the webapp
        assert (TAG_FOR_DELETED_NOTES in note.tags) == was_deleted_from_webapp


def test_upload_logs_and_data(
    anki_session_with_addon_data: AnkiSession,
    mocker: MockerFixture,
    qtbot: QtBot,
):
    with anki_session_with_addon_data.profile_loaded():
        file_copy_path = TEST_DATA_PATH / "ankihub_debug_info_copy.zip"
        key: Optional[str] = None

        def upload_logs_mock(*args, **kwargs):
            shutil.copy(kwargs["file"], file_copy_path)

            nonlocal key
            key = kwargs["key"]

        # Mock the client.upload_logs method
        mocker.patch.object(AnkiHubClient, "upload_logs", side_effect=upload_logs_mock)

        # Start the upload in the background and wait until it is finished.
        upload_logs_and_data_in_background()

        def upload_finished():
            return key is not None

        qtbot.wait_until(upload_finished)

    try:
        # Check the contents of the zip file
        with ZipFile(file_copy_path, "r") as zip_file:
            assert "ankihub.log" in zip_file.namelist()
            assert f"{settings.profile_files_path().name}/" in zip_file.namelist()
            assert "collection.anki2" in zip_file.namelist()

        # Check the key
        assert key.startswith("ankihub_addon_debug_info_")
        assert key.endswith(".zip")
    finally:
        file_copy_path.unlink(missing_ok=True)


class TestConfigDialog:
    def test_ankihub_menu_item_exists(self, anki_session_with_addon_data: AnkiSession):
        entry_point.run()
        with anki_session_with_addon_data.profile_loaded():
            refresh_ankihub_menu()

            # Assert that the Config menu item exists
            config_action = next(
                child
                for child in menu_state.ankihub_menu.children()
                if isinstance(child, QAction) and child.text() == "⚙️ Config"
            )
            assert config_action is not None

    def test_open_config_dialog(
        self, anki_session_with_addon_data: AnkiSession, qtbot: QtBot
    ):
        with anki_session_with_addon_data.profile_loaded():
            setup_config_dialog_manager()

            from ankihub.gui.ankiaddonconfig import ConfigManager, ConfigWindow

            # Open the config dialog (similar code to the one here):
            # https://github.com/ankipalace/ankihub_addon/blob/1c45c6e7f2075e3338b21bcf99430f9822ccc7cf/manager.py#L118
            config_dialog_manager: ConfigManager = get_config_dialog_manager()
            config_window = ConfigWindow(config_dialog_manager)
            for fn in config_dialog_manager.window_open_hook:
                fn(config_window)
            config_window.on_open()
            config_window.show()

            # Check that opening the dialog does not throw an exception
            qtbot.wait(500)


class TestFlashCardSelector:
    @pytest.mark.sequential
    @pytest.mark.parametrize(
        "has_note_embeddings, feature_flag_active, expected_button_exists",
        [
            (True, True, True),
            (True, False, False),
            (False, True, False),
        ],
    )
    def test_flashcard_selector_button_exists_for_deck_with_note_embeddings(
        self,
        anki_session_with_addon_data: AnkiSession,
        install_ah_deck: InstallAHDeck,
        qtbot: QtBot,
        has_note_embeddings: bool,
        set_feature_flag_state: SetFeatureFlagState,
        feature_flag_active: bool,
        expected_button_exists: bool,
    ):
        set_feature_flag_state(
            "show_flashcards_selector_button", is_active=feature_flag_active
        )

        entry_point.run()
        with anki_session_with_addon_data.profile_loaded():
            anki_did = DeckId(1)
            install_ah_deck(
                anki_did=anki_did,
                has_note_embeddings=has_note_embeddings,
            )
            aqt.mw.deckBrowser.set_current_deck(anki_did)

            qtbot.wait(500)

            overview_web: AnkiWebView = aqt.mw.overview.web
            with qtbot.wait_callback() as callback:
                overview_web.evalWithCallback(
                    f"document.getElementById('{FLASHCARD_SELECTOR_OPEN_BUTTON_ID}') !== null",
                    callback,
                )
            callback.assert_called_with(expected_button_exists)

    def test_flashcard_selector_send_note_suspension_states_message(
        self,
        anki_session_with_addon_data: AnkiSession,
        install_ah_deck: InstallAHDeck,
        qtbot: QtBot,
        set_feature_flag_state: SetFeatureFlagState,
        mocker: MockerFixture,
    ):
        set_feature_flag_state("show_flashcards_selector_button", is_active=True)

        entry_point.run()
        with anki_session_with_addon_data.profile_loaded():
            anki_did = DeckId(1)
            install_ah_deck(
                anki_did=anki_did,
                has_note_embeddings=True,
            )
            post_message_to_ankihub_js_mock = mocker.patch(
                "ankihub.gui.js_message_handling._post_message_to_ankihub_js",
            )
            aqt.mw.deckBrowser.set_current_deck(anki_did)

            qtbot.wait(500)

            overview_web: AnkiWebView = aqt.mw.overview.web
            with qtbot.wait_callback() as callback:
                overview_web.evalWithCallback(
                    f"document.getElementById('{FLASHCARD_SELECTOR_OPEN_BUTTON_ID}') !== null",
                    callback,
                )
            callback.assert_called_with(True)

            # # Call the pycmd
            message = f'{GET_NOTE_SUSPENSION_STATES_PYCMD} {{"noteIds": ["{uuid.UUID(int=10)}"]}}'
            overview_web.eval(f"pycmd('{message}')")

            # assert post_message_to_ankihub_js_mock.called
            qtbot.wait_until(lambda: post_message_to_ankihub_js_mock.called)
            post_message_to_ankihub_js_mock.assert_called_with(
                message={"noteSuspensionStates": {}},
                web=overview_web,
            )

    @pytest.mark.sequential
    def test_flashcard_selector_button_exists_for_subdeck_of_deck_with_note_embeddings(
        self,
        anki_session_with_addon_data: AnkiSession,
        install_ah_deck: InstallAHDeck,
        qtbot: QtBot,
        set_feature_flag_state: SetFeatureFlagState,
    ):
        set_feature_flag_state("show_flashcards_selector_button", is_active=True)

        entry_point.run()
        with anki_session_with_addon_data.profile_loaded():
            anki_did = DeckId(1)
            deck_name = "test deck"
            install_ah_deck(
                anki_did=anki_did,
                anki_deck_name=deck_name,
                has_note_embeddings=True,
            )
            subdeck_anki_id = create_anki_deck(deck_name=f"{deck_name}::subdeck")

            aqt.mw.deckBrowser.set_current_deck(subdeck_anki_id)

            qtbot.wait(500)

            overview_web: AnkiWebView = aqt.mw.overview.web
            with qtbot.wait_callback() as callback:
                overview_web.evalWithCallback(
                    f"document.getElementById('{FLASHCARD_SELECTOR_OPEN_BUTTON_ID}') !== null",
                    callback,
                )
            callback.assert_called_with(True)

    @pytest.mark.sequential
    def test_clicking_button_opens_flashcard_selector_dialog(
        self,
        anki_session_with_addon_data: AnkiSession,
        install_ah_deck: InstallAHDeck,
        qtbot: QtBot,
        set_feature_flag_state: SetFeatureFlagState,
        mocker: MockerFixture,
    ):
        set_feature_flag_state("show_flashcards_selector_button")

        entry_point.run()
        with anki_session_with_addon_data.profile_loaded():
            mocker.patch.object(config, "token", return_value="test_token")

            anki_did = DeckId(1)
            install_ah_deck(
                anki_did=anki_did,
                has_note_embeddings=True,
            )
            aqt.mw.deckBrowser.set_current_deck(anki_did)

            qtbot.wait(500)

            mocker.patch.object(AnkiWebView, "load_url")

            mocker.patch.object(
                AnkiHubClient,
                "get_user_details",
                return_value={
                    "has_flashcard_selector_access": True,
                    "show_trial_ended_message": False,
                },
            )

            overview_web: AnkiWebView = aqt.mw.overview.web
            overview_web.eval(
                f"document.getElementById('{FLASHCARD_SELECTOR_OPEN_BUTTON_ID}').click()",
            )

            def flashcard_selector_opened():
                if FlashCardSelectorDialog.dialog is None:
                    return False

                dialog: FlashCardSelectorDialog = FlashCardSelectorDialog.dialog
                return dialog.isVisible()

            qtbot.wait_until(flashcard_selector_opened)

    @pytest.mark.sequential
    def test_clicking_button_twice_shows_existing_dialog_again(
        self,
        anki_session_with_addon_data: AnkiSession,
        install_ah_deck: InstallAHDeck,
        qtbot: QtBot,
        set_feature_flag_state: SetFeatureFlagState,
        mocker: MockerFixture,
    ):
        set_feature_flag_state("show_flashcards_selector_button")

        entry_point.run()
        with anki_session_with_addon_data.profile_loaded():
            mocker.patch.object(config, "token", return_value="test_token")

            anki_did = DeckId(1)
            install_ah_deck(anki_did=anki_did, has_note_embeddings=True)
            aqt.mw.deckBrowser.set_current_deck(anki_did)

            qtbot.wait(500)

            mocker.patch.object(AnkiWebView, "load_url")

            mocker.patch.object(
                AnkiHubClient,
                "get_user_details",
                return_value={
                    "has_flashcard_selector_access": True,
                    "show_trial_ended_message": False,
                },
            )

            overview_web: AnkiWebView = aqt.mw.overview.web
            overview_web.eval(
                f"document.getElementById('{FLASHCARD_SELECTOR_OPEN_BUTTON_ID}').click()",
            )

            def flashcard_selector_opened():
                if FlashCardSelectorDialog.dialog is None:
                    return False

                dialog: FlashCardSelectorDialog = FlashCardSelectorDialog.dialog
                return dialog.isVisible()

            qtbot.wait_until(flashcard_selector_opened)

            dialog = cast(FlashCardSelectorDialog, FlashCardSelectorDialog.dialog)
            dialog.close()

            qtbot.wait_until(lambda: not FlashCardSelectorDialog.dialog.isVisible())

            overview_web.eval(
                f"document.getElementById('{FLASHCARD_SELECTOR_OPEN_BUTTON_ID}').click()",
            )

            qtbot.wait_until(flashcard_selector_opened)

            assert FlashCardSelectorDialog.dialog == dialog

    @pytest.mark.sequential
    @pytest.mark.parametrize(
        "show_trial_ended_message",
        [False, True],
    )
    def test_shows_flashcard_selector_upsell_if_no_access(
        self,
        anki_session_with_addon_data: AnkiSession,
        install_ah_deck: InstallAHDeck,
        qtbot: QtBot,
        set_feature_flag_state: SetFeatureFlagState,
        mocker: MockerFixture,
        show_trial_ended_message: bool,
    ):
        set_feature_flag_state("show_flashcards_selector_button")

        entry_point.run()
        with anki_session_with_addon_data.profile_loaded():
            mocker.patch.object(config, "token", return_value="test_token")

            anki_did = DeckId(1)
            install_ah_deck(
                anki_did=anki_did,
                has_note_embeddings=True,
            )
            aqt.mw.deckBrowser.set_current_deck(anki_did)

            qtbot.wait(500)

            mocker.patch.object(AnkiWebView, "load_url")

            mocker.patch.object(
                AnkiHubClient,
                "get_user_details",
                return_value={
                    "has_flashcard_selector_access": False,
                    "show_trial_ended_message": show_trial_ended_message,
                },
            )

            overview_web: AnkiWebView = aqt.mw.overview.web
            overview_web.eval(
                f"document.getElementById('{FLASHCARD_SELECTOR_OPEN_BUTTON_ID}').click()",
            )

            def upsell_dialog_opened():
                dialog: QWidget = aqt.mw.app.activeWindow()
                if not isinstance(dialog, utils._Dialog):
                    return False
                return (
                    "Trial" in dialog.windowTitle()
                    if show_trial_ended_message
                    else True
                )

            qtbot.wait_until(upsell_dialog_opened)

    def test_with_no_auth_token(
        self,
        anki_session_with_addon_data: AnkiSession,
        qtbot: QtBot,
        next_deterministic_uuid: Callable[[], uuid.UUID],
    ):
        with anki_session_with_addon_data.profile_loaded():
            dialog = FlashCardSelectorDialog.display_for_ah_did(
                ah_did=next_deterministic_uuid(),
                parent=aqt.mw,
            )

            def auth_failure_was_handled() -> bool:
                return not dialog and AnkiHubLogin._window.isVisible()

            qtbot.wait_until(auth_failure_was_handled)

    @pytest.mark.sequential
    def test_with_auth_failing(
        self,
        anki_session_with_addon_data: AnkiSession,
        qtbot: QtBot,
        mocker: MockerFixture,
        next_deterministic_uuid: Callable[[], uuid.UUID],
    ):
        entry_point.run()
        with anki_session_with_addon_data.profile_loaded():
            mocker.patch.object(config, "token", return_value="test_token")

            self._mock_load_url_to_show_page(mocker, body="Invalid token")

            dialog = FlashCardSelectorDialog.display_for_ah_did(
                ah_did=next_deterministic_uuid(),
                parent=aqt.mw,
            )

            def auth_failure_was_handled() -> bool:
                return not dialog.isVisible() and AnkiHubLogin._window.isVisible()

            qtbot.wait_until(auth_failure_was_handled)

    def test_view_in_web_browser_button(
        self,
        anki_session_with_addon_data: AnkiSession,
        mocker: MockerFixture,
        next_deterministic_uuid: Callable[[], uuid.UUID],
    ):
        with anki_session_with_addon_data.profile_loaded():
            mocker.patch.object(config, "token", return_value="test_token")

            ah_did = next_deterministic_uuid()
            dialog = FlashCardSelectorDialog.display_for_ah_did(
                ah_did=ah_did,
                parent=aqt.mw,
            )

            openLink_mock = mocker.patch("ankihub.gui.webview.openLink")

            dialog.view_in_web_browser_button.click()

            openLink_mock.assert_called_once_with(url_flashcard_selector(ah_did))
            assert not dialog.isVisible()

    @pytest.mark.sequential
    def test_sync_notes_actions(
        self,
        anki_session_with_addon_data: AnkiSession,
        qtbot: QtBot,
        mocker: MockerFixture,
        next_deterministic_uuid: Callable[[], uuid.UUID],
    ):
        entry_point.run()
        with anki_session_with_addon_data.profile_loaded():
            mocker.patch.object(config, "token", return_value="test_token")

            fetch_and_apply_pending_notes_actions_for_deck = mocker.patch.object(
                ah_deck_updater,
                "fetch_and_apply_pending_notes_actions_for_deck",
            )

            # Mock the page so that it's loaded and we can run javascript on it
            self._mock_load_url_to_show_page(mocker, body="")

            ah_did = next_deterministic_uuid()
            dialog = FlashCardSelectorDialog.display_for_ah_did(
                ah_did=next_deterministic_uuid(),
                parent=aqt.mw,
            )

            kwargs = {"deckId": str(ah_did)}
            js = f"pycmd('{FLASHCARD_SELECTOR_SYNC_NOTES_ACTIONS_PYCMD} {json.dumps(kwargs)}')"
            dialog.web.eval(js)

            qtbot.wait_until(
                lambda: fetch_and_apply_pending_notes_actions_for_deck.called
            )

    def _mock_load_url_to_show_page(self, mocker: MockerFixture, body: str):
        original_load_url = aqt.webview.AnkiWebView.load_url

        def new_load_url(self, url: QUrl, *args, **kwargs):
            self = cast(AnkiWebView, self)
            # Check if the URL is the flashcard selector page.
            # This is necessary, because stdHtml relies on other load_url calls to load the page.
            if "flashcard-selector" in url.toString():
                return self.stdHtml(body)
            else:
                return original_load_url(self, url, *args, **kwargs)

        mocker.patch("aqt.webview.AnkiWebView.load_url", new=new_load_url)


def test_delete_ankihub_private_config_on_deckBrowser__delete_option(
    anki_session_with_addon_data: AnkiSession,
    install_sample_ah_deck: InstallSampleAHDeck,
    qtbot: QtBot,
    mocker: MockerFixture,
):
    entry_point.run()

    anki_session = anki_session_with_addon_data
    with anki_session.profile_loaded():
        mw = anki_session.mw

        anki_deck_id, ah_did = install_sample_ah_deck()
        mw.deckBrowser.refresh()
        qtbot.wait(500)

        mids = ankihub_db.note_types_for_ankihub_deck(ah_did)
        deck_uuid = config.get_deck_uuid_by_did(anki_deck_id)

        assert len(mids) == 2
        assert mw.col.decks.count() == 2
        assert deck_uuid

        mocker.patch("ankihub.gui.deckbrowser.ask_user", return_value=True)

        unsubscribe_from_deck_mock = mocker.patch.object(
            AnkiHubClient, "unsubscribe_from_deck"
        )
        mw.deckBrowser._delete(anki_deck_id)
        unsubscribe_from_deck_mock.assert_called_once()

        # Assert that the deck was removed from the private config
        deck_uuid = config.get_deck_uuid_by_did(anki_deck_id)
        assert deck_uuid is None

        # Assert that the note type modifications were undone
        assert all(not note_type_contains_field(mw.col.models.get(mid)) for mid in mids)
        assert all(
            not re.search(
                ANKIHUB_SNIPPET_RE, mw.col.models.get(mid)["tmpls"][0]["afmt"]
            )
            for mid in mids
        )

        # Assert that the deck was removed from the AnkiHub database
        mids = ankihub_db.note_types_for_ankihub_deck(ah_did)
        assert len(mids) == 0

        nids = ankihub_db.anki_nids_for_ankihub_deck(ah_did)
        assert len(nids) == 0

        # Assert that the deck gets removed from the Anki database
        qtbot.wait_until(lambda: mw.col.decks.count() == 1)


def test_not_delete_ankihub_private_config_on_deckBrowser__delete_option(
    anki_session_with_addon_data: AnkiSession,
    install_sample_ah_deck: InstallSampleAHDeck,
    qtbot: QtBot,
    mocker: MockerFixture,
):
    entry_point.run()

    anki_session = anki_session_with_addon_data
    with anki_session.profile_loaded():
        mw = anki_session.mw

        anki_deck_id, _ = install_sample_ah_deck()
        mw.deckBrowser.refresh()
        qtbot.wait(500)

        deck_uuid = config.get_deck_uuid_by_did(anki_deck_id)

        assert mw.col.decks.count() == 2
        assert deck_uuid

        mocker.patch("ankihub.gui.deckbrowser.ask_user", return_value=False)

        mw.deckBrowser._delete(anki_deck_id)

        # Assert that the deck was not removed from the private config
        deck_uuid = config.get_deck_uuid_by_did(anki_deck_id)
        assert deck_uuid is not None

        # Assert that the deck gets removed from the Anki database
        qtbot.wait_until(lambda: mw.col.decks.count() == 1)


@pytest.mark.qt_no_exception_capture
class TestAHDBCheck:
    def test_with_nothing_missing(self, qtbot: QtBot, mocker: MockerFixture):
        with qtbot.wait_callback() as callback:
            check_ankihub_db(on_success=callback)

    @pytest.mark.parametrize(
        "user_confirms, deck_exists_on_ankihub",
        [
            (True, True),
            (True, False),
            (False, True),
            (False, False),
        ],
    )
    def test_with_deck_missing_from_config(
        self,
        anki_session_with_addon_data: AnkiSession,
        next_deterministic_uuid: Callable[[], uuid.UUID],
        import_ah_note: ImportAHNote,
        mock_download_and_install_deck_dependencies: MockDownloadAndInstallDeckDependencies,
        ankihub_basic_note_type: NotetypeDict,
        mocker: MockerFixture,
        qtbot: QtBot,
        user_confirms: bool,
        deck_exists_on_ankihub: bool,
    ):
        with anki_session_with_addon_data.profile_loaded():
            # Install a deck (side effect of importing note)
            ah_did = next_deterministic_uuid()
            import_ah_note(ah_did=ah_did)

            # Remove deck from config
            config.remove_deck_and_its_extensions(ah_did)

            # Mock dependencies for downloading and installing deck
            deck = DeckFactory.create(ah_did=ah_did)
            notes_data = [NoteInfoFactory.create(mid=ankihub_basic_note_type["id"])]
            mocks = mock_download_and_install_deck_dependencies(
                deck, notes_data, ankihub_basic_note_type
            )

            # Mock get_deck_by_id to return 404 if deck_exists_on_ankihub==False
            if not deck_exists_on_ankihub:

                def raise_404(*args, **kwargs) -> None:
                    response_404 = Response()
                    response_404.status_code = 404
                    raise AnkiHubHTTPError(response=response_404)

                mocker.patch.object(
                    AnkiHubClient,
                    "get_deck_by_id",
                    side_effect=raise_404,
                )

            # Mock ask_user function
            mocker.patch.object(ah_db_check, "ask_user", return_value=user_confirms)

            # Run the db check
            with qtbot.wait_callback() as callback:
                check_ankihub_db(on_success=callback)

            if user_confirms and deck_exists_on_ankihub:
                # The deck was downloaded and installed, is now also in config
                assert mocks["get_deck_by_id"].call_count == 1
                assert config.deck_ids() == [ah_did]
            elif user_confirms and not deck_exists_on_ankihub:
                # The deck could't be installed because it doesn't exist, was uninstalled completely
                assert ankihub_db.ankihub_dids() == []
            else:
                # User didn't confirm, nothing to do
                assert mocks["get_deck_by_id"].call_count == 0


@pytest.fixture
def mock_using_qt5_to_return_false(mocker: MockerFixture):
    """Mock the using_qt5 function to return False."""
    mocker.patch("ankihub.gui.reviewer.using_qt5", return_value=False)


@pytest.fixture
def mock_user_details(mocker: MockerFixture):
    user_details = {
        "has_flashcard_selector_access": True,
        "has_reviewer_extension_access": True,
        "username": "test_user",
    }
    mocker.patch.object(AnkiHubClient, "get_user_details", return_value=user_details)


# The mock_using_qt5_to_return_false fixture is used to test the AnkiHub AI feature on Qt5,
# even though the feature is disabled on Qt5. (In CI we are only running test on Qt5.)
@pytest.mark.usefixtures("mock_using_qt5_to_return_false", "mock_user_details")
class TestAnkiHubAIInReviewer:
    @pytest.mark.sequential
    @pytest.mark.parametrize(
        "feature_flag_active, has_note_embeddings, expected_button_visible",
        [
            # The feature is only available for decks with note embeddings and only if the feature flag is active
            (True, True, True),
            (True, False, False),
            (False, True, False),
        ],
    )
    def test_ankihub_ai_button(
        self,
        anki_session_with_addon_data: AnkiSession,
        import_ah_note: ImportAHNote,
        install_ah_deck: InstallAHDeck,
        qtbot: QtBot,
        set_feature_flag_state: SetFeatureFlagState,
        feature_flag_active: bool,
        has_note_embeddings: bool,
        expected_button_visible: bool,
    ):
        set_feature_flag_state("chatbot", feature_flag_active)

        entry_point.run()
        with anki_session_with_addon_data.profile_loaded():
            self._setup_token_and_app_url()

            self._setup_note_for_review(
                install_ah_deck=install_ah_deck,
                import_ah_note=import_ah_note,
                has_note_embeddings=has_note_embeddings,
            )

            aqt.mw.reviewer.show()
            reviewer = aqt.mw.reviewer
            qtbot.wait(300)

            assert reviewer.ah_sidebar  # type: ignore[attr-defined]
            assert not self._ankihub_ai_is_visible()

            assert self._ankihub_ai_button_visible(qtbot) == expected_button_visible
            if not expected_button_visible:
                return

            self._click_ankihub_ai_button()
            qtbot.wait(500)

            assert self._ankihub_ai_is_visible()

    @pytest.mark.sequential
    def test_login_dialog_is_opened_when_invalidateSessionAndPromptToLogin_called(
        self,
        anki_session_with_addon_data: AnkiSession,
        qtbot: QtBot,
        install_ah_deck: InstallAHDeck,
        import_ah_note: ImportAHNote,
        mocker: MockerFixture,
        set_feature_flag_state: SetFeatureFlagState,
    ):
        set_feature_flag_state("chatbot", True)
        entry_point.run()

        with anki_session_with_addon_data.profile_loaded():
            self._setup_note_for_review(
                install_ah_deck,
                import_ah_note,
                has_note_embeddings=True,
            )

            aqt.mw.reviewer.show()

            display_login_mock = mocker.patch(
                "ankihub.gui.reviewer.AnkiHubLogin.display_login"
            )
            self._click_ankihub_ai_button()
            qtbot.wait_until(lambda: display_login_mock.called)

    @pytest.mark.sequential
    @pytest.mark.parametrize(
        "message, expected_ah_nids",
        [
            (OPEN_BROWSER_PYCMD, []),
            (f'{OPEN_BROWSER_PYCMD} {{"noteIds": []}}', []),
            (
                f'{OPEN_BROWSER_PYCMD} {{"noteIds": ["{uuid.UUID(int=1)}", "{uuid.UUID(int=2)}"]}}',
                [uuid.UUID(int=1), uuid.UUID(int=2)],
            ),
        ],
    )
    def test_open_browser_pycmd(
        self,
        anki_session_with_addon_data: AnkiSession,
        qtbot: QtBot,
        import_ah_note: ImportAHNote,
        message: str,
        expected_ah_nids: List[uuid.UUID],
    ):
        entry_point.run()
        with anki_session_with_addon_data.profile_loaded():
            for ah_note_id_int in range(1, 4):
                ah_nid = uuid.UUID(int=ah_note_id_int)
                import_ah_note(ah_nid=ah_nid)

            browser_will_show_mock = Mock()
            browser_will_show.append(browser_will_show_mock)

            browser_did_search_mock = Mock()
            browser_did_search.append(browser_did_search_mock)

            aqt.mw.reviewer.web.eval(f"pycmd('{message}')")

            qtbot.wait_until(lambda: browser_will_show_mock.called)

            if expected_ah_nids:
                qtbot.wait_until(lambda: browser_did_search_mock.called)

                search_context: SearchContext = browser_did_search_mock.call_args[0][0]
                cids = cast(List[CardId], search_context.ids)
                anki_nids = [aqt.mw.col.get_card(cid).nid for cid in cids]
                expected_anki_nids = ankihub_db.ankihub_nids_to_anki_nids(
                    expected_ah_nids
                ).values()
                assert set(anki_nids) == set(expected_anki_nids)

    @pytest.mark.sequential
    @pytest.mark.parametrize(
        "message, operation_name, expected_ah_nids",
        [
            (
                f'{SUSPEND_NOTES_PYCMD} {{"noteIds": ["{uuid.UUID(int=1)}", "{uuid.UUID(int=2)}"]}}',
                "suspend_cards",
                [uuid.UUID(int=1), uuid.UUID(int=2)],
            ),
            (
                f'{UNSUSPEND_NOTES_PYCMD} {{"noteIds": ["{uuid.UUID(int=1)}", "{uuid.UUID(int=2)}"]}}',
                "unsuspend_cards",
                [uuid.UUID(int=1), uuid.UUID(int=2)],
            ),
        ],
    )
    def test_suspend_notes_or_unsuspend_notes_pycmd(
        self,
        anki_session_with_addon_data: AnkiSession,
        qtbot: QtBot,
        import_ah_note: ImportAHNote,
        message: str,
        mocker: MockerFixture,
        operation_name: str,
        expected_ah_nids: List[uuid.UUID],
    ):
        entry_point.run()
        with anki_session_with_addon_data.profile_loaded():
            for ah_note_id_int in range(1, 4):
                ah_nid = uuid.UUID(int=ah_note_id_int)
                import_ah_note(ah_nid=ah_nid)

            operation_mock = mocker.patch(
                f"ankihub.gui.operations.scheduling.{operation_name}"
            )

            aqt.mw.reviewer.web.eval(f"pycmd('{message}')")

            qtbot.wait_until(lambda: operation_mock.called)

            cids: List[CardId] = operation_mock.call_args.kwargs["card_ids"]
            anki_nids = [aqt.mw.col.get_card(cid).nid for cid in cids]
            expected_anki_nids = ankihub_db.ankihub_nids_to_anki_nids(
                expected_ah_nids
            ).values()
            assert set(anki_nids) == set(expected_anki_nids)

    @pytest.mark.sequential
    @pytest.mark.parametrize(
        "message, suspended_ah_nids, expected_note_suspension_states",
        [
            (
                f'{GET_NOTE_SUSPENSION_STATES_PYCMD} {{"noteIds": ["{uuid.UUID(int=1)}", "{uuid.UUID(int=2)}"]}}',
                [uuid.UUID(int=1)],
                {
                    f"{uuid.UUID(int=1)}": True,
                    f"{uuid.UUID(int=2)}": False,
                },
            ),
            # Test with AnkiHub note ids that don't exist
            (
                f'{GET_NOTE_SUSPENSION_STATES_PYCMD} {{"noteIds": ["{uuid.UUID(int=10)}", "{uuid.UUID(int=11)}"]}}',
                [],
                {},
            ),
        ],
    )
    def test_get_note_suspension_states_pycmd(
        self,
        anki_session_with_addon_data: AnkiSession,
        qtbot: QtBot,
        install_ah_deck: InstallAHDeck,
        import_ah_note: ImportAHNote,
        mocker: MockerFixture,
        message: str,
        suspended_ah_nids: List[uuid.UUID],
        expected_note_suspension_states: Dict[str, bool],
    ):
        entry_point.run()
        with anki_session_with_addon_data.profile_loaded():
            # Setup notes
            for ah_note_id_int in range(1, 3):
                ah_nid = uuid.UUID(int=ah_note_id_int)
                import_ah_note(ah_nid=ah_nid)

            self._setup_note_for_review(
                install_ah_deck,
                import_ah_note,
                has_note_embeddings=True,
            )

            # Suspend selected notes
            self._suspend_notes_by_ah_nids(suspended_ah_nids)

            original_post_message_to_ankihub_js = _post_message_to_ankihub_js
            post_message_to_ankihub_js_mock = mocker.patch(
                "ankihub.gui.js_message_handling._post_message_to_ankihub_js",
                side_effect=original_post_message_to_ankihub_js,
            )

            reviewer = aqt.mw.reviewer
            reviewer.show()
            qtbot.wait(500)
            assert reviewer.ah_sidebar  # type: ignore[attr-defined]

            original_eval = reviewer.ah_sidebar.content_webview.eval  # type: ignore[attr-defined]
            eval_mock = mocker.patch.object(reviewer.ah_sidebar.content_webview, "eval")  # type: ignore[attr-defined]

            # # Call the pycmd
            original_eval(f"pycmd('{message}')")
            qtbot.wait_until(
                lambda: eval_mock.called
                and "noteSuspensionStates" in eval_mock.call_args[0][0]
            )

            # Assert that the correct result was sent
            assert post_message_to_ankihub_js_mock.called
            note_suspension_states = post_message_to_ankihub_js_mock.call_args.kwargs[
                "message"
            ]
            assert note_suspension_states == {
                "noteSuspensionStates": expected_note_suspension_states
            }

    def _suspend_notes_by_ah_nids(self, ah_nids: List[uuid.UUID]):
        """Suspend all cards of the given notes for the given AnkiHub note ids."""
        for ah_nid in ah_nids:
            anki_nid = ankihub_db.anki_nid_for_ankihub_nid(ah_nid)
            note = aqt.mw.col.get_note(NoteId(anki_nid))
            cards = []
            for card in note.cards():
                card.queue = QUEUE_TYPE_SUSPENDED
                cards.append(card)
            aqt.mw.col.update_cards(cards)

    def _setup_token_and_app_url(self) -> None:
        config.save_token("test_token")

        # Prevent JS from making requests to the webapp
        config.app_url = "http://localhost:3000"

    def _setup_note_for_review(
        self,
        install_ah_deck: InstallAHDeck,
        import_ah_note: ImportAHNote,
        has_note_embeddings: bool = False,
    ) -> None:
        ah_did = uuid.uuid4()
        install_ah_deck(ah_did=ah_did, has_note_embeddings=has_note_embeddings)

        # Changes the deck setting so that there are unsuspend cards ready for review
        config.set_suspend_new_cards_of_new_notes(ankihub_did=ah_did, suspend=False)
        deck_config = config.deck_config(ah_did)
        import_ah_note(
            ah_did=ah_did,
            anki_did=deck_config.anki_id,
        )
        aqt.mw.col.decks.set_current(deck_config.anki_id)

    def _ankihub_ai_is_visible(self):
        return aqt.mw.reviewer.ah_sidebar.is_sidebar_open()  # type: ignore[attr-defined]

    def _ankihub_ai_button_visible(self, qtbot) -> bool:
        with qtbot.wait_callback() as callback:
            aqt.mw.reviewer.web.evalWithCallback(
                "document.getElementById('ankihub-chatbot-button-container').style.display !== 'none'",
                callback,
            )
        return bool(callback.args[0])

    def _click_ankihub_ai_button(self) -> None:
        aqt.mw.reviewer.web.eval(
            "document.getElementById('ankihub-chatbot-button').click()"
        )


class TestMaybeSendDailyReviewSummaries:
    @fixture
    def initialize_review_data(
        self, anki_session_with_addon_data: AnkiSession, add_anki_note: AddAnkiNote
    ):
        # Add reviews for today and the last 5 days
        with anki_session_with_addon_data.profile_loaded():
            review_dates = [
                date.today() - timedelta(days=delta_days) for delta_days in range(6)
            ]
            note = add_anki_note()
            for review_date in review_dates:
                record_review_for_anki_nid(
                    anki_nid=note.id,
                    date_time=datetime.combine(review_date, datetime.min.time()),
                )

    @pytest.mark.parametrize(
        "last_sent_summary_day_delta, expected_summary_day_deltas, expected_new_last_sent_summary_day_delta",
        [
            # Summaries are sent for days after_last_sent_summary_date.
            # We have a DELAY_FOR_SENDING_DAILY_REVIEW_SUMMARIES of 3, so days with a day_delta < 3 are not sent.
            (5, [4, 3], 3),
            (4, [3], 3),
            (3, [], 3),
        ],
    )
    def test_review_summaries_are_sent_for_correct_dates(
        self,
        initialize_review_data: None,
        anki_session_with_addon_data: AnkiSession,
        mocker: MockerFixture,
        qtbot: QtBot,
        set_feature_flag_state: SetFeatureFlagState,
        last_sent_summary_day_delta: int,
        expected_summary_day_deltas: List[int],
        expected_new_last_sent_summary_day_delta: int,
    ):
        set_feature_flag_state("daily_card_review_summary", True)

        mocker.patch("ankihub.settings.DELAY_FOR_SENDING_DAILY_REVIEW_SUMMARIES", 3)  # type: ignore

        send_daily_card_review_summaries_mock = mocker.patch.object(
            AnkiHubClient, "send_daily_card_review_summaries"
        )

        with anki_session_with_addon_data.profile_loaded():
            config.save_last_sent_summary_date(
                date.today() - timedelta(days=last_sent_summary_day_delta)
            )

            on_send_daily_reviews_done_spy = mocker.spy(
                ankihub_sync, "_on_send_daily_review_summaries_done"
            )

            # Run the function
            ankihub_sync._maybe_send_daily_review_summaries()

            if not expected_summary_day_deltas:
                qtbot.wait(300)
                send_daily_card_review_summaries_mock.assert_not_called()
                assert config.get_last_sent_summary_date() == date.today() - timedelta(
                    days=expected_new_last_sent_summary_day_delta
                )
                return

            qtbot.wait_until(lambda: on_send_daily_reviews_done_spy.called)

            send_daily_card_review_summaries_mock.assert_called_once()
            assert config.get_last_sent_summary_date() == date.today() - timedelta(
                days=expected_new_last_sent_summary_day_delta
            )

            # Assert the client method was called with the correct review summaries.
            # Summaries should be only sent for the dates that are:
            # - > the last sent summary date
            # - <= date.today() - deltatime(days=DELAY_FOR_SENDING_DAILY_REVIEW_SUMMARIES)
            review_summaries = send_daily_card_review_summaries_mock.call_args[0][0]

            assert len(review_summaries) == len(expected_summary_day_deltas)
            assert all(
                review_summary.review_session_date
                == date.today() - timedelta(days=delta_days)
                for review_summary, delta_days in zip(
                    review_summaries, expected_summary_day_deltas
                )
            )

    def test_reschedules_are_ignored(
        self,
        anki_session_with_addon_data: AnkiSession,
        mocker: MockerFixture,
        qtbot: QtBot,
        set_feature_flag_state: SetFeatureFlagState,
        add_anki_note: AddAnkiNote,
    ):
        set_feature_flag_state("daily_card_review_summary", True)

        mocker.patch("ankihub.settings.DELAY_FOR_SENDING_DAILY_REVIEW_SUMMARIES", 1)  # type: ignore

        send_daily_card_review_summaries_mock = mocker.patch.object(
            AnkiHubClient, "send_daily_card_review_summaries"
        )

        revlog_types = [
            REVLOG_LRN,
            REVLOG_RESCHED,
            REVLOG_REV,
            REVLOG_RELRN,
            REVLOG_CRAM,
        ]

        with anki_session_with_addon_data.profile_loaded():
            last_sent_summary_date = date.today() - timedelta(days=10)
            config.save_last_sent_summary_date(last_sent_summary_date)

            # Add revlog entry for each revlog type.
            # Each entry is for a different day so that they can be identified later on in the test.
            dates = [
                last_sent_summary_date + timedelta(days=i)
                for i in range(1, len(revlog_types) + 1)
            ]
            revlog_type_to_date = {
                revlog_type: date_ for revlog_type, date_ in zip(revlog_types, dates)
            }
            for revlog_type, date_ in revlog_type_to_date.items():
                note = add_anki_note()
                record_review_for_anki_nid(
                    anki_nid=note.id,
                    date_time=datetime.combine(date_, datetime.min.time()),
                    revlog_type=revlog_type,
                )

            ankihub_sync._maybe_send_daily_review_summaries()

            qtbot.wait_until(send_daily_card_review_summaries_mock.assert_called_once)

            # Assert the client method was called with the correct review summaries.
            # There should be a review summary for every day, except for the reschedule entry.
            # because reschedules are ignored.
            review_summaries = send_daily_card_review_summaries_mock.call_args[0][0]
            assert len(review_summaries) == len(revlog_types) - 1

            dates_from_summaries = [
                summary.review_session_date for summary in review_summaries
            ]
            expected_dates = [
                date_
                for revlog_type, date_ in revlog_type_to_date.items()
                if revlog_type != REVLOG_RESCHED
            ]
            assert dates_from_summaries == expected_dates


@pytest.mark.sequential
def test_terms_agreement_not_accepted_with_reviewer_sidebar_instance(
    anki_session_with_addon_data: AnkiSession,
    qtbot: QtBot,
    install_ah_deck: InstallAHDeck,
    import_ah_note: ImportAHNote,
    mocker: MockerFixture,
    requests_mock: requests_mock.Mocker,
):
    entry_point.run()
    message = TERMS_AGREEMENT_NOT_ACCEPTED
    requests_mock.get(
        "https://app.ankihub.net/api/users/me",
        json={
            "has_flashcard_selector_access": True,
            "has_reviewer_extension_access": True,
        },
    )
    with anki_session_with_addon_data.profile_loaded():
        anki_did: DeckId = DeckId(1)
        ah_did = install_ah_deck(anki_did=anki_did)
        import_ah_note(ah_did=ah_did, anki_did=anki_did)
        aqt.mw.col.decks.set_current(anki_did)
        terms_dialog_mock = mocker.patch(
            "ankihub.gui.js_message_handling.TermsAndConditionsDialog"
        )
        aqt.mw.reviewer.show()
        reviewer_sidebar_mock = mocker.patch("ankihub.gui.reviewer.reviewer_sidebar")

        aqt.mw.reviewer.web.eval(f"pycmd('{message}')")

        qtbot.wait_until(lambda: terms_dialog_mock.display.called)
        terms_dialog_mock.display.assert_called_once_with(parent=aqt.mw)
        reviewer_sidebar_mock.set_needs_to_accept_terms.assert_called_once_with(True)
        reviewer_sidebar_mock.close_sidebar.assert_called_once()


@pytest.mark.sequential
def test_terms_agreement_not_accepted_with_flashcard_selector_dialog_instance(
    anki_session_with_addon_data: AnkiSession,
    qtbot: QtBot,
    install_ah_deck: InstallAHDeck,
    import_ah_note: ImportAHNote,
    mocker: MockerFixture,
    requests_mock: requests_mock.Mocker,
):
    entry_point.run()
    message = TERMS_AGREEMENT_NOT_ACCEPTED
    requests_mock.get(
        "https://app.ankihub.net/api/users/me",
        json={
            "has_flashcard_selector_access": True,
            "has_reviewer_extension_access": True,
        },
    )
    with anki_session_with_addon_data.profile_loaded():
        anki_did: DeckId = DeckId(1)
        ah_did = install_ah_deck(anki_did=anki_did)
        import_ah_note(ah_did=ah_did, anki_did=anki_did)
        aqt.mw.col.decks.set_current(anki_did)
        terms_dialog_mock = mocker.patch(
            "ankihub.gui.js_message_handling.TermsAndConditionsDialog"
        )
        aqt.mw.reviewer.show()
        flashcard_selector_dialog_mock = mocker.patch(
            "ankihub.gui.flashcard_selector_dialog.FlashCardSelectorDialog.dialog"
        )

        aqt.mw.reviewer.web.eval(f"pycmd('{message}')")

        qtbot.wait_until(lambda: terms_dialog_mock.display.called)
        terms_dialog_mock.display.assert_called_once_with(parent=aqt.mw)
        flashcard_selector_dialog_mock.close.assert_called_once()


def test_terms_agreement_accepted(
    anki_session_with_addon_data: AnkiSession,
    qtbot: QtBot,
    install_ah_deck: InstallAHDeck,
    import_ah_note: ImportAHNote,
    mocker: MockerFixture,
    requests_mock: requests_mock.Mocker,
):
    entry_point.run()
    message = TERMS_AGREEMENT_ACCEPTED
    requests_mock.get(
        "https://app.ankihub.net/api/users/me",
        json={
            "has_flashcard_selector_access": True,
            "has_reviewer_extension_access": True,
        },
    )
    with anki_session_with_addon_data.profile_loaded():
        anki_did: DeckId = DeckId(1)
        ah_did = install_ah_deck(anki_did=anki_did)
        import_ah_note(ah_did=ah_did, anki_did=anki_did)
        aqt.mw.col.decks.set_current(anki_did)

        aqt.mw.reviewer.show()
        terms_dialog_mock = mocker.patch(
            "ankihub.gui.js_message_handling.TermsAndConditionsDialog"
        )
        reviewer_sidebar_mock = mocker.patch("ankihub.gui.reviewer.reviewer_sidebar")

        aqt.mw.reviewer.web.eval(f"pycmd('{message}')")

        qtbot.wait_until(lambda: terms_dialog_mock.hide.called)
        terms_dialog_mock.hide.assert_called_once()
        reviewer_sidebar_mock.set_needs_to_accept_terms.assert_called_once_with(False)
        reviewer_sidebar_mock.access_last_accessed_url.assert_called_once()


def test_update_note_type_templates_and_styles(
    anki_session_with_addon_data: AnkiSession,
    install_sample_ah_deck: InstallSampleAHDeck,
    requests_mock: Mocker,
):
    with anki_session_with_addon_data.profile_loaded():
        _, ah_did = install_sample_ah_deck()
        note_type_id = ankihub_db.note_types_for_ankihub_deck(ah_did)[0]
        note_type = aqt.mw.col.models.get(note_type_id)
        css_data = ".new_css{ }"
        tmpls_data = tmpls_data = [
            {"name": "template 1", "qfmt": "{{Front}}", "afmt": "{{Back}}"}
        ]
        aqt.mw.col.models.update_dict(note_type)
        expected_data = {**note_type, "css": css_data, "tmpls": tmpls_data}

        requests_mock.patch(
            f"{config.api_url}/decks/{ah_did}/note-types/{note_type['id']}/",
            status_code=200,
            json=_to_ankihub_note_type(expected_data),
        )

        db_note_type = update_note_type_templates_and_styles(
            ah_did, {**note_type, "css": css_data, "tmpls": tmpls_data}
        )
        assert ankihub_db.note_type_dict(note_type_id).get("tmpls") == db_note_type.get(
            "tmpls"
        )
        assert ankihub_db.note_type_dict(note_type_id).get("css") == db_note_type.get(
            "css"
        )


@pytest.mark.qt_no_exception_capture
@pytest.mark.parametrize(
    "use_decorator, expected_present",
    [
        (True, True),
        (False, False),
    ],
)
def test_robust_filter(
    anki_session_with_addon_data: AnkiSession,
    qtbot: QtBot,
    use_decorator: bool,
    expected_present: bool,
):
    if use_decorator:

        @robust_filter
        def raise_exception(*args, **kwargs):
            raise Exception("Test exception")

    else:

        def raise_exception(*args, **kwargs):
            raise Exception("Test exception")

    raise_exception_spy = Mock(side_effect=raise_exception)

    overview_will_render_bottom.append(raise_exception_spy)

    with anki_session_with_addon_data.profile_loaded():
        # Trigger the hook by opening the overview
        aqt.mw.deckBrowser.set_current_deck(DeckId(1))
        qtbot.wait_until(lambda: raise_exception_spy.called)

        # The hook should only be present if the robust_filter decorator was used
        assert (
            raise_exception_spy in overview_will_render_bottom._hooks
        ) is expected_present


@skip_test_fsrs_unsupported
@pytest.mark.parametrize(
    "with_review_history, expected_changed",
    [
        (True, True),
        (False, False),
    ],
)
def test_optimize_fsrs_parameters(
    anki_session_with_addon_data: AnkiSession,
    install_ah_deck: InstallAHDeck,
    import_ah_note: ImportAHNote,
    qtbot: QtBot,
    next_deterministic_id: Callable[[], int],
    with_review_history: bool,
    expected_changed: bool,
):
    with anki_session_with_addon_data.profile_loaded():
        anki_did = DeckId(next_deterministic_id())
        ah_did = install_ah_deck(anki_did=anki_did)

        aqt.mw.col.set_config("fsrs", True)

        # Create and import note
        note_info = import_ah_note(ah_did=ah_did, anki_did=anki_did)

        if with_review_history:
            # Generate synthetic histories and record them
            review_history = make_review_histories(num_cards=1, max_days=400)[0]
            record_review_histories(
                NoteId(note_info.anki_nid), review_history, max_days=400
            )

        # Set bad FSRS parameters
        deck_config = aqt.mw.col.decks.config_dict_for_deck_id(anki_did)
        fsrs_params_key = f"fsrsParams{FSRS_VERSION}"
        bad_fsrs_params = [0.1] * 17
        deck_config[fsrs_params_key] = bad_fsrs_params
        aqt.mw.col.decks.update_config(deck_config)

        # Run optimization
        with qtbot.wait_callback() as cb:
            optimize_fsrs_parameters(deck_config["id"], on_done=cb)

        # Check if FSRS parameters were changed
        new_conf = aqt.mw.col.decks.config_dict_for_deck_id(anki_did)
        new_params = new_conf[fsrs_params_key]
        if expected_changed:
            assert new_params != bad_fsrs_params
            assert new_params
        else:
            assert new_params == bad_fsrs_params


@skip_test_fsrs_unsupported
@pytest.mark.qt_no_exception_capture
@pytest.mark.parametrize(
    (
        "feature_flag_active, "
        "deck_installed, "
        "days_since_last_fsrs_optimize, "
        "expected_dialog_shown, "
        "expected_optimization_called"
    ),
    [
        # feature flag on, deck installed, below threshold → no dialog
        (True, True, 0, False, False),
        # feature flag on, deck installed, above threshold → dialog + optimize
        (True, True, FSRS_OPTIMIZATION_REMINDER_INTERVAL_DAYS + 1, True, True),
        # feature flag off, deck installed, above threshold → no dialog
        (False, True, FSRS_OPTIMIZATION_REMINDER_INTERVAL_DAYS + 1, False, False),
        # feature flag on, deck not installed, above threshold → no dialog
        (True, False, FSRS_OPTIMIZATION_REMINDER_INTERVAL_DAYS + 1, False, False),
    ],
)
def test_maybe_show_fsrs_optimization_reminder(
    anki_session_with_addon_data: AnkiSession,
    qtbot: QtBot,
    install_ah_deck: InstallAHDeck,
    set_feature_flag_state: SetFeatureFlagState,
    mocker: MockerFixture,
    latest_instance_tracker: LatestInstanceTracker,
    feature_flag_active: bool,
    deck_installed: bool,
    days_since_last_fsrs_optimize: int,
    expected_dialog_shown: bool,
    expected_optimization_called: bool,
):
    set_feature_flag_state("fsrs_reminder", is_active=feature_flag_active)

    with anki_session_with_addon_data.profile_loaded():
        if deck_installed:
            # Install the deck
            install_ah_deck(ah_did=config.anking_deck_id)

        # Mock days_since_last_fsrs_optimize and fsrs
        aqt.mw.col.set_config("fsrs", True)
        deck_configs_for_update = Mock(
            days_since_last_fsrs_optimize=days_since_last_fsrs_optimize,
            fsrs=True,
        )
        mocker.patch.object(
            aqt.mw.col.decks,
            "get_deck_configs_for_update",
            return_value=deck_configs_for_update,
        )

        # Mock the optimize_fsrs_parameters function
        optimize_fsrs_parameters_mock = mocker.patch(
            "ankihub.gui.deck_options.optimize_fsrs_parameters"
        )

        # Track the reminder dialog
        latest_instance_tracker.track(_Dialog)

        # Call function
        maybe_show_fsrs_optimization_reminder()

        # Asssert whether the dialog was shown
        dialog = latest_instance_tracker.get_latest_instance(_Dialog)
        if expected_dialog_shown:
            assert dialog is not None, "expected a reminder dialog to appear"
            # Click the "Optimize" button
            optimize_button = next(
                b for b in dialog.button_box.buttons() if b.text() == "Optimize"
            )
            optimize_button.click()
        else:
            assert dialog is None, "did not expect a dialog"

        # Assert whether the optimization was called
        if expected_optimization_called:
            qtbot.wait_until(lambda: optimize_fsrs_parameters_mock.called)
        else:
            qtbot.wait(300)
            optimize_fsrs_parameters_mock.assert_not_called()


@skip_test_fsrs_unsupported
def test_deck_configs_for_update_exposes_fsrs_fields(anki_session_with_addon_data):
    """Integration canary: ensure Anki's deck‐config still has the FSRS-related fields we expect."""
    with anki_session_with_addon_data.profile_loaded():
        deck_config = aqt.mw.col.decks.get_deck_configs_for_update(DeckId(1))

        assert hasattr(
            deck_config, "days_since_last_fsrs_optimize"
        ), "API change: days_since_last_fsrs_optimize no longer on DeckConfigForUpdate"
        assert hasattr(
            deck_config, "fsrs"
        ), "API change: fsrs flag no longer on DeckConfigForUpdate"

        assert isinstance(deck_config.days_since_last_fsrs_optimize, int)
        assert isinstance(deck_config.fsrs, bool)


@skip_test_fsrs_unsupported
@pytest.mark.qt_no_exception_capture
def test_show_fsrs_optimization_reminder_skip_and_dont_show_again(
    anki_session_with_addon_data: AnkiSession,
    install_ah_deck: InstallAHDeck,
    mocker: MockerFixture,
    latest_instance_tracker: LatestInstanceTracker,
):
    # Start with the config flag enabled
    config.public_config["remind_to_optimize_fsrs_parameters"] = True
    save_public_config_mock = mocker.patch(
        "ankihub.gui.deck_options.config.save_public_config"
    )

    with anki_session_with_addon_data.profile_loaded():
        install_ah_deck(ah_did=config.anking_deck_id)

        latest_instance_tracker.track(_Dialog)
        _show_fsrs_optimization_reminder()

        dialog = latest_instance_tracker.get_latest_instance(_Dialog)
        assert dialog is not None, "expected the reminder dialog to appear"

        # Check "Don't show this again" and click Skip
        dialog.dont_show_this_again_cb.setChecked(True)
        skip_button = next(b for b in dialog.button_box.buttons() if b.text() == "Skip")
        skip_button.click()

    # The config flag should now be False and saved
    assert config.public_config["remind_to_optimize_fsrs_parameters"] is False
    save_public_config_mock.assert_called_once()<|MERGE_RESOLUTION|>--- conflicted
+++ resolved
@@ -245,11 +245,8 @@
     note_type_contains_field,
 )
 from ankihub.settings import (
-<<<<<<< HEAD
     ANKI_VERSION_24_06_00,
-=======
     ANKI_INT_VERSION,
->>>>>>> 8d554cb4
     ANKIHUB_NOTE_TYPE_FIELD_NAME,
     FSRS_VERSION,
     AnkiHubCommands,
