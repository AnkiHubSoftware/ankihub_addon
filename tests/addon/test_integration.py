import copy
import os
import re
import tempfile
import uuid
from datetime import datetime, timedelta, timezone
from pathlib import Path
from time import sleep
from typing import Any, Callable, Dict, List, Optional, Protocol, Tuple
from unittest.mock import MagicMock, Mock, PropertyMock

import aqt
import pytest
from anki.cards import CardId
from anki.consts import QUEUE_TYPE_SUSPENDED
from anki.decks import DeckId, FilteredDeckConfig
from anki.models import NotetypeDict, NotetypeId
from anki.notes import Note, NoteId
from anki.sync import SyncOutput
from aqt import AnkiQt, gui_hooks
from aqt.addcards import AddCards
from aqt.addons import InstallOk
from aqt.browser import Browser
from aqt.importing import AnkiPackageImporter
from aqt.qt import Qt
from aqt.sync import sync_collection
from pytest import MonkeyPatch, fixture
from pytest_anki import AnkiSession
from pytestqt.qtbot import QtBot  # type: ignore
from requests_mock import Mocker

from ..factories import NoteInfoFactory
from .conftest import TEST_PROFILE_ID

# workaround for vscode test discovery not using pytest.ini which sets this env var
# has to be set before importing ankihub
os.environ["SKIP_INIT"] = "1"

from ankihub import entry_point
from ankihub.addons import (
    _change_file_permissions_of_addon_files,
    _maybe_change_file_permissions_of_addon_files,
    _with_disabled_log_file_handler,
)
from ankihub.ankihub_client import (
    ANKIHUB_DATETIME_FORMAT_STR,
    AnkiHubClient,
    AnkiHubRequestError,
    ChangeNoteSuggestion,
    Deck,
    DeckExtensionUpdateChunk,
    Field,
    NewNoteSuggestion,
    NoteCustomization,
    NoteInfo,
    OptionalTagSuggestion,
    SuggestionType,
    TagGroupValidationResponse,
    transform_notes_data,
)
from ankihub.auto_sync import setup_ankihub_sync_on_ankiweb_sync
from ankihub.db import ankihub_db, attached_ankihub_db
from ankihub.debug import (
    _log_stack,
    _setup_logging_for_sync_collection_and_media,
    _setup_sentry_reporting_for_error_on_addon_update,
    _user_files_context_dict,
)
from ankihub.exporting import to_note_data
from ankihub.gui import utils
from ankihub.gui.browser import (
    ModifiedAfterSyncSearchNode,
    NewNoteSearchNode,
    SuggestionTypeSearchNode,
    UpdatedInTheLastXDaysSearchNode,
    _on_reset_optional_tags_action,
    custom_columns,
)
from ankihub.gui.custom_search_nodes import UpdatedSinceLastReviewSearchNode
from ankihub.gui.decks import SubscribedDecksDialog
from ankihub.gui.editor import _on_suggestion_button_press, _refresh_buttons
from ankihub.gui.optional_tag_suggestion_dialog import OptionalTagsSuggestionDialog
from ankihub.importing import (
    AnkiHubImporter,
    adjust_note_types,
    reset_note_types_of_notes,
)
from ankihub.media_utils import IMG_NAME_IN_IMG_TAG_REGEX
from ankihub.note_conversion import (
    ADDON_INTERNAL_TAGS,
    ANKI_INTERNAL_TAGS,
    TAG_FOR_OPTIONAL_TAGS,
    TAG_FOR_PROTECTING_FIELDS,
)
from ankihub.register_decks import create_collaborative_deck, modify_note_type
from ankihub.reset_changes import reset_local_changes_to_notes
from ankihub.settings import (
    ANKIHUB_NOTE_TYPE_FIELD_NAME,
    AnkiHubCommands,
    DeckExtension,
    DeckExtensionConfig,
    config,
    profile_files_path,
)
from ankihub.subdecks import (
    SUBDECK_TAG,
    build_subdecks_and_move_cards_to_them,
    flatten_deck,
)
from ankihub.suggestions import (
    suggest_new_note,
    suggest_note_update,
    suggest_notes_in_bulk,
)
from ankihub.sync import AnkiHubSync, ah_sync
from ankihub.utils import (
    ANKIHUB_TEMPLATE_SNIPPET_RE,
    all_dids,
    get_note_types_in_deck,
    note_type_contains_field,
)

SAMPLE_MODEL_ID = NotetypeId(1656968697414)
TEST_DATA_PATH = Path(__file__).parent.parent / "test_data"
SAMPLE_DECK_APKG = TEST_DATA_PATH / "small.apkg"
ANKIHUB_SAMPLE_DECK_APKG = TEST_DATA_PATH / "small_ankihub.apkg"
SAMPLE_NOTES_DATA = eval((TEST_DATA_PATH / "small_ankihub.txt").read_text())

# the package name in the manifest is "ankihub"
# the package name is used during the add-on installation process
# to determine the path to the add-on files which also determines if an existing add-on is updated
# or if a new add-on is installed
ANKIHUB_ANKIADDON_FILE = TEST_DATA_PATH / "ankihub.ankiaddon"


class InstallSampleAHDeck(Protocol):
    def __call__(self) -> Tuple[DeckId, uuid.UUID]:
        ...


@fixture
def install_sample_ah_deck(
    anki_session_with_addon_data: AnkiSession,
    next_deterministic_uuid: Callable[[], uuid.UUID],
) -> InstallSampleAHDeck:
    def _install_sample_ah_deck():
        # Can only be used in an anki_session_with_addon.profile_loaded() context

        ah_did = next_deterministic_uuid()
        mw = anki_session_with_addon_data.mw
        anki_did = import_sample_ankihub_deck(mw, ankihub_did=ah_did)
        config.save_subscription(name="Testdeck", ankihub_did=ah_did, anki_did=anki_did)
        return anki_did, ah_did

    return _install_sample_ah_deck


def import_sample_ankihub_deck(
    mw: aqt.AnkiQt, ankihub_did: uuid.UUID, assert_created_deck=True
) -> DeckId:
    import_note_types_for_sample_deck(mw)

    # import the deck from the notes data
    dids_before_import = all_dids()
    importer = AnkiHubImporter()
    local_did = importer._import_ankihub_deck_inner(
        ankihub_did=ankihub_did,
        notes_data=ankihub_sample_deck_notes_data(),
        deck_name="Testdeck",
        protected_fields={},
        protected_tags=[],
        remote_note_types={},
    ).anki_did
    new_dids = all_dids() - dids_before_import

    if assert_created_deck:
        assert len(new_dids) == 1
        assert local_did == list(new_dids)[0]

    return local_did


@fixture
def ankihub_basic_note_type(anki_session_with_addon_data: AnkiSession) -> NotetypeDict:
    with anki_session_with_addon_data.profile_loaded():
        mw = anki_session_with_addon_data.mw
        result = create_or_get_ah_version_of_note_type(
            mw, mw.col.models.by_name("Basic")
        )
        return result


class MakeAHNote(Protocol):
    def __call__(
        self,
        ankihub_nid: uuid.UUID = None,
        note_type_id: Optional[NotetypeId] = None,
        generate_anki_id: bool = False,
    ) -> Note:
        ...


@fixture
def make_ah_note(
    anki_session_with_addon_data: AnkiSession,
    next_deterministic_uuid: Callable[[], uuid.UUID],
    next_deterministic_id: Callable[[], int],
) -> MakeAHNote:
    # Can only be used in an anki_session_with_addon.profile_loaded() context

    def _make_ah_note(
        ankihub_nid: uuid.UUID = None,
        note_type_id: Optional[NotetypeId] = None,
        generate_anki_id: bool = False,
    ) -> Note:
        mw = anki_session_with_addon_data.mw

        if ankihub_nid is None:
            ankihub_nid = next_deterministic_uuid()

        if note_type_id is None:
            note_type = create_or_get_ah_version_of_note_type(
                mw=mw, note_type=mw.col.models.by_name("Basic")
            )
        else:
            note_type = mw.col.models.get(note_type_id)
            assert note_type is not None

        note = mw.col.new_note(note_type)
        if generate_anki_id:
            note.id = NoteId(next_deterministic_id())

        # fields of the note will be set to "old <field_name>"
        # except for the ankihub note _type field (if it exists) which will be set to the ankihub nid
        for field_cfg in note_type["flds"]:
            field_name: str = field_cfg["name"]
            note[field_name] = f"old {field_name.lower()}"

        if ANKIHUB_NOTE_TYPE_FIELD_NAME in note:
            note[ANKIHUB_NOTE_TYPE_FIELD_NAME] = str(ankihub_nid)

        note[ANKIHUB_NOTE_TYPE_FIELD_NAME] = str(ankihub_nid)
        note.tags = []
        note.guid = "old guid"
        return note

    return _make_ah_note


def ankihub_sample_deck_notes_data() -> List[NoteInfo]:
    notes_data_raw = transform_notes_data(SAMPLE_NOTES_DATA)
    result = [NoteInfo.from_dict(x) for x in notes_data_raw]
    return result


def test_entry_point(anki_session_with_addon_data: AnkiSession, qtbot: QtBot):
    entry_point.run()
    with anki_session_with_addon_data.profile_loaded():
        qtbot.wait(1000)

    # this test is just to make sure the entry point doesn't crash
    # and that the add-on doesn't crash on Anki startup


def test_editor(
    anki_session_with_addon_data: AnkiSession,
    requests_mock: Mocker,
    monkeypatch: MonkeyPatch,
    next_deterministic_uuid: Callable[[], uuid.UUID],
    install_sample_ah_deck: InstallSampleAHDeck,
    disable_image_support_feature_flag,
):
    with anki_session_with_addon_data.profile_loaded():
        mw = anki_session_with_addon_data.mw

        install_sample_ah_deck()

        # mock the dialog so it doesn't block the testq
        monkeypatch.setattr("ankihub.gui.editor.SuggestionDialog.exec", Mock())

        editor = MagicMock()

        # test a new note suggestion
        editor.note = mw.col.new_note(mw.col.models.by_name("Basic (Testdeck / user1)"))

        note_1_ah_nid = next_deterministic_uuid()

        monkeypatch.setattr("ankihub.exporting.uuid.uuid4", lambda: note_1_ah_nid)

        requests_mock.post(
            f"{config.api_url}/notes/{note_1_ah_nid}/suggestion/",
            status_code=201,
            json={},
        )

        _refresh_buttons(editor)
        assert editor.ankihub_command == AnkiHubCommands.NEW.value
        _on_suggestion_button_press(editor)

        # test a change note suggestion
        note = mw.col.get_note(mw.col.find_notes("")[0])
        editor.note = note

        note_2_ah_nid = ankihub_db.ankihub_nid_for_anki_nid(note.id)

        requests_mock.post(
            f"{config.api_url}/notes/{note_2_ah_nid}/suggestion/",
            status_code=201,
            json={},
        )

        _refresh_buttons(editor)
        assert editor.ankihub_command == AnkiHubCommands.CHANGE.value

        # this should trigger a suggestion because the note has not been changed
        _on_suggestion_button_press(editor)
        assert requests_mock.call_count == 0

        # change the front of the note
        note["Front"] = "new front"
        note.flush()

        # this should trigger a suggestion because the note has been changed
        _on_suggestion_button_press(editor)

        # mocked requests: f"{config.api_url_base}/notes/{notes_2_ah_nid}/suggestion/" and
        # request to check feature flags
        assert requests_mock.call_count == 2


def test_get_note_types_in_deck(anki_session_with_addon_data: AnkiSession):
    anki_session = anki_session_with_addon_data
    with anki_session.profile_loaded():
        with anki_session.deck_installed(SAMPLE_DECK_APKG) as deck_id:
            # test get note types in deck
            note_model_ids = get_note_types_in_deck(DeckId(deck_id))
            # TODO test on a deck that has more than one note type.
            assert len(note_model_ids) == 2
            assert note_model_ids == [1656968697414, 1656968697418]


def test_note_type_contains_field(anki_session_with_addon_data: AnkiSession):
    anki_session = anki_session_with_addon_data
    with anki_session.profile_loaded():
        with anki_session.deck_installed(SAMPLE_DECK_APKG):
            note_type = anki_session.mw.col.models.get(SAMPLE_MODEL_ID)
            assert note_type_contains_field(note_type, SAMPLE_MODEL_ID) is False
            new_field = {"name": ANKIHUB_NOTE_TYPE_FIELD_NAME}
            note_type["flds"].append(new_field)
            assert note_type_contains_field(note_type, ANKIHUB_NOTE_TYPE_FIELD_NAME)
            note_type["flds"].remove(new_field)


def test_modify_note_type(anki_session_with_addon_data: AnkiSession):
    anki_session = anki_session_with_addon_data
    with anki_session.profile_loaded():
        with anki_session.deck_installed(SAMPLE_DECK_APKG):
            note_type = anki_session.mw.col.models.by_name("Basic")
            original_note_type = copy.deepcopy(note_type)
            original_note_template = original_note_type["tmpls"][0]["afmt"]
            modify_note_type(note_type)
            modified_template = note_type["tmpls"][0]["afmt"]
            # # TODO Make more precise assertions.
            assert ANKIHUB_NOTE_TYPE_FIELD_NAME in modified_template
            assert original_note_template != modified_template


def test_create_collaborative_deck_and_upload(
    anki_session_with_addon_data: AnkiSession,
    monkeypatch: MonkeyPatch,
    next_deterministic_uuid: Callable[[], uuid.UUID],
    enable_image_support_feature_flag,
):
    with anki_session_with_addon_data.profile_loaded():
        mw = anki_session_with_addon_data.mw

        # create a new deck with one note
        deck_name = "New Deck"
        mw.col.decks.add_normal_deck_with_name(deck_name)
        anki_did = mw.col.decks.id_for_name(deck_name)

        note = mw.col.new_note(mw.col.models.by_name("Basic"))
        note["Front"] = "front"
        note["Back"] = "back"
        mw.col.add_note(note, anki_did)

        # upload deck
        ah_did = next_deterministic_uuid()
        upload_deck_mock = Mock()
        upload_deck_mock.return_value = ah_did
        ah_nid = next_deterministic_uuid()
        with monkeypatch.context() as m:
            m.setattr(
                "ankihub.ankihub_client.AnkiHubClient.upload_deck", upload_deck_mock
            )
            m.setattr("uuid.uuid4", lambda: ah_nid)
            create_collaborative_deck(deck_name, private=False)

        # re-load note to get updated note.mid
        note.load()

        # check that the client method was called with the correct data
        expected_note_types_data = [mw.col.models.get(note.mid)]
        expected_note_data = NoteInfo(
            ankihub_note_uuid=ah_nid,
            anki_nid=note.id,
            fields=[
                Field(name="Front", value="front", order=0),
                Field(name="Back", value="back", order=1),
            ],
            tags=[],
            mid=note.mid,
            guid=note.guid,
            last_update_type=None,
        )

        upload_deck_mock.assert_called_once_with(
            deck_name=deck_name,
            notes_data=[expected_note_data],
            note_types_data=expected_note_types_data,
            anki_deck_id=anki_did,
            private=False,
        )

        # check that note data is in db
        assert ankihub_db.note_data(note.id) == expected_note_data

        # check that note mod value is in database
        assert (
            ankihub_db.scalar(
                "SELECT mod from notes WHERE ankihub_note_id = ?", str(ah_nid)
            )
            == note.mod
        )


def test_get_deck_by_id(
    requests_mock: Mocker, next_deterministic_uuid: Callable[[], uuid.UUID]
):
    client = AnkiHubClient(local_media_dir_path=Path("/tmp/ankihub_media"))

    # test get deck by id
    ankihub_deck_uuid = next_deterministic_uuid()
    date_time = datetime.now(tz=timezone.utc)
    expected_data = {
        "id": str(ankihub_deck_uuid),
        "name": "test",
        "owner": 1,
        "anki_id": 1,
        "csv_last_upload": date_time.strftime(ANKIHUB_DATETIME_FORMAT_STR),
        "csv_notes_filename": "test.csv",
    }

    requests_mock.get(
        f"{config.api_url}/decks/{ankihub_deck_uuid}/", json=expected_data
    )
    deck_info = client.get_deck_by_id(ankihub_deck_uuid=ankihub_deck_uuid)  # type: ignore
    assert deck_info == Deck(
        ankihub_deck_uuid=ankihub_deck_uuid,
        anki_did=1,
        owner=True,
        name="test",
        csv_last_upload=date_time,
        csv_notes_filename="test.csv",
    )

    # test get deck by id unauthenticated
    requests_mock.get(f"{config.api_url}/decks/{ankihub_deck_uuid}/", status_code=403)

    try:
        client.get_deck_by_id(ankihub_deck_uuid=ankihub_deck_uuid)  # type: ignore
    except AnkiHubRequestError as e:
        exc = e
    assert exc is not None and exc.response.status_code == 403


def test_suggest_note_update(
    anki_session_with_addon_data: AnkiSession,
    requests_mock: Mocker,
    install_sample_ah_deck: InstallSampleAHDeck,
    disable_image_support_feature_flag,
):
    anki_session = anki_session_with_addon_data
    with anki_session.profile_loaded():
        mw = anki_session.mw

        install_sample_ah_deck()

        notes_data = ankihub_sample_deck_notes_data()
        note = mw.col.get_note(NoteId(notes_data[0].anki_nid))
        ankihub_note_uuid = notes_data[0].ankihub_note_uuid

        # test create change note suggestion
        adapter = requests_mock.post(
            f"{config.api_url}/notes/{ankihub_note_uuid}/suggestion/",
            status_code=201,
        )

        note.tags = [
            "a",
            *ADDON_INTERNAL_TAGS,
            *ANKI_INTERNAL_TAGS,
            f"{TAG_FOR_OPTIONAL_TAGS}::TAG_GROUP::OptionalTag",
        ]
        suggest_note_update(
            note=note,
            change_type=SuggestionType.NEW_CONTENT,
            comment="test",
        )

        # ... assert that internal and optional tags were filtered out
        suggestion_data = adapter.last_request.json()  # type: ignore
        assert set(suggestion_data["tags"]) == set(
            [
                "a",
            ]
        )

        # test create change note suggestion unauthenticated
        requests_mock.post(
            f"{config.api_url}/notes/{ankihub_note_uuid}/suggestion/",
            status_code=403,
        )

        try:
            suggest_note_update(
                note=note,
                change_type=SuggestionType.NEW_CONTENT,
                comment="test",
            )
        except AnkiHubRequestError as e:
            exc = e
        assert exc is not None and exc.response.status_code == 403


def test_suggest_new_note(
    anki_session_with_addon_data: AnkiSession,
    requests_mock: Mocker,
    install_sample_ah_deck: InstallSampleAHDeck,
    disable_image_support_feature_flag,
):
    anki_session = anki_session_with_addon_data
    with anki_session.profile_loaded():
        mw = anki_session.mw

        _, ah_did = install_sample_ah_deck()
        note = mw.col.new_note(mw.col.models.by_name("Basic (Testdeck / user1)"))

        adapter = requests_mock.post(
            f"{config.api_url}/decks/{ah_did}/note-suggestion/",
            status_code=201,
        )

        note.tags = [
            "a",
            *ADDON_INTERNAL_TAGS,
            *ANKI_INTERNAL_TAGS,
            f"{TAG_FOR_OPTIONAL_TAGS}::TAG_GROUP::OptionalTag",
        ]
        suggest_new_note(
            note=note,
            ankihub_did=ah_did,
            comment="test",
        )

        # ... assert that add-on internal and optional tags were filtered out
        suggestion_data = adapter.last_request.json()  # type: ignore
        assert set(suggestion_data["tags"]) == set(
            [
                "a",
            ]
        )

        # test create change note suggestion unauthenticated
        url = f"{config.api_url}/decks/{ah_did}/note-suggestion/"
        requests_mock.post(
            url,
            status_code=403,
        )

        exc = None
        try:
            suggest_new_note(
                note=note,
                ankihub_did=ah_did,
                comment="test",
            )
        except AnkiHubRequestError as e:
            exc = e
        assert exc is not None and exc.response.status_code == 403


def test_suggest_notes_in_bulk(
    anki_session_with_addon_data: AnkiSession,
    monkeypatch: MonkeyPatch,
    install_sample_ah_deck: InstallSampleAHDeck,
    next_deterministic_uuid: Callable[[], uuid.UUID],
):
    anki_session = anki_session_with_addon_data
    bulk_suggestions_method_mock = MagicMock()
    monkeypatch.setattr(
        "ankihub.ankihub_client.AnkiHubClient.create_suggestions_in_bulk",
        bulk_suggestions_method_mock,
    )
    with anki_session.profile_loaded():
        mw = anki_session.mw

        anki_did, ah_did = install_sample_ah_deck()

        # add a new note
        new_note = mw.col.new_note(mw.col.models.by_name("Basic (Testdeck / user1)"))
        mw.col.add_note(new_note, deck_id=anki_did)

        CHANGED_NOTE_ID = NoteId(1608240057545)
        changed_note = mw.col.get_note(CHANGED_NOTE_ID)
        changed_note["Front"] = "changed front"
        changed_note.flush()

        # suggest two notes, one new and one updated, check if the client method was called with the correct arguments
        nids = [changed_note.id, new_note.id]
        notes = [mw.col.get_note(nid) for nid in nids]
        # also add one optional tag to each one of them to verify that the optional tags are not sent
        for note in notes:
            note.tags = list(
                set(note.tags)
                | set([f"{TAG_FOR_OPTIONAL_TAGS}::TAG_GROUP::OptionalTag"])
            )
        mw.col.update_notes(notes)

        new_note_ah_id = next_deterministic_uuid()
        with monkeypatch.context() as m:
            m.setattr("uuid.uuid4", lambda: new_note_ah_id)
            suggest_notes_in_bulk(
                notes=notes,
                auto_accept=False,
                change_type=SuggestionType.NEW_CONTENT,
                comment="test",
            )

        assert bulk_suggestions_method_mock.call_count == 1
        assert bulk_suggestions_method_mock.call_args.kwargs == {
            "change_note_suggestions": [
                ChangeNoteSuggestion(
                    ankihub_note_uuid=uuid.UUID("67f182c2-7306-47f8-aed6-d7edb42cd7de"),
                    anki_nid=CHANGED_NOTE_ID,
                    fields=[
                        Field(
                            name="Front",
                            order=0,
                            value="changed front",
                        ),
                    ],
                    tags=None,
                    comment="test",
                    change_type=SuggestionType.NEW_CONTENT,
                ),
            ],
            "new_note_suggestions": [
                NewNoteSuggestion(
                    ankihub_note_uuid=new_note_ah_id,
                    anki_nid=new_note.id,
                    fields=[
                        Field(name="Front", order=0, value=""),
                        Field(name="Back", order=1, value=""),
                    ],
                    tags=[],
                    guid=new_note.guid,
                    comment="test",
                    ankihub_deck_uuid=ah_did,
                    note_type_name="Basic (Testdeck / user1)",
                    anki_note_type_id=1657023668893,
                ),
            ],
            "auto_accept": False,
        }


def test_adjust_note_types(anki_session_with_addon_data: AnkiSession):
    anki_session = anki_session_with_addon_data
    with anki_session.profile_loaded():
        mw = anki_session.mw

        # for testing creating missing note type
        ankihub_basic_1 = copy.deepcopy(mw.col.models.by_name("Basic"))
        ankihub_basic_1["id"] = 1
        ankihub_basic_1["name"] = "AnkiHub Basic 1"
        modify_note_type(ankihub_basic_1)

        # for testing updating existing note type
        ankihub_basic_2 = copy.deepcopy(mw.col.models.by_name("Basic"))
        ankihub_basic_2["name"] = "AnkiHub Basic 2"
        modify_note_type(ankihub_basic_2)
        # ... save the note type
        ankihub_basic_2["id"] = 0
        changes = mw.col.models.add_dict(ankihub_basic_2)
        ankihub_basic_2["id"] = changes.id
        # ... then add a field
        new_field = mw.col.models.new_field("foo")
        new_field["ord"] = 2
        mw.col.models.add_field(ankihub_basic_2, new_field)
        # ... and change the name
        ankihub_basic_2["name"] = "AnkiHub Basic 2 (new)"

        remote_note_types = {
            ankihub_basic_1["id"]: ankihub_basic_1,
            ankihub_basic_2["id"]: ankihub_basic_2,
        }
        adjust_note_types(remote_note_types)

        assert mw.col.models.by_name("AnkiHub Basic 1") is not None
        assert mw.col.models.get(ankihub_basic_2["id"])["flds"][3]["name"] == "foo"
        assert (
            mw.col.models.get(ankihub_basic_2["id"])["name"] == "AnkiHub Basic 2 (new)"
        )


def test_reset_note_types_of_notes(anki_session_with_addon_data: AnkiSession):
    anki_session = anki_session_with_addon_data
    with anki_session.profile_loaded():
        mw = anki_session.mw

        # create a note and save it
        basic = mw.col.models.by_name("Basic")
        note = mw.col.new_note(basic)
        note["Front"] = "abc"
        note["Back"] = "abc"
        mw.col.add_note(note, mw.col.decks.active()[0])

        cloze = mw.col.models.by_name("Cloze")

        # change the note type of the note using reset_note_types_of_notes
        nid_mid_pairs = [
            (NoteId(note.id), NotetypeId(cloze["id"])),
        ]
        reset_note_types_of_notes(nid_mid_pairs)

        assert mw.col.get_note(note.id).mid == cloze["id"]


class TestAnkiHubImporter:
    def test_import_new_deck(
        self,
        anki_session_with_addon_data: AnkiSession,
        next_deterministic_uuid: Callable[[], uuid.UUID],
    ):
        from aqt import mw

        anki_session = anki_session_with_addon_data
        with anki_session.profile_loaded():

            # import the apkg to get the note types, then delete the deck
            file = str(ANKIHUB_SAMPLE_DECK_APKG.absolute())
            importer = AnkiPackageImporter(mw.col, file)
            importer.run()
            mw.col.decks.remove([mw.col.decks.id_for_name("Testdeck")])

            ankihub_deck_uuid = next_deterministic_uuid()
            dids_before_import = all_dids()
            ankihub_importer = AnkiHubImporter()
            import_result = ankihub_importer._import_ankihub_deck_inner(
                ankihub_did=ankihub_deck_uuid,
                notes_data=ankihub_sample_deck_notes_data(),
                deck_name="test",
                remote_note_types={},
                protected_fields={},
                protected_tags=[],
            )
            anki_did = import_result.anki_did
            new_dids = all_dids() - dids_before_import

            assert (
                len(new_dids) == 1
            )  # we have no mechanism for importing subdecks from a csv yet, so ti will be just onen deck
            assert anki_did == list(new_dids)[0]

            assert len(import_result.created_nids) == 3
            assert len(import_result.updated_nids) == 0

            assert_that_only_ankihub_sample_deck_info_in_database(
                ankihub_deck_uuid=ankihub_deck_uuid
            )

    def test_import_existing_deck_1(
        self,
        anki_session_with_addon_data: AnkiSession,
        next_deterministic_uuid: Callable[[], uuid.UUID],
    ):
        from aqt import mw

        anki_session = anki_session_with_addon_data
        with anki_session.profile_loaded():

            # import the apkg
            file = str(ANKIHUB_SAMPLE_DECK_APKG.absolute())
            importer = AnkiPackageImporter(mw.col, file)
            importer.run()
            existing_did = mw.col.decks.id_for_name("Testdeck")

            ankihub_deck_uuid = next_deterministic_uuid()
            dids_before_import = all_dids()
            ankihub_importer = AnkiHubImporter()
            import_result = ankihub_importer._import_ankihub_deck_inner(
                ankihub_did=ankihub_deck_uuid,
                notes_data=ankihub_sample_deck_notes_data(),
                deck_name="test",
                remote_note_types={},
                protected_fields={},
                protected_tags=[],
            )
            anki_did = import_result.anki_did
            new_dids = all_dids() - dids_before_import

            assert not new_dids
            assert anki_did == existing_did

            # no notes should be changed because they already exist
            assert len(import_result.created_nids) == 0
            assert len(import_result.updated_nids) == 0

            assert_that_only_ankihub_sample_deck_info_in_database(
                ankihub_deck_uuid=ankihub_deck_uuid
            )

    def test_import_existing_deck_2(
        self,
        anki_session_with_addon_data: AnkiSession,
        next_deterministic_uuid: Callable[[], uuid.UUID],
    ):
        from aqt import mw

        anki_session = anki_session_with_addon_data
        with anki_session.profile_loaded():

            # import the apkg
            file = str(ANKIHUB_SAMPLE_DECK_APKG.absolute())
            importer = AnkiPackageImporter(mw.col, file)
            importer.run()

            # move one card to another deck
            other_deck_id = mw.col.decks.add_normal_deck_with_name("other deck").id
            cids = mw.col.find_cards("deck:Testdeck")
            assert len(cids) == 3
            mw.col.set_deck([cids[0]], other_deck_id)

            ankihub_deck_uuid = next_deterministic_uuid()
            dids_before_import = all_dids()
            ankihub_importer = AnkiHubImporter()
            import_result = ankihub_importer._import_ankihub_deck_inner(
                ankihub_did=ankihub_deck_uuid,
                notes_data=ankihub_sample_deck_notes_data(),
                deck_name="test",
                remote_note_types={},
                protected_fields={},
                protected_tags=[],
            )
            anki_did = import_result.anki_did
            new_dids = all_dids() - dids_before_import

            # when the existing cards are in multiple seperate decks a new deck is created
            assert len(new_dids) == 1
            assert anki_did == list(new_dids)[0]

            # no notes should be changed because they already exist
            assert len(import_result.created_nids) == 0
            assert len(import_result.updated_nids) == 0

            assert_that_only_ankihub_sample_deck_info_in_database(
                ankihub_deck_uuid=ankihub_deck_uuid
            )

    def test_import_existing_deck_3(
        self,
        anki_session_with_addon_data: AnkiSession,
        next_deterministic_uuid: Callable[[], uuid.UUID],
    ):
        from aqt import mw

        anki_session = anki_session_with_addon_data
        with anki_session.profile_loaded():

            # import the apkg
            file = str(ANKIHUB_SAMPLE_DECK_APKG.absolute())
            importer = AnkiPackageImporter(mw.col, file)
            importer.run()
            existing_did = mw.col.decks.id_for_name("Testdeck")

            # modify two notes
            note_1 = mw.col.get_note(NoteId(1608240057545))
            note_1["Front"] = "new front"

            note_2 = mw.col.get_note(NoteId(1656968819662))
            note_2.tags.append("foo")

            mw.col.update_notes([note_1, note_2])

            # delete one note
            mw.col.remove_notes([NoteId(1608240029527)])

            ankihub_deck_uuid = next_deterministic_uuid()
            dids_before_import = all_dids()
            ankihub_importer = AnkiHubImporter()
            import_result = ankihub_importer._import_ankihub_deck_inner(
                ankihub_did=ankihub_deck_uuid,
                notes_data=ankihub_sample_deck_notes_data(),
                deck_name="test",
                remote_note_types={},
                protected_fields={},
                protected_tags=[],
            )
            anki_did = import_result.anki_did
            new_dids = all_dids() - dids_before_import

            assert not new_dids
            assert anki_did == existing_did

            assert len(import_result.created_nids) == 1
            assert len(import_result.updated_nids) == 2

            assert_that_only_ankihub_sample_deck_info_in_database(
                ankihub_deck_uuid=ankihub_deck_uuid
            )

    def test_update_deck(
        self,
        anki_session_with_addon_data: AnkiSession,
        install_sample_ah_deck: InstallSampleAHDeck,
        next_deterministic_uuid: Callable[[], uuid.UUID],
    ):
        anki_session = anki_session_with_addon_data
        with anki_session.profile_loaded():

            anki_did, _ = install_sample_ah_deck()
            first_local_did = anki_did

            ankihub_deck_uuid = next_deterministic_uuid()
            dids_before_import = all_dids()
            ankihub_importer = AnkiHubImporter()
            import_result = ankihub_importer._import_ankihub_deck_inner(
                ankihub_did=ankihub_deck_uuid,
                notes_data=ankihub_sample_deck_notes_data(),
                deck_name="test",
                remote_note_types={},
                protected_fields={},
                protected_tags=[],
                local_did=first_local_did,
            )
            second_anki_did = import_result.anki_did
            new_dids = all_dids() - dids_before_import

            assert len(new_dids) == 0
            assert first_local_did == second_anki_did

            # no notes should be changed because they already exist
            assert len(import_result.created_nids) == 0
            assert len(import_result.updated_nids) == 0

            assert_that_only_ankihub_sample_deck_info_in_database(
                ankihub_deck_uuid=ankihub_deck_uuid
            )

    def test_update_deck_when_it_was_deleted(
        self,
        anki_session_with_addon_data: AnkiSession,
        install_sample_ah_deck: InstallSampleAHDeck,
        next_deterministic_uuid: Callable[[], uuid.UUID],
    ):
        from aqt import mw

        anki_session = anki_session_with_addon_data
        with anki_session.profile_loaded():

            anki_did, _ = install_sample_ah_deck()
            first_local_did = anki_did

            # move cards to another deck and remove the original one
            other_deck = mw.col.decks.add_normal_deck_with_name("other deck").id
            cids = mw.col.find_cards(f"deck:{mw.col.decks.name(first_local_did)}")
            assert len(cids) == 3
            mw.col.set_deck(cids, other_deck)
            mw.col.decks.remove([first_local_did])

            ankihub_deck_uuid = next_deterministic_uuid()
            dids_before_import = all_dids()
            ankihub_importer = AnkiHubImporter()
            import_result = ankihub_importer._import_ankihub_deck_inner(
                ankihub_did=ankihub_deck_uuid,
                notes_data=ankihub_sample_deck_notes_data(),
                deck_name="test",
                remote_note_types={},
                protected_fields={},
                protected_tags=[],
                local_did=first_local_did,
            )
            second_anki_did = import_result.anki_did
            new_dids = all_dids() - dids_before_import

            # deck with first_local_did should be recreated
            assert len(new_dids) == 1
            assert list(new_dids)[0] == first_local_did
            assert second_anki_did == first_local_did

            # no notes should be changed because they already exist
            assert len(import_result.created_nids) == 0
            assert len(import_result.updated_nids) == 0

            assert_that_only_ankihub_sample_deck_info_in_database(
                ankihub_deck_uuid=ankihub_deck_uuid
            )

    def test_update_deck_with_subdecks(
        self,
        anki_session_with_addon_data: AnkiSession,
        install_sample_ah_deck: InstallSampleAHDeck,
    ):
        from aqt import mw

        anki_session = anki_session_with_addon_data
        with anki_session.profile_loaded():

            anki_did, ah_did = install_sample_ah_deck()

            # add a subdeck tag to a note
            notes_data = ankihub_sample_deck_notes_data()
            note_data = notes_data[0]
            note_data.tags = [f"{SUBDECK_TAG}::Testdeck::A::B"]
            note = mw.col.get_note(NoteId(note_data.anki_nid))

            # import the deck again, now with the changed note data
            dids_before_import = all_dids()
            ankihub_importer = AnkiHubImporter()
            import_result = ankihub_importer._import_ankihub_deck_inner(
                ankihub_did=ah_did,
                notes_data=notes_data,
                deck_name="test",
                remote_note_types={},
                protected_fields={},
                protected_tags=[],
                local_did=anki_did,
                subdecks=True,
            )
            second_anki_did = import_result.anki_did
            new_dids = all_dids() - dids_before_import

            # assert that two new decks were created
            assert len(new_dids) == 2
            assert anki_did == second_anki_did
            assert mw.col.decks.by_name("Testdeck::A::B") is not None

            # one note should be updated
            assert len(import_result.created_nids) == 0
            assert len(import_result.updated_nids) == 1

            assert_that_only_ankihub_sample_deck_info_in_database(
                ankihub_deck_uuid=ah_did
            )

            # check that cards of the note were moved to the subdeck
            assert note.cards()
            for card in note.cards():
                assert card.did == mw.col.decks.id_for_name("Testdeck::A::B")

    def test_suspend_new_cards_of_existing_notes(
        self,
        anki_session_with_addon_data: AnkiSession,
        next_deterministic_uuid: Callable[[], uuid.UUID],
    ):
        anki_session = anki_session_with_addon_data
        with anki_session.profile_loaded():
            mw = anki_session.mw

            ankihub_cloze = create_or_get_ah_version_of_note_type(
                mw, mw.col.models.by_name("Cloze")
            )

            ah_nid = next_deterministic_uuid()
            ah_did = next_deterministic_uuid()

            def test_case(suspend_existing_card_before_update: bool):
                # create a cloze note with one card, optionally suspend the existing card,
                # then update the note using AnkiHubImporter adding a new cloze
                # which results in a new card getting created for the added cloze

                note = mw.col.new_note(ankihub_cloze)
                note["Text"] = "{{c1::foo}}"
                mw.col.add_note(note, DeckId(0))

                if suspend_existing_card_before_update:
                    # suspend the only card of the note
                    card = note.cards()[0]
                    card.queue = QUEUE_TYPE_SUSPENDED
                    card.flush()

                # update the note using the AnkiHub importer
                note_data = NoteInfo(
                    anki_nid=note.id,
                    ankihub_note_uuid=ah_nid,
                    fields=[
                        Field(name="Text", value="{{c1::foo}} {{c2::bar}}", order=0)
                    ],
                    tags=[],
                    mid=note.model()["id"],
                    last_update_type=None,
                    guid=note.guid,
                )

                # note has to be active in the database or the importer won't update it
                ankihub_db.upsert_notes_data(ankihub_did=ah_did, notes_data=[note_data])

                importer = AnkiHubImporter()
                updated_note = importer._update_or_create_note(
                    note_data=note_data,
                    anki_did=DeckId(0),
                    protected_fields={},
                    protected_tags=[],
                    first_import_of_deck=False,
                )
                assert len(updated_note.cards()) == 2
                return updated_note

            def get_new_card(note: Note):
                # the card with the higher id was created later
                return max(note.cards(), key=lambda c: c.id)

            # test "always" option
            config.public_config["suspend_new_cards_of_existing_notes"] = "always"

            updated_note = test_case(suspend_existing_card_before_update=False)
            assert get_new_card(updated_note).queue == QUEUE_TYPE_SUSPENDED

            updated_note = test_case(suspend_existing_card_before_update=True)
            assert get_new_card(updated_note).queue == QUEUE_TYPE_SUSPENDED

            # test "never" option
            config.public_config["suspend_new_cards_of_existing_notes"] = "never"

            updated_note = test_case(suspend_existing_card_before_update=False)
            assert get_new_card(updated_note).queue != QUEUE_TYPE_SUSPENDED

            updated_note = test_case(suspend_existing_card_before_update=True)
            assert get_new_card(updated_note).queue != QUEUE_TYPE_SUSPENDED

            # test "if_siblings_are_suspended" option
            config.public_config[
                "suspend_new_cards_of_existing_notes"
            ] = "if_siblings_are_suspended"

            updated_note = test_case(suspend_existing_card_before_update=False)
            assert all(
                card.queue != QUEUE_TYPE_SUSPENDED for card in updated_note.cards()
            )

            updated_note = test_case(suspend_existing_card_before_update=True)
            assert all(
                card.queue == QUEUE_TYPE_SUSPENDED for card in updated_note.cards()
            )

    def test_import_deck_and_check_that_values_are_saved_to_databases(
        self,
        anki_session_with_addon_data: AnkiSession,
        install_sample_ah_deck: InstallSampleAHDeck,
    ):
        with anki_session_with_addon_data.profile_loaded():
            mw = anki_session_with_addon_data.mw

            # import the deck to setup note types
            _, ah_did = install_sample_ah_deck()

            note_data = ankihub_sample_deck_notes_data()[0]

            # set fields and tags of note_data
            # so that we can check if protected fields and tags are handled correctly
            protected_field_name = note_data.fields[0].name
            note_data.fields[0].value = "new field content"
            note_type_id = note_data.mid

            note_data.tags = ["tag1", "tag2"]

            nid = NoteId(note_data.anki_nid)
            note = mw.col.get_note(nid)
            note.tags = ["protected_tag"]

            protected_field_content = "protected field content"
            note[protected_field_name] = protected_field_content

            note.flush()

            importer = AnkiHubImporter()
            importer._import_ankihub_deck_inner(
                ankihub_did=ah_did,
                notes_data=[note_data],
                deck_name="test",
                protected_fields={note_type_id: [protected_field_name]},
                protected_tags=["protected_tag"],
                remote_note_types={},
            )

            # assert that the fields are saved correctly in the Anki DB (protected)
            assert note[protected_field_name] == protected_field_content

            # assert that the tags are saved correctly in the Anki DB (protected)
            note = mw.col.get_note(nid)
            assert set(note.tags) == set(["tag1", "tag2", "protected_tag"])

            # assert that the note_data was saved correctly in the AnkiHub DB (without modifications)
            note_data_from_db = ankihub_db.note_data(nid)
            assert note_data_from_db == note_data

    def test_conflicting_notes_dont_get_imported(
        self,
        anki_session_with_addon_data: AnkiSession,
        ankihub_basic_note_type: NotetypeDict,
        next_deterministic_uuid: Callable[[], uuid.UUID],
    ):
        with anki_session_with_addon_data.profile_loaded():
            mw = anki_session_with_addon_data.mw

            anki_nid = NoteId(1)

            mid_1 = ankihub_basic_note_type["id"]
            mid_2 = create_copy_of_note_type(mw, ankihub_basic_note_type)["id"]

            # import the first note
            ah_did_1 = next_deterministic_uuid()
            note_info_1 = NoteInfoFactory.create(
                anki_nid=anki_nid,
                tags=["tag1"],
                mid=mid_1,
            )
            importer = AnkiHubImporter()
            import_result = importer._import_ankihub_deck_inner(
                ankihub_did=ah_did_1,
                notes_data=[note_info_1],
                deck_name="test",
            )
            assert import_result.created_nids == [anki_nid]
            assert import_result.updated_nids == []
            assert import_result.skipped_nids == []

            mod_1 = ankihub_db.scalar("SELECT mod FROM notes WHERE anki_note_id = ?", 1)
            sleep(0.1)  # sleep to test for mod value changes

            # import the second note with the same nid
            ah_did_2 = next_deterministic_uuid()
            note_info_2 = NoteInfoFactory.create(
                anki_nid=anki_nid,
                tags=["tag2"],
                mid=mid_2,
            )
            importer = AnkiHubImporter()
            import_result = importer._import_ankihub_deck_inner(
                ankihub_did=ah_did_2,
                notes_data=[note_info_2],
                deck_name="test",
            )
            assert import_result.created_nids == []
            assert import_result.updated_nids == []
            assert import_result.skipped_nids == [anki_nid]

            # Check that the first note wasn't changed by the second import.
            assert ankihub_db.note_data(anki_nid) == note_info_1
            assert ankihub_db.ankihub_deck_ids() == [ah_did_1]

            # Check that the mod value of the first note was not changed.
            mod_2 = ankihub_db.scalar("SELECT mod FROM notes WHERE anki_note_id = ?", 1)
            assert mod_2 == mod_1

            # Check that the note in the Anki database wasn't changed by the second import.
            assert mw.col.get_note(anki_nid).tags == ["tag1"]
            assert mw.col.get_note(anki_nid).mid == mid_1
            assert to_note_data(mw.col.get_note(anki_nid)) == note_info_1


def assert_that_only_ankihub_sample_deck_info_in_database(ankihub_deck_uuid: uuid.UUID):
    assert ankihub_db.ankihub_deck_ids() == [ankihub_deck_uuid]
    assert len(ankihub_db.anki_nids_for_ankihub_deck(ankihub_deck_uuid)) == 3


def create_copy_of_note_type(mw: AnkiQt, note_type: NotetypeDict) -> NotetypeDict:
    new_model = copy.deepcopy(note_type)
    new_model["id"] = 0
    mw.col.models.add_dict(new_model)
    return new_model


def create_or_get_ah_version_of_note_type(
    mw: AnkiQt, note_type: NotetypeDict
) -> NotetypeDict:
    note_type = copy.deepcopy(note_type)
    note_type["id"] = 0
    note_type["name"] = note_type["name"] + " (AnkiHub)"

    if model := mw.col.models.by_name(note_type["name"]):
        return model

    modify_note_type(note_type)
    mw.col.models.add_dict(note_type)
    return mw.col.models.by_name(note_type["name"])


def test_unsubsribe_from_deck(
    anki_session_with_addon_data: AnkiSession,
    install_sample_ah_deck: InstallSampleAHDeck,
):
    from aqt import mw

    anki_session = anki_session_with_addon_data
    with anki_session.profile_loaded():
        _, ah_did = install_sample_ah_deck()

        mids = ankihub_db.note_types_for_ankihub_deck(ah_did)
        assert len(mids) == 2

        SubscribedDecksDialog.unsubscribe_from_deck(ah_did)

        # check if note type modifications were removed
        assert all(not note_type_contains_field(mw.col.models.get(mid)) for mid in mids)

        assert all(
            not re.search(
                ANKIHUB_TEMPLATE_SNIPPET_RE, mw.col.models.get(mid)["tmpls"][0]["afmt"]
            )
            for mid in mids
        )

        # check if the deck was removed from the db
        mids = ankihub_db.note_types_for_ankihub_deck(ah_did)
        assert len(mids) == 0

        nids = ankihub_db.anki_nids_for_ankihub_deck(ah_did)
        assert len(nids) == 0


def import_note_types_for_sample_deck(mw: AnkiQt):

    # import the apkg to get the note types, then delete created decks
    dids_before_import = all_dids()

    file = str(ANKIHUB_SAMPLE_DECK_APKG.absolute())
    importer = AnkiPackageImporter(mw.col, file)
    importer.run()

    dids_after_import = all_dids()
    new_dids = list(dids_after_import - dids_before_import)

    mw.col.decks.remove(new_dids)


class TestPrepareNote:
    def test_prepare_note(
        self,
        anki_session_with_addon_data: AnkiSession,
        make_ah_note: MakeAHNote,
        ankihub_basic_note_type: NotetypeDict,
        next_deterministic_uuid: Callable[[], uuid.UUID],
    ):
        with anki_session_with_addon_data.profile_loaded():
            ankihub_nid = next_deterministic_uuid()

            new_fields = [
                Field(name="Front", value="new front", order=0),
                Field(name="Back", value="new back", order=1),
            ]
            new_tags = ["c", "d"]

            note = make_ah_note(ankihub_nid=ankihub_nid, generate_anki_id=True)
            note.tags = ["a", "b"]
            note_was_changed_1 = prepare_note(
                note,
                first_import_of_deck=True,
                fields=new_fields,
                tags=new_tags,
                protected_fields={ankihub_basic_note_type["id"]: ["Back"]},
                protected_tags=["a"],
            )
            # assert that the note was modified but the protected fields and tags were not
            assert note_was_changed_1
            assert note["Front"] == "new front"
            assert note["Back"] == "old back"
            assert set(note.tags) == set(["a", "c", "d"])

            # assert that the note was not modified because the same arguments were used on the same note
            note_was_changed_2 = prepare_note(
                note,
                first_import_of_deck=True,
                fields=new_fields,
                tags=new_tags,
                protected_fields={ankihub_basic_note_type["id"]: ["Back"]},
                protected_tags=["a"],
            )
            assert not note_was_changed_2
            assert note["Front"] == "new front"
            assert note["Back"] == "old back"
            assert set(note.tags) == set(["a", "c", "d"])

            # assert that addon-internal tags don't get removed
            note = make_ah_note(ankihub_nid=ankihub_nid, generate_anki_id=True)
            note.tags = list(ADDON_INTERNAL_TAGS)
            note_was_changed_5 = prepare_note(note, tags=[], first_import_of_deck=True)
            assert not note_was_changed_5
            assert set(note.tags) == set(ADDON_INTERNAL_TAGS)

            # assert that fields protected by tags are in fact protected
            note = make_ah_note(ankihub_nid=ankihub_nid, generate_anki_id=True)
            note.tags = [f"{TAG_FOR_PROTECTING_FIELDS}::Front"]
            note["Front"] = "old front"
            note_was_changed_6 = prepare_note(
                note,
                fields=[Field(name="Front", value="new front", order=0)],
                first_import_of_deck=True,
            )
            assert not note_was_changed_6
            assert note["Front"] == "old front"

            # assert that fields protected by tags are in fact protected
            note = make_ah_note(ankihub_nid=ankihub_nid, generate_anki_id=True)
            note.tags = [f"{TAG_FOR_PROTECTING_FIELDS}::All"]
            note_was_changed_7 = prepare_note(
                note,
                fields=[
                    Field(name="Front", value="new front", order=0),
                    Field(name="Back", value="new back", order=1),
                ],
                first_import_of_deck=True,
            )
            assert not note_was_changed_7
            assert note["Front"] == "old front"
            assert note["Back"] == "old back"

            # assert that the tag for protecting all fields works
            note = make_ah_note(ankihub_nid=ankihub_nid, generate_anki_id=True)
            note.tags = [f"{TAG_FOR_PROTECTING_FIELDS}::All"]
            note_was_changed_7 = prepare_note(
                note,
                fields=[
                    Field(name="Front", value="new front", order=0),
                    Field(name="Back", value="new back", order=1),
                ],
                first_import_of_deck=True,
            )
            assert not note_was_changed_7
            assert note["Front"] == "old front"
            assert note["Back"] == "old back"

            # assert that the note guid is changed
            note = make_ah_note(ankihub_nid=ankihub_nid, generate_anki_id=True)
            note_was_changed_8 = prepare_note(
                note,
                guid="new guid",
                first_import_of_deck=True,
            )
            assert note_was_changed_8
            assert note.guid == "new guid"

    def test_prepare_note_protect_field_with_spaces(
        self,
        anki_session_with_addon_data: AnkiSession,
        make_ah_note: MakeAHNote,
        ankihub_basic_note_type: Dict[str, Any],
        next_deterministic_uuid: Callable[[], uuid.UUID],
    ):
        anki_session = anki_session_with_addon_data
        with anki_session_with_addon_data.profile_loaded():
            mw = anki_session.mw

            ankihub_nid = next_deterministic_uuid()

            field_name_with_spaces = "Field name with spaces"
            ah_basic_variation = ankihub_basic_note_type.copy()
            ah_basic_variation["id"] = 0
            ah_basic_variation["name"] = "AnkiHub Basic Variation"
            ah_basic_variation["flds"][0]["name"] = field_name_with_spaces
            ah_basic_variation["tmpls"][0]["qfmt"] = ankihub_basic_note_type["tmpls"][
                0
            ]["qfmt"].replace("Front", field_name_with_spaces)
            mw.col.models.add_dict(ah_basic_variation)
            ah_basic_variation = mw.col.models.by_name(ah_basic_variation["name"])
            ah_basic_variation_id = ah_basic_variation["id"]

            # assert that fields with spaces are protected by tags that have spaces replaced by underscores
            note = make_ah_note(
                ankihub_nid=ankihub_nid,
                note_type_id=ah_basic_variation_id,
                generate_anki_id=True,
            )
            note.tags = [
                f"{TAG_FOR_PROTECTING_FIELDS}::{field_name_with_spaces.replace(' ', '_')}"
            ]
            note_changed = prepare_note(
                note=note,
                ankihub_nid=ankihub_nid,
                fields=[Field(name=field_name_with_spaces, value="new front", order=0)],
                first_import_of_deck=True,
            )
            assert not note_changed
            assert note[field_name_with_spaces] == "old field name with spaces"

            # assert that field is not protected without this tag (to make sure the test is correct)
            note = make_ah_note(
                ankihub_nid=ankihub_nid,
                note_type_id=ah_basic_variation_id,
                generate_anki_id=True,
            )
            note_changed = prepare_note(
                note=note,
                ankihub_nid=ankihub_nid,
                fields=[Field(name=field_name_with_spaces, value="new front", order=0)],
                first_import_of_deck=True,
            )
            assert note_changed
            assert note[field_name_with_spaces] == "new front"


def prepare_note(
    note,
    first_import_of_deck: bool,
    ankihub_nid: Optional[uuid.UUID] = None,
    tags: List[str] = [],
    fields: Optional[List[Field]] = [],
    protected_fields: Optional[Dict] = {},
    protected_tags: List[str] = [],
    guid: Optional[str] = None,
    last_update_type: SuggestionType = SuggestionType.NEW_CONTENT,
):
    if ankihub_nid is None:
        ankihub_nid = note[ANKIHUB_NOTE_TYPE_FIELD_NAME]

    if guid is None:
        guid = note.guid

    note_data = NoteInfo(
        ankihub_note_uuid=ankihub_nid,
        anki_nid=note.id,
        fields=fields,
        tags=tags,
        mid=note.mid,
        guid=guid,
        last_update_type=last_update_type,
    )

    ankihub_importer = AnkiHubImporter()
    result = ankihub_importer.prepare_note(
        note,
        note_data=note_data,
        protected_fields=protected_fields,
        protected_tags=protected_tags,
        first_import_of_deck=first_import_of_deck,
    )
    return result


class TestCustomSearchNodes:
    def test_ModifiedAfterSyncSearchNode_with_notes(
        self,
        anki_session_with_addon_data: AnkiSession,
        install_sample_ah_deck: InstallSampleAHDeck,
    ):
        with anki_session_with_addon_data.profile_loaded():
            mw = anki_session_with_addon_data.mw

            install_sample_ah_deck()
            all_nids = mw.col.find_notes("")

            browser = Mock()
            browser.table.is_notes_mode.return_value = True

            with attached_ankihub_db():
                assert (
                    ModifiedAfterSyncSearchNode(browser, "yes").filter_ids(all_nids)
                    == []
                )
                assert (
                    ModifiedAfterSyncSearchNode(browser, "no").filter_ids(all_nids)
                    == all_nids
                )

                # we can't use freeze_time here because note.mod is set by the Rust backend
                sleep(1.1)

                # modify a note - this changes its mod value in the Anki DB
                nid = all_nids[0]
                note = mw.col.get_note(nid)
                note["Front"] = "new front"
                note.flush()

                nids = ModifiedAfterSyncSearchNode(browser, "yes").filter_ids(all_nids)
                assert nids == [nid]

    def test_ModifiedAfterSyncSearchNode_with_cards(
        self,
        anki_session_with_addon_data: AnkiSession,
        install_sample_ah_deck: InstallSampleAHDeck,
    ):
        with anki_session_with_addon_data.profile_loaded():
            mw = anki_session_with_addon_data.mw

            install_sample_ah_deck()
            all_cids = mw.col.find_cards("")

            browser = Mock()
            browser.table.is_notes_mode.return_value = False

            with attached_ankihub_db():
                assert (
                    ModifiedAfterSyncSearchNode(browser, "yes").filter_ids(all_cids)
                    == []
                )
                assert (
                    ModifiedAfterSyncSearchNode(browser, "no").filter_ids(all_cids)
                    == all_cids
                )

                # we can't use freeze_time here because note.mod is set by the Rust backend
                sleep(1.1)

                # modify a note - this changes its mod value in the Anki DB
                cid = all_cids[0]
                note = mw.col.get_note(mw.col.get_card(cid).nid)
                note["Front"] = "new front"
                note.flush()

                cids = ModifiedAfterSyncSearchNode(browser, "yes").filter_ids(all_cids)
                assert cids == [cid]

    def test_UpdatedInTheLastXDaysSearchNode(
        self,
        anki_session_with_addon_data: AnkiSession,
        install_sample_ah_deck: InstallSampleAHDeck,
    ):
        with anki_session_with_addon_data.profile_loaded():
            mw = anki_session_with_addon_data.mw

            install_sample_ah_deck()

            all_nids = mw.col.find_notes("")

            browser = Mock()
            browser.table.is_notes_mode.return_value = True

            with attached_ankihub_db():
                assert (
                    UpdatedInTheLastXDaysSearchNode(browser, "1").filter_ids(all_nids)
                    == all_nids
                )
                assert (
                    UpdatedInTheLastXDaysSearchNode(browser, "2").filter_ids(all_nids)
                    == all_nids
                )

                yesterday_timestamp = int(
                    (datetime.now() - timedelta(days=1)).timestamp()
                )
                mw.col.db.execute(
                    f"UPDATE ankihub_db.notes SET mod = {yesterday_timestamp}"
                )

                assert (
                    UpdatedInTheLastXDaysSearchNode(browser, "1").filter_ids(all_nids)
                    == []
                )
                assert (
                    UpdatedInTheLastXDaysSearchNode(browser, "2").filter_ids(all_nids)
                    == all_nids
                )

    def test_NewNoteSearchNode(
        self,
        anki_session_with_addon_data: AnkiSession,
        next_deterministic_uuid: Callable[[], uuid.UUID],
    ):
        with anki_session_with_addon_data.profile_loaded():
            mw = anki_session_with_addon_data.mw

            import_note_types_for_sample_deck(mw)
            notes_data = ankihub_sample_deck_notes_data()
            notes_data[0].last_update_type = None
            notes_data[1].last_update_type = None
            notes_data[2].last_update_type = SuggestionType.OTHER

            ankihub_models = {
                m["id"]: m for m in mw.col.models.all() if "/" in m["name"]
            }
            AnkiHubImporter()._import_ankihub_deck_inner(
                ankihub_did=next_deterministic_uuid(),
                notes_data=notes_data,
                remote_note_types=ankihub_models,
                protected_fields={},
                protected_tags=[],
                deck_name="Test-Deck",
            )

            all_nids = mw.col.find_notes("")

            browser = Mock()
            browser.table.is_notes_mode.return_value = True

            with attached_ankihub_db():
                # notes without a last_update_type are new
                assert NewNoteSearchNode(browser, "").filter_ids(all_nids) == [
                    notes_data[0].anki_nid,
                    notes_data[1].anki_nid,
                ]

    def test_SuggestionTypeSearchNode(
        self,
        anki_session_with_addon_data: AnkiSession,
        next_deterministic_uuid: Callable[[], uuid.UUID],
    ):
        with anki_session_with_addon_data.profile_loaded():
            mw = anki_session_with_addon_data.mw

            import_note_types_for_sample_deck(mw)
            notes_data = ankihub_sample_deck_notes_data()
            notes_data[0].last_update_type = SuggestionType.NEW_CONTENT
            notes_data[1].last_update_type = SuggestionType.NEW_CONTENT
            notes_data[2].last_update_type = SuggestionType.SPELLING_GRAMMATICAL

            ankihub_models = {
                m["id"]: m for m in mw.col.models.all() if "/" in m["name"]
            }
            AnkiHubImporter()._import_ankihub_deck_inner(
                ankihub_did=next_deterministic_uuid(),
                notes_data=notes_data,
                remote_note_types=ankihub_models,
                protected_fields={},
                protected_tags=[],
                deck_name="Test-Deck",
            )

            all_nids = mw.col.find_notes("")

            browser = Mock()
            browser.table.is_notes_mode.return_value = True

            with attached_ankihub_db():
                assert SuggestionTypeSearchNode(
                    browser, SuggestionType.NEW_CONTENT.value[0]
                ).filter_ids(all_nids) == [
                    notes_data[0].anki_nid,
                    notes_data[1].anki_nid,
                ]
                assert SuggestionTypeSearchNode(
                    browser, SuggestionType.SPELLING_GRAMMATICAL.value[0]
                ).filter_ids(all_nids) == [notes_data[2].anki_nid]

    def test_UpdatedSinceLastReviewSearchNode(
        self,
        anki_session_with_addon_data: AnkiSession,
        install_sample_ah_deck: InstallSampleAHDeck,
    ):
        with anki_session_with_addon_data.profile_loaded():
            mw = anki_session_with_addon_data.mw

            _, ah_did = install_sample_ah_deck()

            all_nids = mw.col.find_notes("")

            browser = Mock()
            browser.table.is_notes_mode.return_value = True

            with attached_ankihub_db():
                assert (
                    UpdatedSinceLastReviewSearchNode(browser, "").filter_ids(all_nids)
                    == []
                )

            # add a review entry for a card to the database
            nid = all_nids[0]
            note = mw.col.get_note(nid)
            cid = note.card_ids()[0]

            record_review(mw, cid)

            # import the deck again, this counts as an update
            import_sample_ankihub_deck(
                mw, ankihub_did=ah_did, assert_created_deck=False
            )

            # check that the note of the card is now included in the search results
            with attached_ankihub_db():
                assert UpdatedSinceLastReviewSearchNode(browser, "").filter_ids(
                    all_nids
                ) == [nid]

            sleep(1.1)

            # add another review entry for the card to the database
            record_review(mw, cid)

            # check that the note of the card is not included in the search results anymore
            with attached_ankihub_db():
                assert (
                    UpdatedSinceLastReviewSearchNode(browser, "").filter_ids(all_nids)
                    == []
                )


def record_review(mw: AnkiQt, cid: CardId):
    mw.col.db.execute(
        "INSERT INTO revlog VALUES (?, ?, ?, ?, ?, ?, ?, ?, ?)",
        int(datetime.now().timestamp()) * 1000,
        cid,
        1,
        1,
        1,
        1,
        1,
        1,
        0,
    )


class TestBrowserTreeView:
    # without this mark the test sometime fails on clean-up
    @pytest.mark.qt_no_exception_capture
    def test_ankihub_items_exist_and_work(
        self,
        anki_session_with_addon_data: AnkiSession,
        qtbot: QtBot,
        install_sample_ah_deck: InstallSampleAHDeck,
    ):
        from aqt import dialogs
        from aqt.browser import Browser
        from aqt.browser.sidebar.item import SidebarItem
        from aqt.browser.sidebar.tree import SidebarTreeView

        config.public_config["sync_on_startup"] = False
        entry_point.run()

        with anki_session_with_addon_data.profile_loaded():
            mw = anki_session_with_addon_data.mw

            install_sample_ah_deck()

            browser: Browser = dialogs.open("Browser", mw)

            qtbot.wait(500)
            sidebar: SidebarTreeView = browser.sidebar
            ankihub_item: SidebarItem = sidebar.model().root.children[0]
            assert "AnkiHub" in ankihub_item.name

            # assert that all children of the ankihub_item exist
            ankihub_child_item_names = [item.name for item in ankihub_item.children]
            assert ankihub_child_item_names == [
                "With AnkiHub ID",
                "ID Pending",
                "Modified After Sync",
                "Not Modified After Sync",
                "Updated Today",
                "Updated Since Last Review",
            ]

            updated_today_item = ankihub_item.children[4]
            assert updated_today_item.name == "Updated Today"
            updated_today_child_item_names = [
                item.name for item in updated_today_item.children
            ]
            assert updated_today_child_item_names == [
                "New Note",
                *[x.value[1] for x in SuggestionType],
            ]

            # click on the first item
            with_ankihub_id_item = ankihub_item.children[0]
            sidebar._on_search(sidebar.model().index_for_item(with_ankihub_id_item))
            qtbot.wait(500)

            # assert that expected number of notes shows up
            browser.table.select_all()
            nids = browser.table.get_selected_note_ids()
            assert len(nids) == 3

    # without this mark the test sometime fails on clean-up
    @pytest.mark.qt_no_exception_capture
    def test_contains_ankihub_tag_items(
        self,
        anki_session_with_addon_data: AnkiSession,
        qtbot: QtBot,
        install_sample_ah_deck: InstallSampleAHDeck,
    ):
        from aqt import dialogs
        from aqt.browser import Browser
        from aqt.browser.sidebar.item import SidebarItem
        from aqt.browser.sidebar.tree import SidebarTreeView

        config.public_config["sync_on_startup"] = False
        entry_point.run()

        with anki_session_with_addon_data.profile_loaded():
            mw = anki_session_with_addon_data.mw

            install_sample_ah_deck()

            notes = mw.col.find_notes("")
            note = mw.col.get_note(notes[0])

            # add ankihub tags to a note
            # when no notes have the tag, the related ankihub tag tree item will not exist
            note.tags = [TAG_FOR_PROTECTING_FIELDS, SUBDECK_TAG, TAG_FOR_OPTIONAL_TAGS]
            note.flush()

            browser: Browser = dialogs.open("Browser", mw)

            qtbot.wait(500)
            sidebar: SidebarTreeView = browser.sidebar
            ankihub_item: SidebarItem = sidebar.model().root.children[0]
            assert "AnkiHub" in ankihub_item.name

            # assert that all children of the ankihub_item exist
            item_names = [item.name for item in ankihub_item.children]
            assert item_names == [
                "With AnkiHub ID",
                "ID Pending",
                "Modified After Sync",
                "Not Modified After Sync",
                "Updated Today",
                "Updated Since Last Review",
                TAG_FOR_OPTIONAL_TAGS,
                TAG_FOR_PROTECTING_FIELDS,
                SUBDECK_TAG,
            ]


# without this mark the test sometime fails on clean-up
@pytest.mark.qt_no_exception_capture
def test_browser_custom_columns(
    anki_session_with_addon_data: AnkiSession,
    qtbot: QtBot,
    install_sample_ah_deck: InstallSampleAHDeck,
):
    from aqt import dialogs

    config.public_config["sync_on_startup"] = False
    entry_point.run()

    with anki_session_with_addon_data.profile_loaded():
        mw = anki_session_with_addon_data.mw

        install_sample_ah_deck()

        notes_data = ankihub_sample_deck_notes_data()

        browser: Browser = dialogs.open("Browser", mw)
        browser.search_for("")
        qtbot.wait(500)

        browser.table.select_all()
        nids = browser.table.get_selected_note_ids()
        assert len(nids) == len(notes_data) == 3

        # enable all custom columns
        for custom_column in custom_columns:
            browser.table._on_column_toggled(True, custom_column.builtin_column.key)

        qtbot.wait(500)

        # compare the custom column values with the expected values for the first row
        current_row = browser.table._model.get_row(browser.table._current())
        custom_column_cells = current_row.cells[4:]
        custom_column_cells_texts = [cell.text for cell in custom_column_cells]
        assert custom_column_cells_texts == [
            str(notes_data[0].ankihub_note_uuid),
            "No",
            "No",
        ]


class TestBuildSubdecksAndMoveCardsToThem:
    def test_basic(
        self,
        anki_session_with_addon_data: AnkiSession,
        install_sample_ah_deck: InstallSampleAHDeck,
    ):
        with anki_session_with_addon_data.profile_loaded():
            mw = anki_session_with_addon_data.mw

            _, ah_did = install_sample_ah_deck()

            # add subdeck tags to notes
            nids = mw.col.find_notes("deck:Testdeck")
            note1 = mw.col.get_note(nids[0])
            note1.tags = [f"{SUBDECK_TAG}::Testdeck"]
            note1.flush()

            note2 = mw.col.get_note(nids[1])
            note2.tags = [f"{SUBDECK_TAG}::Testdeck::B::C"]
            note2.flush()

            # call the function that moves all cards in the deck to their subdecks
            build_subdecks_and_move_cards_to_them(ah_did)

            # assert that the decks were created and the cards of the notes were moved to them
            assert note1.cards()
            for card in note1.cards():
                assert mw.col.decks.name(card.did) == "Testdeck"

            assert note2.cards()
            for card in note2.cards():
                assert mw.col.decks.name(card.did) == "Testdeck::B::C"

    def test_empty_decks_get_deleted(
        self,
        anki_session_with_addon_data: AnkiSession,
        install_sample_ah_deck: InstallSampleAHDeck,
    ):
        with anki_session_with_addon_data.profile_loaded():
            mw = anki_session_with_addon_data.mw

            _, ah_did = install_sample_ah_deck()

            # create empty decks
            mw.col.decks.add_normal_deck_with_name("Testdeck::empty::A")
            # assert that the empty decks were created to be sure
            assert mw.col.decks.id("Testdeck::empty", create=False)
            assert mw.col.decks.id("Testdeck::empty::A", create=False)

            # call the function that moves all cards in the deck to their subdecks
            build_subdecks_and_move_cards_to_them(ah_did)

            # assert that the empty decks were deleted
            assert mw.col.decks.id("Testdeck::empty", create=False) is None
            assert mw.col.decks.id("Testdeck::empty::A", create=False) is None

    def test_notes_not_moved_out_filtered_decks(
        self,
        anki_session_with_addon_data: AnkiSession,
        install_sample_ah_deck: InstallSampleAHDeck,
    ):
        with anki_session_with_addon_data.profile_loaded():
            mw = anki_session_with_addon_data.mw

            _, ah_did = install_sample_ah_deck()

            nids = mw.col.find_notes("deck:Testdeck")

            # create a filtered deck that will contain the cards of the imported deck
            filtered_deck = mw.col.sched.get_or_create_filtered_deck(DeckId(0))
            filtered_deck.name = "filtered deck"
            filtered_deck.config.search_terms.pop(0)
            filtered_deck.config.search_terms.append(
                FilteredDeckConfig.SearchTerm(
                    search="deck:Testdeck",
                    limit=100,
                    order=0,  # type: ignore
                )
            )
            mw.col.sched.add_or_update_filtered_deck(filtered_deck)
            filtered_deck_id = mw.col.decks.id("filtered deck", create=False)
            filtered_deck = mw.col.sched.get_or_create_filtered_deck(filtered_deck_id)

            # assign a subdeck tag to a note
            nids = mw.col.find_notes("deck:Testdeck")
            note = mw.col.get_note(nids[0])
            note.tags = [f"{SUBDECK_TAG}::Testdeck::B::C"]
            note.flush()

            # assert that the note is in the filtered deck to be safe
            assert note.cards()
            for card in note.cards():
                assert card.did == filtered_deck.id

            # call the function that moves all cards in the deck to their subdecks
            build_subdecks_and_move_cards_to_them(ah_did)

            # assert that only the odid of the cards of the note was changed
            assert note.cards()
            for card in note.cards():
                assert mw.col.decks.name(card.did) == "filtered deck"
                assert mw.col.decks.name(card.odid) == "Testdeck::B::C"

    def test_note_without_subdeck_tag_not_moved(
        self,
        anki_session_with_addon_data: AnkiSession,
        install_sample_ah_deck: InstallSampleAHDeck,
    ):
        with anki_session_with_addon_data.profile_loaded():
            mw = anki_session_with_addon_data.mw

            _, ah_did = install_sample_ah_deck()

            # move cards of a note to the default deck
            nids = mw.col.find_notes("deck:Testdeck")
            note = mw.col.get_note(nids[0])
            mw.col.set_deck(note.card_ids(), 1)

            # call the function that moves all cards in the deck to their subdecks
            build_subdecks_and_move_cards_to_them(ah_did)

            # assert that the cards of the note were not moved because the note has no subdeck tag
            assert note.cards()
            for card in note.cards():
                assert card.did == 1


def test_create_copy_browser_action_does_not_copy_ah_nid(
    anki_session_with_addon_data: AnkiSession,
    ankihub_basic_note_type: Dict[str, Any],
    next_deterministic_uuid: Callable[[], uuid.UUID],
    qtbot: QtBot,
):
    # Run the entry point so that the changes to the create copy action are applied.
    entry_point.run()
    with anki_session_with_addon_data.profile_loaded():
        mw = anki_session_with_addon_data.mw

        # Create a note.
        note = mw.col.new_note(ankihub_basic_note_type)
        note["Front"] = "front"
        note["Back"] = "back"
        note[ANKIHUB_NOTE_TYPE_FIELD_NAME] = str(next_deterministic_uuid())
        mw.col.add_note(note, DeckId(1))

        # Use the browser context menu action to create a copy of the note.
        browser = Browser(mw)
        qtbot.addWidget(browser)
        browser.show()
        # ... Select the note.
        browser.form.tableView.selectRow(0)
        # ... And call the action.
        browser.on_create_copy()

        # Check that the ANKIHUB_NOTE_TYPE_FIELD_NAME field is empty.
        add_cards_dialog: AddCards = aqt.dialogs._dialogs["AddCards"][1]
        note = add_cards_dialog.editor.note
        assert note.fields == ["front", "back", ""]


def test_flatten_deck(
    anki_session_with_addon_data: AnkiSession,
    install_sample_ah_deck: InstallSampleAHDeck,
):
    with anki_session_with_addon_data.profile_loaded():
        mw = anki_session_with_addon_data.mw

        _, ah_did = install_sample_ah_deck()

        subdeck_name = "Testdeck::A::B"
        mw.col.decks.add_normal_deck_with_name(subdeck_name)
        subdeck_id = mw.col.decks.id_for_name(subdeck_name)

        # move cards of a note to the default deck
        nids = mw.col.find_notes("deck:Testdeck")
        note = mw.col.get_note(nids[0])
        mw.col.set_deck(note.card_ids(), subdeck_id)

        # call the function that flattens the deck and removes all subdecks
        flatten_deck(ah_did)

        # assert that the cards of the note were moved back to the root deck
        # because the note has no subdeck tag
        assert note.cards()
        for card in note.cards():
            assert mw.col.decks.name(card.did) == "Testdeck"

        # assert that the subdecks were deleted
        assert mw.col.decks.by_name(subdeck_name) is None


def test_reset_local_changes_to_notes(
    anki_session_with_addon_data: AnkiSession,
    monkeypatch: MonkeyPatch,
    install_sample_ah_deck: InstallSampleAHDeck,
):
    with anki_session_with_addon_data.profile_loaded():
        mw = anki_session_with_addon_data.mw

        _, ah_did = install_sample_ah_deck()

        # ids of notes are from small_ankihub.txt
        basic_note_1 = mw.col.get_note(NoteId(1608240029527))
        basic_note_2 = mw.col.get_note(NoteId(1608240057545))

        # change the content of a note and move it to a different deck
        basic_note_1["Front"] = "changed"
        basic_note_1.flush()
        mw.col.set_deck(basic_note_1.card_ids(), 1)

        # delete a note
        mw.col.remove_notes([basic_note_2.id])

        # Mock the import function (that is called by reset_local_changes_to_notes)
        # so that it doesn't try to fetch data from AnkiHub
        # and just use empty remote note types and protected fields and tags.
        # This works because the note types are not deleted in the test and protected
        # fields and tags are also not used in the test.
        def mock_import_ankihub_deck(self: AnkiHubImporter, *args, **kwargs):
            self._import_ankihub_deck_inner(
                *args,
                **kwargs,
                remote_note_types=dict(),  # type: ignore
                protected_fields=dict(),  # type: ignore
                protected_tags=list(),  # type: ignore
            )

        monkeypatch.setattr(
            "ankihub.importing.AnkiHubImporter.import_ankihub_deck",
            mock_import_ankihub_deck,
        )
        # reset local changes
        nids = ankihub_db.anki_nids_for_ankihub_deck(ah_did)
        reset_local_changes_to_notes(nids=nids, ankihub_deck_uuid=ah_did)

        # assert that basic_note_1 was changed back is still in the deck it was moved to
        # (resetting local changes to notes should not move existing notes between decks as the
        # user might not want that)
        basic_note_1.load()
        assert basic_note_1["Front"] == "This is the front 1"
        assert basic_note_1.cards()
        for card in basic_note_1.cards():
            assert card.did == 1

        # assert that basic_note_2 was added back and is in the ankihub deck
        basic_note_2.load()
        assert basic_note_2["Front"] == "<p>This is the front 2 without review</p>"
        assert basic_note_2.cards()
        for card in basic_note_2.cards():
            assert mw.col.decks.name(card.did) == "Testdeck"


def test_migrate_profile_data_from_old_location(
    anki_session_with_addon_before_profile_support: AnkiSession,
    monkeypatch: MonkeyPatch,
    disable_image_support_feature_flag,
):
    anki_session = anki_session_with_addon_before_profile_support

    # mock the ah_sync object so that the add-on doesn't try to sync with AnkiHub
    monkeypatch.setattr(
        "ankihub.sync.ah_sync.sync_all_decks_and_media", lambda *args, **kwargs: None
    )

    # run the entrypoint and load the profile to trigger the migration
    entry_point.run()
    with anki_session.profile_loaded():
        pass

    user_files_path = Path(anki_session.base) / "addons21" / "ankihub" / "user_files"
    profile_files_path = user_files_path / str(TEST_PROFILE_ID)

    assert set([x.name for x in profile_files_path.glob("*")]) == {
        "ankihub.db",
        ".private_config.json",
    }

    assert set([x.name for x in user_files_path.glob("*")]) == {
        str(TEST_PROFILE_ID),
        "README.md",
        "ankihub.log",
        "ankihub.log.1",
    }


def test_profile_swap(
    anki_session_with_addon_data: AnkiSession,
    monkeypatch: MonkeyPatch,
    install_sample_ah_deck: InstallSampleAHDeck,
):
    anki_session = anki_session_with_addon_data

    USER_FILES_PATH = Path(anki_session.base) / "addons21/ankihub/user_files"
    # already exists
    PROFILE_1_NAME = "User 1"
    PROFILE_1_ID = TEST_PROFILE_ID
    # will be created in the test
    PROFILE_2_NAME = "User 2"
    PROFILE_2_ID = uuid.UUID("22222222-2222-2222-2222-222222222222")

    general_setup_mock = Mock()
    monkeypatch.setattr("ankihub.entry_point.general_setup", general_setup_mock)

    entry_point.run()

    # load the first profile and import a deck
    with anki_session.profile_loaded():
        mw = anki_session.mw

        assert profile_files_path() == USER_FILES_PATH / str(PROFILE_1_ID)

        install_sample_ah_deck()

        # the database should contain the imported deck
        assert len(ankihub_db.ankihub_deck_ids()) == 1
        # the config should contain the deck subscription
        assert len(config.deck_ids()) == 1

    # create the second profile
    mw.pm.create(PROFILE_2_NAME)

    # load the second profile
    mw.pm.load(PROFILE_2_NAME)
    # monkeypatch uuid4 so that the id of the second profile is known
    with monkeypatch.context() as m:
        m.setattr("uuid.uuid4", lambda: PROFILE_2_ID)
        with anki_session.profile_loaded():
            assert profile_files_path() == USER_FILES_PATH / str(PROFILE_2_ID)
            # the database should be empty
            assert len(ankihub_db.ankihub_deck_ids()) == 0
            # the config should not conatin any deck subscriptions
            assert len(config.deck_ids()) == 0

    # load the first profile again
    mw.pm.load(PROFILE_1_NAME)
    with anki_session.profile_loaded():
        assert profile_files_path() == USER_FILES_PATH / str(PROFILE_1_ID)
        # the database should contain the imported deck
        assert len(ankihub_db.ankihub_deck_ids()) == 1
        # the config should contain the deck subscription
        assert len(config.deck_ids()) == 1

    # assert that the general_setup function was only called once
    assert general_setup_mock.call_count == 1


class TestAutoSync:
    def setup_method(self):
        # Mock the token so that the AnkiHub sync is not aborted.
        config.token = PropertyMock(return_value=lambda: "test_token")

    def test_with_on_ankiweb_sync_config_option(
        self,
        anki_session_with_addon_data: AnkiSession,
        monkeypatch: MonkeyPatch,
        qtbot: QtBot,
    ):
        with anki_session_with_addon_data.profile_loaded():
            mw = anki_session_with_addon_data.mw

            patch_ankiweb_sync_to_do_nothing(mw, monkeypatch)
            sync_all_decks_and_media_mock = self._mock_sync_all_decks_and_media(
                monkeypatch
            )

            setup_ankihub_sync_on_ankiweb_sync()

            config.public_config["auto_sync"] = "on_ankiweb_sync"

            # Trigger the AnkiWeb sync and assert that the AnkiHub sync is invoked.
            sync_collection(mw, on_done=lambda: None)
            qtbot.wait(200)
            assert sync_all_decks_and_media_mock.call_count == 1

    def test_with_never_option(
        self,
        anki_session_with_addon_data: AnkiSession,
        monkeypatch: MonkeyPatch,
        qtbot: QtBot,
    ):
        with anki_session_with_addon_data.profile_loaded():
            mw = anki_session_with_addon_data.mw

            patch_ankiweb_sync_to_do_nothing(mw, monkeypatch)
            sync_all_decks_mock = self._mock_sync_all_decks_and_media(monkeypatch)

            setup_ankihub_sync_on_ankiweb_sync()

            config.public_config["auto_sync"] = "never"

            # Trigger the AnkiWeb sync and assert that the AnkiHub sync is invoked.
            sync_collection(mw, on_done=lambda: None)
            qtbot.wait(200)
            assert sync_all_decks_mock.call_count == 0

    def test_with_on_startup_option(
        self,
        anki_session_with_addon_data: AnkiSession,
        monkeypatch: MonkeyPatch,
        qtbot: QtBot,
    ):
        with anki_session_with_addon_data.profile_loaded():
            mw = anki_session_with_addon_data.mw

            patch_ankiweb_sync_to_do_nothing(mw, monkeypatch)
            sync_all_decks_mock = self._mock_sync_all_decks_and_media(monkeypatch)

            setup_ankihub_sync_on_ankiweb_sync()

            config.public_config["auto_sync"] = "on_startup"

            # Trigger the AnkiWeb sync and assert that the AnkiHub sync is invoked.
            sync_collection(mw, on_done=lambda: None)
            qtbot.wait(200)
            assert sync_all_decks_mock.call_count == 1

            # Trigger the AnkiWeb sync again and assert that the AnkiHub sync is not invoked this time.
            sync_collection(mw, on_done=lambda: None)
            qtbot.wait(200)
            assert sync_all_decks_mock.call_count == 1

    def _mock_sync_all_decks_and_media(self, monkeypatch: MonkeyPatch) -> Mock:
        # Mock the sync with AnkiHub so that it doesn't actually sync.
        sync_all_decks_mock = Mock()
        monkeypatch.setattr(ah_sync, "sync_all_decks_and_media", sync_all_decks_mock)
        return sync_all_decks_mock


def patch_ankiweb_sync_to_do_nothing(mw: AnkiQt, monkeypatch: MonkeyPatch):
    """Patch AnkiWeb sync so that when this is called:
    https://github.com/ankitects/anki/blob/e5d5d1d4bdecfac326353d154c933e477c4e3eb8/qt/aqt/sync.py#L87
    this runs:
    https://github.com/ankitects/anki/blob/e5d5d1d4bdecfac326353d154c933e477c4e3eb8/qt/aqt/sync.py#L122-L127
    but the AnkiWeb sync does nothing and no error dialogs show show up.
    """

    # Mock the sync_auth function so that the sync is not aborted.
    monkeypatch.setattr(mw.pm, "sync_auth", lambda: True)

    # Mock the sync with AnkiWeb so that it doesn't actually sync.
    # Also mock the sync output so that Anki doesn't trigger a full sync or show a message.
    sync_output_mock = Mock(
        host_number=1,
        server_message=[],
        required=SyncOutput.NO_CHANGES,
        NO_CHANGES=SyncOutput.NO_CHANGES,
    )
    monkeypatch.setattr(
        mw.col._backend, "sync_collection", lambda *args: sync_output_mock
    )

    # Mock the latest_progress function because it is called by a timer during the sync
    # and would otherwise open an error message dialog.
    monkeypatch.setattr(mw.col, "latest_progress", lambda *args, **kwargs: Mock())

    # Mock the can_auto_sync function so that no sync is triggered when Anki is closed.
    monkeypatch.setattr(mw, "can_auto_sync", lambda *args, **kwargs: False)


def test_sync_with_optional_content(
    anki_session_with_addon_data: AnkiSession,
    monkeypatch: MonkeyPatch,
    next_deterministic_uuid: Callable[[], uuid.UUID],
):
    anki_session = anki_session_with_addon_data

    with anki_session.profile_loaded():
        with anki_session.deck_installed(SAMPLE_DECK_APKG) as _:
            mw = anki_session.mw

            ankihub_deck_uuid = next_deterministic_uuid()
            deck_extension_id = 31

            notes_data = ankihub_sample_deck_notes_data()
            ankihub_db.upsert_notes_data(ankihub_deck_uuid, notes_data)
            note_data = notes_data[0]
            note = mw.col.get_note(NoteId(note_data.anki_nid))

            assert set(note.tags) == set(["my::tag2", "my::tag"])

            latest_update = datetime.now()
            with monkeypatch.context() as m:
                m.setattr(
                    "ankihub.ankihub_client.AnkiHubClient.get_deck_extensions_by_deck_id",
                    lambda *args, **kwargs: [
                        DeckExtension(
                            id=deck_extension_id,
                            owner_id=1,
                            ankihub_deck_uuid=ankihub_deck_uuid,
                            name="test99",
                            tag_group_name="test99",
                            description="",
                        )
                    ],
                )
                m.setattr(
                    "ankihub.ankihub_client.AnkiHubClient.get_deck_extension_updates",
                    lambda *args, **kwargs: [
                        DeckExtensionUpdateChunk(
                            note_customizations=[
                                NoteCustomization(
                                    ankihub_nid=note_data.ankihub_note_uuid,
                                    tags=[
                                        "AnkiHub_Optional::test99::test1",
                                        "AnkiHub_Optional::test99::test2",
                                    ],
                                ),
                            ],
                            latest_update=latest_update,
                        ),
                    ],
                )
                sync = AnkiHubSync()
                sync._sync_deck_extensions(ankihub_deck_uuid)

            updated_note = mw.col.get_note(note.id)

            expected_tags = [
                "my::tag2",
                "my::tag",
                "AnkiHub_Optional::test99::test2",
                "AnkiHub_Optional::test99::test1",
            ]

            assert set(updated_note.tags) == set(expected_tags)

            # assert that the deck extension info was saved in the config
            assert config.deck_extension_config(
                extension_id=deck_extension_id
            ) == DeckExtensionConfig(
                ankihub_deck_uuid=ankihub_deck_uuid,
                owner_id=1,
                name="test99",
                tag_group_name="test99",
                description="",
                latest_update=latest_update,
            )


def test_optional_tag_suggestion_dialog(
    anki_session_with_addon_data: AnkiSession,
    qtbot: QtBot,
    monkeypatch: MonkeyPatch,
    install_sample_ah_deck: InstallSampleAHDeck,
):
    anki_session = anki_session_with_addon_data

    with anki_session.profile_loaded():
        mw = anki_session.mw

        # import a sample deck and give notes optional tags
        install_sample_ah_deck()

        nids = mw.col.find_notes("")
        notes = [mw.col.get_note(nid) for nid in nids]

        notes[0].tags = [
            f"{TAG_FOR_OPTIONAL_TAGS}::VALID::tag1",
        ]
        notes[0].flush()

        notes[1].tags = [
            f"{TAG_FOR_OPTIONAL_TAGS}::INVALID::tag1",
        ]
        notes[1].flush()

        # open the dialog
        monkeypatch.setattr(
            "ankihub.ankihub_client.AnkiHubClient.prevalidate_tag_groups",
            lambda *args, **kwargs: [
                TagGroupValidationResponse(
                    tag_group_name="VALID",
                    deck_extension_id=1,
                    success=True,
                    errors=[],
                ),
                TagGroupValidationResponse(
                    tag_group_name="INVALID",
                    deck_extension_id=2,
                    success=False,
                    errors=["error message"],
                ),
            ],
        )
        dialog = OptionalTagsSuggestionDialog(parent=mw, nids=nids)
        dialog.show()

        qtbot.wait(500)

        # assert that the dialog is in the correct state
        assert dialog.tag_group_list.count() == 2

        # items are sorted alphabetically
        assert dialog.tag_group_list.item(0).text() == "INVALID"
        assert "error message" in dialog.tag_group_list.item(0).toolTip()

        assert dialog.tag_group_list.item(1).text() == "VALID"
        # empty tooltip means that the tag group is valid because invalid tag groups
        # have a tooltip with the error message
        assert dialog.tag_group_list.item(1).toolTip() == ""

        assert dialog.submit_btn.isEnabled()

        suggest_optional_tags_mock = Mock()
        monkeypatch.setattr(
            "ankihub.ankihub_client.AnkiHubClient.suggest_optional_tags",
            suggest_optional_tags_mock,
        )

        # select the "VALID" tag group and click the submit button
        dialog.tag_group_list.item(1).setSelected(True)
        qtbot.mouseClick(dialog.submit_btn, Qt.MouseButton.LeftButton)
        qtbot.wait(500)

        assert suggest_optional_tags_mock.call_count == 1

        # assert that the suggest_optional_tags function was called with the correct arguments
        assert suggest_optional_tags_mock.call_args.kwargs == {
            "suggestions": [
                OptionalTagSuggestion(
                    tag_group_name="VALID",
                    deck_extension_id=1,
                    ankihub_note_uuid=uuid.UUID("e2857855-b414-4a2a-a0bf-2a0eac273f21"),
                    tags=["AnkiHub_Optional::VALID::tag1"],
                )
            ],
            "auto_accept": False,
        }


@pytest.mark.qt_no_exception_capture
def test_reset_optional_tags_action(
    anki_session_with_addon_data: AnkiSession,
    qtbot: QtBot,
    monkeypatch: MonkeyPatch,
    install_sample_ah_deck: InstallSampleAHDeck,
):
    from aqt import dialogs

    entry_point.run()

    with anki_session_with_addon_data.profile_loaded():
        mw = anki_session_with_addon_data.mw

        _, ah_did = install_sample_ah_deck()

        config.create_or_update_deck_extension_config(
            DeckExtension(
                id=1,
                ankihub_deck_uuid=ah_did,
                owner_id=1,
                name="test99",
                tag_group_name="test99",
                description="",
            )
        )

        # add a note with an optional tag that should be reset
        nids = mw.col.find_notes("")
        nid = nids[0]

        note = mw.col.get_note(nid)
        note.tags = [f"{TAG_FOR_OPTIONAL_TAGS}::test99::test1"]
        note.flush()

        # create other note that should not be affected by the reset
        other_note = mw.col.new_note(mw.col.models.by_name("Basic"))
        other_note.tags = [f"{TAG_FOR_OPTIONAL_TAGS}::test99::test2"]
        mw.col.add_note(other_note, DeckId(1))

        # mock the choose_list function to always return the first item
        choose_list_mock = Mock()
        choose_list_mock.return_value = 0
        monkeypatch.setattr("ankihub.gui.browser.choose_list", choose_list_mock)

        # mock the ask_user function to always confirm the reset
        monkeypatch.setattr(
            "ankihub.gui.browser.ask_user", lambda *args, **kwargs: True
        )

        # mock the is_logged_in function to always return True
        is_logged_in_mock = Mock()
        is_logged_in_mock.return_value = True
        monkeypatch.setattr(config, "is_logged_in", is_logged_in_mock)

        # mock method of ah_sync
        sync_all_decks_and_media_mock = Mock()
        monkeypatch.setattr(
            ah_sync, "sync_all_decks_and_media", sync_all_decks_and_media_mock
        )

        # run the reset action
        browser: Browser = dialogs.open("Browser", mw)
        qtbot.wait(300)

        _on_reset_optional_tags_action(browser)
        qtbot.wait(300)

        # assert that the ui behaved as expected
        assert choose_list_mock.call_count == 1
        assert choose_list_mock.call_args.kwargs["choices"] == ["test99 (Testdeck)"]

        # assert that the note was reset
        note = mw.col.get_note(nid)
        assert note.tags == []

        assert is_logged_in_mock.call_count == 1
        assert sync_all_decks_and_media_mock.call_count == 1

        # the other note should not be affected, because it is in a different deck
        assert mw.col.get_note(other_note.id).tags == [
            f"{TAG_FOR_OPTIONAL_TAGS}::test99::test2"
        ]


def test_download_images_on_sync(
    anki_session_with_addon_data: AnkiSession,
    install_sample_ah_deck: InstallSampleAHDeck,
    monkeypatch: MonkeyPatch,
    qtbot: QtBot,
    enable_image_support_feature_flag,
):
    with anki_session_with_addon_data.profile_loaded():
        mw = anki_session_with_addon_data.mw

        _, ah_did = install_sample_ah_deck()

        # Add a reference to a local image to a note.
        nids = mw.col.find_notes("")
        nid = nids[0]
        note = mw.col.get_note(nid)
        note.fields[0] = "Some text. <img src='image.png'>"
        note.flush()

        # Mock the token to simulate that the user is logged in.
        monkeypatch.setattr(config, "token", lambda: "test token")

        # Mock the client to simulate that there are no deck updates and extensions.
        monkeypatch.setattr(
            AnkiHubClient,
            "get_deck_updates",
            lambda *args, **kwargs: [],
        )
        monkeypatch.setattr(
            AnkiHubClient,
            "get_deck_extensions_by_deck_id",
            lambda *args, **kwargs: [],
        )

        # Mock the client method for downloading images.
        download_images_mock = Mock()
        monkeypatch.setattr(AnkiHubClient, "download_images", download_images_mock)

        # Run the sync.
        ah_sync.sync_all_decks_and_media()

        # Let the background thread (which downloads missing media) finish.
        qtbot.wait(200)

        # Assert that the client method for downloading images was called with the correct arguments.
        download_images_mock.assert_called_once_with(["image.png"], ah_did)


def test_upload_assets(
    anki_session_with_addon_data: AnkiSession,
    next_deterministic_uuid: Callable[[], uuid.UUID],
    monkeypatch: MonkeyPatch,
    requests_mock: Mocker,
):
    import tempfile

    with anki_session_with_addon_data.profile_loaded():
        fake_presigned_url = "https://fake_presigned_url.com"
        monkeypatch.setattr(
            AnkiHubClient,
            "get_presigned_url_for_multiple_uploads",
            lambda *args, **kwargs: {
                "url": fake_presigned_url,
                "fields": {
                    "key": "deck_images/test/${filename}",
                },
            },
        )

        s3_upload_request_mock = requests_mock.post(
            fake_presigned_url, json={"success": True}, status_code=204
        )

        with tempfile.NamedTemporaryFile(suffix=".png") as f:
            file_path = Path(f.name)
            fake_deck_id = next_deterministic_uuid()
            client = AnkiHubClient(local_media_dir_path=file_path.parent)
            client.upload_assets([file_path.name], deck_id=fake_deck_id)

        assert len(s3_upload_request_mock.request_history) == 1  # type: ignore

        file_name_from_request = re.findall(
            r'filename="(.*?)"', s3_upload_request_mock.last_request.text  # type: ignore
        )[0]
        assert file_name_from_request == file_path.name


class TestSuggestionsWithImages:
    def test_suggest_note_update_with_image(
        self,
        anki_session_with_addon_data: AnkiSession,
        requests_mock: Mocker,
        monkeypatch: MonkeyPatch,
        install_sample_ah_deck: Callable[[], Tuple[uuid.UUID, int]],
        enable_image_support_feature_flag,
    ):
        anki_session = anki_session_with_addon_data
        with anki_session.profile_loaded():
            mw = anki_session.mw

            install_sample_ah_deck()

            fake_presigned_url = "https://fake_presigned_url.com"
            s3_upload_request_mock = requests_mock.post(
                fake_presigned_url, json={"success": True}, status_code=204
            )

            monkeypatch.setattr(
                AnkiHubClient,
                "get_presigned_url_for_multiple_uploads",
                lambda *args, **kwargs: {
                    "url": fake_presigned_url,
                    "fields": {
                        "key": "deck_images/test/${filename}",
                    },
                },
            )

            with tempfile.NamedTemporaryFile(suffix=".png") as f:
                # add file to media folder
                file_name_in_col = mw.col.media.add_file(f.name)
                file_path_in_col = Path(mw.col.media.dir()) / file_name_in_col

                nids = mw.col.find_notes("")
                note = mw.col.get_note(nids[0])

                # add file reference to a note
                file_name_in_col = Path(file_path_in_col.name).name
                note["Front"] = f'<img src="{file_name_in_col}">'
                note.flush()

                ah_nid = ankihub_db.ankihub_nid_for_anki_nid(note.id)
                suggestion_request_mock = requests_mock.post(
                    f"{config.api_url}/notes/{ah_nid}/suggestion/", status_code=201
                )

                # create a suggestion for the note
                suggest_note_update(
                    note=note,
                    change_type=SuggestionType.NEW_CONTENT,
                    comment="test",
                )

                assert len(suggestion_request_mock.request_history) == 1  # type: ignore

                # assert that the image was uploaded
                assert len(s3_upload_request_mock.request_history) == 1  # type: ignore

                self._assert_img_names_as_expected(
                    note=note,
                    upload_request_mock=s3_upload_request_mock,  # type: ignore
                    suggestion_request_mock=suggestion_request_mock,  # type: ignore
                )

    def test_suggest_new_note_with_image(
        self,
        anki_session_with_addon_data: AnkiSession,
        requests_mock: Mocker,
        monkeypatch: MonkeyPatch,
        install_sample_ah_deck: InstallSampleAHDeck,
        enable_image_support_feature_flag,
    ):
        anki_session = anki_session_with_addon_data
        with anki_session.profile_loaded():
            mw = anki_session.mw

            _, ah_did = install_sample_ah_deck()

            fake_presigned_url = "https://fake_presigned_url.com"
            s3_upload_request_mock = requests_mock.post(
                fake_presigned_url, json={"success": True}, status_code=204
            )

            monkeypatch.setattr(
                AnkiHubClient,
                "get_presigned_url_for_multiple_uploads",
                lambda *args, **kwargs: {
                    "url": fake_presigned_url,
                    "fields": {
                        "key": "deck_images/test/${filename}",
                    },
                },
            )

            suggestion_request_mock = requests_mock.post(
                f"{config.api_url}/decks/{ah_did}/note-suggestion/",
                status_code=201,
            )

            with tempfile.NamedTemporaryFile(suffix=".png") as f:
                # add file to media folder
                file_name_in_col = mw.col.media.add_file(f.name)
                file_path_in_col = Path(mw.col.media.dir()) / file_name_in_col

                # add file reference to a note
                file_name_in_col = Path(file_path_in_col.name).name
                note = mw.col.new_note(
                    mw.col.models.by_name("Basic (Testdeck / user1)")
                )
                note["Front"] = f'<img src="{file_name_in_col}">'
                mw.col.add_note(note, DeckId(1))

                suggest_new_note(
                    note=note,
                    ankihub_did=ah_did,
                    comment="test",
                )

                self._assert_img_names_as_expected(
                    note=note,
                    upload_request_mock=s3_upload_request_mock,  # type: ignore
                    suggestion_request_mock=suggestion_request_mock,  # type: ignore
                )

    def _assert_img_names_as_expected(
        self, note: Note, upload_request_mock: Mocker, suggestion_request_mock: Mocker
    ):
        # Assert that the image names in the suggestion, the note and the uploaded image are as expected.
        note.load()
        img_name_in_note = re.search(IMG_NAME_IN_IMG_TAG_REGEX, note["Front"]).group(1)

        name_of_uploaded_image = re.findall(
            r'filename="(.*?)"', upload_request_mock.last_request.text
        )[
            0
        ]  # type: ignore

        suggestion_dict = suggestion_request_mock.last_request.json()  # type: ignore
        first_field_value = suggestion_dict["fields"][0]["value"]
        img_name_in_suggestion = re.search(
            IMG_NAME_IN_IMG_TAG_REGEX, first_field_value
        ).group(1)

        # The expected_img_name will be the same on each test run because the file is empty and thus
        # the hash will be the same each time.
        expected_img_name = "d41d8cd98f00b204e9800998ecf8427e.png"
        assert img_name_in_suggestion == expected_img_name
        assert img_name_in_note == expected_img_name
        assert name_of_uploaded_image == expected_img_name

    def test_should_ignore_asset_file_names_not_present_at_local_collection(
        self,
        anki_session_with_addon_data: AnkiSession,
        requests_mock: Mocker,
        monkeypatch: MonkeyPatch,
        install_sample_ah_deck: Callable[[], Tuple[uuid.UUID, int]],
        enable_image_support_feature_flag,
    ):
        anki_session = anki_session_with_addon_data
        with anki_session.profile_loaded():
            mw = anki_session.mw

            install_sample_ah_deck()

            fake_presigned_url = "https://fake_presigned_url.com"
            s3_upload_request_mock = requests_mock.post(
                fake_presigned_url, json={"success": True}, status_code=204
            )

            monkeypatch.setattr(
                AnkiHubClient,
                "get_presigned_url_for_multiple_uploads",
                lambda *args, **kwargs: {
                    "url": fake_presigned_url,
                    "fields": {
                        "key": "deck_images/test/${filename}",
                    },
                },
            )

            # grab a note from the deck
            nids = mw.col.find_notes("")
            note = mw.col.get_note(nids[0])

            # add reference to a note of an asset that does not exist locally
            note_content = '<img src="this_image_is_not_in_the_local_collection.png">'
            note["Front"] = note_content
            note.flush()

            ah_nid = ankihub_db.ankihub_nid_for_anki_nid(note.id)

            # create a suggestion for the note
            suggestion_request_mock = requests_mock.post(
                f"{config.api_url}/notes/{ah_nid}/suggestion/", status_code=201
            )

            suggest_note_update(
                note=note,
                change_type=SuggestionType.NEW_CONTENT,
                comment="test",
            )

            # assert that the suggestion is made
            assert len(suggestion_request_mock.request_history) == 1  # type: ignore

            # assert that the image was NOT uploaded
            assert len(s3_upload_request_mock.request_history) == 0  # type: ignore

            note.load()

            # Assert note content is unchanged
            assert note_content == note["Front"]


class TestAddonUpdate:
    def test_addon_update(
        self,
        anki_session_with_addon_data: AnkiSession,
        monkeypatch: MonkeyPatch,
        qtbot: QtBot,
    ):
        # install the add-on so that all files are in the add-on folder
        # the anki_session fixture does not setup the add-ons code in the add-ons folder
        with anki_session_with_addon_data.profile_loaded():
            mw = anki_session_with_addon_data.mw

            result = mw.addonManager.install(file=str(ANKIHUB_ANKIADDON_FILE))
            assert isinstance(result, InstallOk)

        # The purpose of this mocks is to test whether our modifications to the add-on update process
        # (defined in ankihub.addons) are used.
        # The original functions will still be called because this sets the side effect to be the original functions,
        # but this way we can check if they were called.
        maybe_change_file_permissions_of_addon_files_mock = Mock()
        maybe_change_file_permissions_of_addon_files_mock.side_effect = (
            _maybe_change_file_permissions_of_addon_files
        )
        monkeypatch.setattr(
            "ankihub.addons._maybe_change_file_permissions_of_addon_files",
            maybe_change_file_permissions_of_addon_files_mock,
        )

        with_disabled_log_file_handler_mock = Mock()
        with_disabled_log_file_handler_mock.side_effect = _with_disabled_log_file_handler  # type: ignore
        monkeypatch.setattr(
            "ankihub.addons._with_disabled_log_file_handler",
            with_disabled_log_file_handler_mock,
        )

        # udpate the AnkiHub add-on
        # entry point has to be run so that the add-on is loaded and the patches to the
        # update process are applied
        entry_point.run()
        with anki_session_with_addon_data.profile_loaded():
            mw = anki_session_with_addon_data.mw

            result = mw.addonManager.install(file=str(ANKIHUB_ANKIADDON_FILE))
            assert isinstance(result, InstallOk)

            assert mw.addonManager.allAddons() == ["ankihub"]

        with_disabled_log_file_handler_mock.assert_called_once()

        # this is called twice because because multiple functions were wrapped with the
        # with_disabled_log_file_handler wrapper, this is ok
        maybe_change_file_permissions_of_addon_files_mock.call_count == 2

        # start Anki
        entry_point.run()
        with anki_session_with_addon_data.profile_loaded():
            mw = anki_session_with_addon_data.mw

            assert mw.addonManager.allAddons() == ["ankihub"]
            qtbot.wait(1000)

    def test_that_changing_file_permissions_of_addons_folder_does_not_break_addon_load(
        self, anki_session_with_addon_data: AnkiSession, qtbot: QtBot
    ):
        with anki_session_with_addon_data.profile_loaded():
            mw = anki_session_with_addon_data.mw

            addon_dir = Path(mw.addonManager.addonsFolder("ankihub"))
            _change_file_permissions_of_addon_files(addon_dir=addon_dir)

        entry_point.run()
        with anki_session_with_addon_data.profile_loaded():
            mw = anki_session_with_addon_data.mw

            qtbot.wait(1000)


def test_check_and_prompt_for_updates_on_main_window(
    anki_session: AnkiSession,
):
    # Just check that the function did not change between Anki versions and that it does not throw an exception
    # when called.
    with anki_session.profile_loaded():
        utils.check_and_prompt_for_updates_on_main_window()


<<<<<<< HEAD
=======
# without this mark the test sometimes fails on cleanup
>>>>>>> 0775eee3
@pytest.mark.qt_no_exception_capture
class TestDebugModule:
    def test_setup_logging_for_sync_collection_and_media(
        self, anki_session: AnkiSession, monkeypatch: MonkeyPatch, qtbot: QtBot
    ):
        # Test that the original AnkiQt._sync_collection_and_media method gets called
        # despite the monkeypatching we do in debug.py.
        with anki_session.profile_loaded():
            mw = anki_session.mw

            # Mock the sync fuction so that it does not throw errors when called.
            # It expects to be authenticated with AnkiWeb among other things.
            patch_ankiweb_sync_to_do_nothing(mw, monkeypatch)
            monkeypatch.setattr(mw.col, "_backend", Mock())
            monkeypatch.setattr(mw.taskman, "with_progress", Mock())

            # Mock the sync_will_start hook so that we can check if it was called when the sync starts.
            sync_will_start_mock = Mock()
            monkeypatch.setattr(gui_hooks, "sync_will_start", sync_will_start_mock)

            _setup_logging_for_sync_collection_and_media()

            mw._sync_collection_and_media(after_sync=lambda: None)

            sync_will_start_mock.assert_called_once()

    def test_setup_sentry_reporting_for_error_on_addon_update(
        self, anki_session: AnkiSession, monkeypatch: MonkeyPatch
    ):
        # Test that the original AddonManager._install method gets called despite the monkeypatching we do in debug.py
        with anki_session.profile_loaded():

            # Mock the _install function so that it does not throw errors when called.
            install_mock = Mock()
            monkeypatch.setattr(aqt.mw.addonManager, "_install", install_mock)

            _setup_sentry_reporting_for_error_on_addon_update()

            # Using fake arguments just to make sure that the original function (which is now mocked)
            # is called with the same arguments.
            aqt.mw.addonManager._install("arg1", "arg2")  # type: ignore

            install_mock.assert_called_once_with("arg1", "arg2")

    def test_user_files_context_dict(self, anki_session: AnkiSession):
        # Test that the user_files_context_dict function does not throw an exception when called.
        with anki_session.profile_loaded():
            _user_files_context_dict()

    def test_log_stack(self):
        # Test that the _log_stack function does not throw an exception when called.
        _log_stack("test")<|MERGE_RESOLUTION|>--- conflicted
+++ resolved
@@ -3069,10 +3069,7 @@
         utils.check_and_prompt_for_updates_on_main_window()
 
 
-<<<<<<< HEAD
-=======
 # without this mark the test sometimes fails on cleanup
->>>>>>> 0775eee3
 @pytest.mark.qt_no_exception_capture
 class TestDebugModule:
     def test_setup_logging_for_sync_collection_and_media(
