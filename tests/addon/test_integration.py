--- conflicted
+++ resolved
@@ -522,17 +522,11 @@
 
             mock_suggestion_dialog(
                 user_cancels=False,
-<<<<<<< HEAD
                 suggestion_type=(
                     SuggestionType.DELETE
                     if suggest_deletion
                     else SuggestionType.UPDATED_CONTENT
                 ),
-=======
-                suggestion_type=SuggestionType.DELETE
-                if suggest_deletion
-                else SuggestionType.UPDATED_CONTENT,
->>>>>>> f584e994
             )
 
             create_change_note_suggestion_mock = mocker.patch.object(
