--- conflicted
+++ resolved
@@ -100,10 +100,13 @@
     DeckExtensionUpdateChunk,
     _transform_notes_data,
 )
-from ankihub.debug import _setup_logging_for_db_begin
 from ankihub.common_utils import local_media_names_from_html
 from ankihub.db import ankihub_db, attached_ankihub_db
-from ankihub.debug import _log_stack, _setup_logging_for_sync_collection_and_media
+from ankihub.debug import (
+    _log_stack,
+    _setup_logging_for_db_begin,
+    _setup_logging_for_sync_collection_and_media,
+)
 from ankihub.gui import operations, utils
 from ankihub.gui.addons import (
     _change_file_permissions_of_addon_files,
@@ -4089,7 +4092,6 @@
 
             sync_will_start_mock.assert_called_once()
 
-<<<<<<< HEAD
     def test_setup_logging_for_db_begin(
         self, anki_session: AnkiSession, monkeypatch: MonkeyPatch
     ):
@@ -4107,8 +4109,6 @@
 
                 db_begin_mock.assert_called_once()
 
-=======
->>>>>>> 1c86c0a8
     def test_log_stack(self):
         # Test that the _log_stack function does not throw an exception when called.
         _log_stack("test")
