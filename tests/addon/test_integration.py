--- conflicted
+++ resolved
@@ -85,10 +85,6 @@
     create_block_exam_subdeck,
     get_existing_block_exam_subdecks,
     validate_due_date,
-<<<<<<< HEAD
-    validate_subdeck_name,
-=======
->>>>>>> 7dce63b9
 )
 
 from ..factories import (
@@ -8554,30 +8550,6 @@
             assert len(existing) == 1
             assert existing[0][0] == "Block Exam"
 
-<<<<<<< HEAD
-    def test_validate_subdeck_name(self):
-        # Valid names
-        assert validate_subdeck_name("Valid Name")
-        assert validate_subdeck_name("Test123")
-        assert validate_subdeck_name("Name with spaces")
-        assert validate_subdeck_name("Name_with_underscores")
-        assert validate_subdeck_name("Name-with-hyphens")
-
-        # Invalid names
-        assert not validate_subdeck_name("")
-        assert not validate_subdeck_name("   ")  # Only whitespace
-        assert not validate_subdeck_name("Invalid:Name")  # Contains colon
-        assert not validate_subdeck_name("Invalid<Name")  # Contains less than
-        assert not validate_subdeck_name("Invalid>Name")  # Contains greater than
-        assert not validate_subdeck_name('Invalid"Name')  # Contains quote
-        assert not validate_subdeck_name("Invalid|Name")  # Contains pipe
-        assert not validate_subdeck_name("Invalid?Name")  # Contains question mark
-        assert not validate_subdeck_name("Invalid*Name")  # Contains asterisk
-        assert not validate_subdeck_name("Invalid/Name")  # Contains forward slash
-        assert not validate_subdeck_name("Invalid\\Name")  # Contains backslash
-
-=======
->>>>>>> 7dce63b9
     def test_validate_due_date(self):
         # Valid future dates
         future_date1 = (date.today() + timedelta(days=1)).strftime("%Y-%m-%d")
@@ -8723,12 +8695,8 @@
             deck_config = config.deck_config(ah_did)
             anki_deck_name = aqt.mw.col.decks.name_if_exists(deck_config.anki_id)
             subdeck1_id = aqt.mw.col.decks.add_normal_deck_with_name(f"{anki_deck_name}::Test Subdeck 1").id
-<<<<<<< HEAD
-            aqt.mw.col.decks.add_normal_deck_with_name(f"{anki_deck_name}::Test Subdeck 2").id
-=======
             aqt.mw.col.decks.add_normal_deck_with_name(f"{anki_deck_name}::Test Subdeck 2")
             aqt.mw.col.decks.add_normal_deck_with_name(f"{anki_deck_name}::Test Subdeck 2::Nested")
->>>>>>> 7dce63b9
 
             # Add block exam configuration for one of them
             config.add_block_exam_subdeck(
@@ -8743,11 +8711,7 @@
             assert hasattr(dialog, "filter_input")
 
             # Should have subdecks in the list
-<<<<<<< HEAD
-            assert dialog.subdeck_list.count() == 2
-=======
             assert dialog.subdeck_list.count() == 3
->>>>>>> 7dce63b9
 
     def test_subdeck_selection_shows_add_notes_screen(
         self,
