import copy
import importlib
import json
import os
import re
import shutil
import tempfile
import uuid
from concurrent.futures import Future
from datetime import datetime, timedelta, timezone
from pathlib import Path
from time import sleep
from typing import (
    Any,
    Callable,
    Dict,
    Iterator,
    List,
    Optional,
    Protocol,
    Set,
    Tuple,
    Union,
)
from unittest.mock import Mock
from zipfile import ZipFile

import aqt
import pytest
from anki.cards import Card
from anki.consts import QUEUE_TYPE_NEW, QUEUE_TYPE_SUSPENDED
from anki.decks import DeckId, FilteredDeckConfig
from anki.errors import NotFoundError
from anki.models import NotetypeDict, NotetypeId
from anki.notes import Note, NoteId
from anki.utils import point_version
from aqt import AnkiQt, QMenu, dialogs, gui_hooks
from aqt.addcards import AddCards
from aqt.addons import InstallOk
from aqt.browser import Browser
from aqt.browser.sidebar.item import SidebarItem
from aqt.browser.sidebar.tree import SidebarTreeView
from aqt.gui_hooks import browser_will_show_context_menu
from aqt.importing import AnkiPackageImporter
from aqt.qt import QAction, Qt
from aqt.theme import theme_manager
from pytest import fixture
from pytest_anki import AnkiSession
from pytest_mock import MockerFixture
from pytestqt.qtbot import QtBot  # type: ignore
from requests import Response  # type: ignore
from requests_mock import Mocker

from ankihub.ankihub_client.models import (
    DeckMediaUpdateChunk,
    UserDeckExtensionRelation,
)
from ankihub.gui import editor
from ankihub.gui.browser.browser import (
    ModifiedAfterSyncSearchNode,
    NewNoteSearchNode,
    SuggestionTypeSearchNode,
    UpdatedInTheLastXDaysSearchNode,
    _on_protect_fields_action,
    _on_reset_optional_tags_action,
)

from ..factories import (
    DeckExtensionFactory,
    DeckFactory,
    DeckMediaFactory,
    NoteInfoFactory,
)
from ..fixtures import (
    AddAnkiNote,
    ImportAHNote,
    ImportAHNoteType,
    InstallAHDeck,
    LatestInstanceTracker,
    MockDownloadAndInstallDeckDependencies,
    MockShowDialogWithCB,
    MockStudyDeckDialogWithCB,
    MockSuggestionDialog,
    add_basic_anki_note_to_deck,
    create_or_get_ah_version_of_note_type,
    record_review,
    record_review_for_anki_nid,
)
from .conftest import TEST_PROFILE_ID

# workaround for vscode test discovery not using pytest.ini which sets this env var
# has to be set before importing ankihub
os.environ["SKIP_INIT"] = "1"

from ankihub import entry_point, settings
from ankihub.addon_ankihub_client import AddonAnkiHubClient as AnkiHubClient
from ankihub.ankihub_client import (
    API_VERSION,
    AnkiHubHTTPError,
    ChangeNoteSuggestion,
    Deck,
    DeckUpdateChunk,
    Field,
    NewNoteSuggestion,
    NoteCustomization,
    NoteInfo,
    OptionalTagSuggestion,
    SuggestionType,
    TagGroupValidationResponse,
    UserDeckRelation,
)
from ankihub.ankihub_client.ankihub_client import (
    ANKIHUB_DATETIME_FORMAT_STR,
    DEFAULT_API_URL,
    DeckExtensionUpdateChunk,
    _transform_notes_data,
)
from ankihub.common_utils import local_media_names_from_html
from ankihub.db import ankihub_db
from ankihub.db.models import AnkiHubNote
from ankihub.debug import (
    _log_stack,
    _setup_logging_for_db_begin,
    _setup_logging_for_sync_collection_and_media,
)
from ankihub.gui import utils
from ankihub.gui.auto_sync import (
    SYNC_RATE_LIMIT_SECONDS,
    _setup_ankihub_sync_on_ankiweb_sync,
)
from ankihub.gui.browser import custom_columns
from ankihub.gui.browser import setup as setup_browser
from ankihub.gui.browser.custom_search_nodes import UpdatedSinceLastReviewSearchNode
from ankihub.gui.config_dialog import (
    get_config_dialog_manager,
    setup_config_dialog_manager,
)
from ankihub.gui.deck_updater import _AnkiHubDeckUpdater, ah_deck_updater
from ankihub.gui.decks_dialog import DeckManagementDialog
from ankihub.gui.editor import SUGGESTION_BTN_ID
from ankihub.gui.errors import upload_logs_and_data_in_background
from ankihub.gui.exceptions import DeckDownloadAndInstallError, RemoteDeckNotFoundError
from ankihub.gui.media_sync import media_sync
from ankihub.gui.menu import AnkiHubLogin, menu_state
from ankihub.gui.operations import ankihub_sync
from ankihub.gui.operations.db_check import ah_db_check
from ankihub.gui.operations.db_check.ah_db_check import check_ankihub_db
from ankihub.gui.operations.deck_installation import download_and_install_decks
from ankihub.gui.operations.new_deck_subscriptions import (
    check_and_install_new_deck_subscriptions,
)
from ankihub.gui.operations.utils import future_with_result
from ankihub.gui.optional_tag_suggestion_dialog import OptionalTagsSuggestionDialog
from ankihub.gui.suggestion_dialog import SuggestionDialog
from ankihub.main.deck_creation import create_ankihub_deck, modify_note_type
from ankihub.main.deck_unsubscribtion import uninstall_deck
from ankihub.main.exporting import to_note_data
from ankihub.main.importing import (
    AnkiHubImporter,
    AnkiHubImportResult,
    _adjust_note_types_in_anki_db,
    change_note_types_of_notes,
)
from ankihub.main.note_conversion import (
    ADDON_INTERNAL_TAGS,
    ANKI_INTERNAL_TAGS,
    TAG_FOR_OPTIONAL_TAGS,
    TAG_FOR_PROTECTING_ALL_FIELDS,
    TAG_FOR_PROTECTING_FIELDS,
)
from ankihub.main.note_deletion import TAG_FOR_DELETED_NOTES
from ankihub.main.reset_local_changes import reset_local_changes_to_notes
from ankihub.main.subdecks import (
    SUBDECK_TAG,
    build_subdecks_and_move_cards_to_them,
    flatten_deck,
)
from ankihub.main.suggestions import (
    ANKIHUB_NO_CHANGE_ERROR,
    ANKIHUB_NOTE_DOES_NOT_EXIST_ERROR,
    BulkNoteSuggestionsResult,
    suggest_new_note,
    suggest_note_update,
    suggest_notes_in_bulk,
)
from ankihub.main.utils import (
    ANKIHUB_TEMPLATE_SNIPPET_RE,
    all_dids,
    get_note_types_in_deck,
    md5_file_hash,
    note_type_contains_field,
)
from ankihub.settings import (
    ANKIHUB_NOTE_TYPE_FIELD_NAME,
    AnkiHubCommands,
    BehaviorOnRemoteNoteDeleted,
    DeckConfig,
    DeckExtension,
    DeckExtensionConfig,
    SuspendNewCardsOfExistingNotes,
    ankihub_base_path,
    config,
    profile_files_path,
)

SAMPLE_MODEL_ID = NotetypeId(1656968697414)
TEST_DATA_PATH = Path(__file__).parent.parent / "test_data"
SAMPLE_DECK_APKG = TEST_DATA_PATH / "small.apkg"
ANKIHUB_SAMPLE_DECK_APKG = TEST_DATA_PATH / "small_ankihub.apkg"
SAMPLE_NOTES_DATA = eval((TEST_DATA_PATH / "small_ankihub.txt").read_text())
SAMPLE_NOTE_TYPES: Dict[NotetypeId, NotetypeDict] = json.loads(
    (TEST_DATA_PATH / "small_ankihub_note_types.json").read_text()
)

# the package name in the manifest is "ankihub"
# the package name is used during the add-on installation process
# to determine the path to the add-on files which also determines if an existing add-on is updated
# or if a new add-on is installed
ANKIHUB_ANKIADDON_FILE = TEST_DATA_PATH / "ankihub.ankiaddon"


class InstallSampleAHDeck(Protocol):
    def __call__(self) -> Tuple[DeckId, uuid.UUID]:
        ...


@fixture
def install_sample_ah_deck(
    anki_session_with_addon_data: AnkiSession,
    next_deterministic_uuid: Callable[[], uuid.UUID],
) -> InstallSampleAHDeck:
    def _install_sample_ah_deck():
        # Can only be used in an anki_session_with_addon.profile_loaded() context

        ah_did = next_deterministic_uuid()
        anki_did = import_sample_ankihub_deck(ankihub_did=ah_did)
        config.add_deck(
            name="Testdeck",
            ankihub_did=ah_did,
            anki_did=anki_did,
            user_relation=UserDeckRelation.SUBSCRIBER,
            behavior_on_remote_note_deleted=BehaviorOnRemoteNoteDeleted.NEVER_DELETE,
        )
        return anki_did, ah_did

    return _install_sample_ah_deck


def import_sample_ankihub_deck(
    ankihub_did: uuid.UUID, assert_created_deck=True
) -> DeckId:
    # import the deck from the notes data
    dids_before_import = all_dids()
    importer = AnkiHubImporter()
    local_did = importer.import_ankihub_deck(
        ankihub_did=ankihub_did,
        notes=ankihub_sample_deck_notes_data(),
        deck_name="Testdeck",
        is_first_import_of_deck=True,
        behavior_on_remote_note_deleted=BehaviorOnRemoteNoteDeleted.NEVER_DELETE,
        protected_fields={},
        protected_tags=[],
        note_types=SAMPLE_NOTE_TYPES,
        suspend_new_cards_of_new_notes=DeckConfig.suspend_new_cards_of_new_notes_default(
            ankihub_did
        ),
        suspend_new_cards_of_existing_notes=DeckConfig.suspend_new_cards_of_existing_notes_default(),
    ).anki_did
    new_dids = all_dids() - dids_before_import

    if assert_created_deck:
        assert len(new_dids) == 1
        assert local_did == list(new_dids)[0]

    return local_did


class CreateAnkiAHNote(Protocol):
    def __call__(
        self,
        ankihub_nid: uuid.UUID = None,
        note_type_id: Optional[NotetypeId] = None,
    ) -> Note:
        ...


@fixture
def create_anki_ah_note(
    anki_session_with_addon_data: AnkiSession,
    next_deterministic_uuid: Callable[[], uuid.UUID],
    next_deterministic_id: Callable[[], int],
) -> CreateAnkiAHNote:
    """This fixture returns a new Anki Note that has a AnkiHub note type by default and
    the fields of the note are pre-filled with deterministic values.
    If the note type has an ankihub_id field, it will be set to the given ankihub_nid.
    The note is not saved in any database.
    Can only be used in an anki_session_with_addon.profile_loaded() context.
    """

    def _make_ah_note(
        ankihub_nid: uuid.UUID = None,
        note_type_id: Optional[NotetypeId] = None,
    ) -> Note:
        mw = anki_session_with_addon_data.mw

        if ankihub_nid is None:
            ankihub_nid = next_deterministic_uuid()

        if note_type_id is None:
            note_type = create_or_get_ah_version_of_note_type(
                mw=mw, note_type=mw.col.models.by_name("Basic")
            )
        else:
            note_type = mw.col.models.get(note_type_id)
            assert note_type is not None

        note = mw.col.new_note(note_type)
        note.id = NoteId(next_deterministic_id())

        # fields of the note will be set to "old <field_name>"
        # except for the ankihub note_type field (if it exists) which will be set to the ankihub nid
        for field_cfg in note_type["flds"]:
            field_name: str = field_cfg["name"]
            note[field_name] = f"old {field_name.lower()}"

        if ANKIHUB_NOTE_TYPE_FIELD_NAME in note:
            note[ANKIHUB_NOTE_TYPE_FIELD_NAME] = str(ankihub_nid)

        note[ANKIHUB_NOTE_TYPE_FIELD_NAME] = str(ankihub_nid)
        note.tags = []
        note.guid = "old guid"
        return note

    return _make_ah_note


def ankihub_sample_deck_notes_data() -> List[NoteInfo]:
    notes_data_raw = _transform_notes_data(SAMPLE_NOTES_DATA)
    result = [NoteInfo.from_dict(x) for x in notes_data_raw]
    return result


@fixture
def mock_ankihub_sync_dependencies(
    mock_client_methods_called_during_ankihub_sync: None,
    mock_fetch_note_types_to_return_empty_dict: None,
) -> None:
    # Set a fake token so that the deck update is not aborted
    config.save_token("test_token")


@fixture
def mock_fetch_note_types_to_return_empty_dict(
    mocker: MockerFixture,
) -> None:
    # This prevents the add-on from fetching the note types from the server
    mocker.patch("ankihub.main.note_types._fetch_note_types")


@pytest.fixture
def mock_client_methods_called_during_ankihub_sync(mocker: MockerFixture) -> None:
    mocker.patch.object(AnkiHubClient, "get_deck_subscriptions")
    mocker.patch.object(AnkiHubClient, "get_deck_extensions_by_deck_id")
    mocker.patch.object(AnkiHubClient, "is_media_upload_finished")
    mocker.patch.object(AnkiHubClient, "get_deck_updates")
    mocker.patch.object(AnkiHubClient, "get_deck_media_updates")
    mocker.patch.object(AnkiHubClient, "send_card_review_data")
    mocker.patch.object(AnkiHubClient, "get_deck_by_id")


class MockClientGetNoteType(Protocol):
    def __call__(self, note_types: List[NotetypeDict]) -> None:
        ...


@fixture
def mock_client_get_note_type(mocker: MockerFixture) -> MockClientGetNoteType:
    """Mock the get_note_type method of the AnkiHubClient to return the matching note type
    based on the id of the note type."""

    def _mock_client_note_types(note_types: List[NotetypeDict]) -> None:
        def note_type_by_id(self, note_type_id: int) -> NotetypeDict:
            result = next(
                (
                    note_type
                    for note_type in note_types
                    if note_type["id"] == note_type_id
                ),
                None,
            )
            assert result is not None
            return result

        mocker.patch.object(AnkiHubClient, "get_note_type", side_effect=note_type_by_id)

    return _mock_client_note_types


class SyncWithAnkiHub(Protocol):
    def __call__(self) -> None:
        ...


@pytest.fixture
def sync_with_ankihub(qtbot: QtBot) -> SyncWithAnkiHub:
    """Sync with AnkiHub and wait until the sync is done."""

    def _sync_with_ankihub() -> None:
        with qtbot.wait_callback() as callback:
            ankihub_sync.sync_with_ankihub(on_done=callback)

        future: Future = callback.args[0]
        future.result()  # raises exception if there is one

    return _sync_with_ankihub


class CreateChangeSuggestion(Protocol):
    def __call__(self, note: Note, wait_for_media_upload: bool) -> Mock:
        ...


@pytest.fixture
def create_change_suggestion(
    qtbot: QtBot, mocker: MockerFixture, mock_client_media_upload: Mock
):
    """Create a change suggestion for a note and wait for the background thread that uploads media to finish.
    Returns the mock for the create_change_note_suggestion method. It can be used to get information
    about the suggestion that was passed to the client."""

    create_change_suggestion_mock = mocker.patch.object(
        AnkiHubClient,
        "create_change_note_suggestion",
    )

    def create_change_suggestion_inner(note: Note, wait_for_media_upload: bool):
        suggest_note_update(
            note=note,
            change_type=SuggestionType.NEW_CONTENT,
            comment="test",
            media_upload_cb=media_sync.start_media_upload,
        )

        if wait_for_media_upload:
            # Wait for the background thread that uploads the media to finish.
            qtbot.wait_until(lambda: mock_client_media_upload.call_count == 1)

        return create_change_suggestion_mock

    return create_change_suggestion_inner


class CreateNewNoteSuggestion(Protocol):
    def __call__(
        self, note: Note, ah_did: uuid.UUID, wait_for_media_upload: bool
    ) -> Mock:
        ...


@pytest.fixture
def create_new_note_suggestion(
    qtbot: QtBot, mocker: MockerFixture, mock_client_media_upload: Mock
):
    """Create a new note suggestion for a note and wait for the background thread that uploads media to finish.
    Returns the mock for the create_new_note_suggestion_mock method. It can be used to get information
    about the suggestion that was passed to the client."""

    create_new_note_suggestion_mock = mocker.patch.object(
        AnkiHubClient,
        "create_new_note_suggestion",
    )

    def create_new_note_suggestion_inner(
        note: Note, ah_did: uuid.UUID, wait_for_media_upload: bool
    ):
        suggest_new_note(
            note=note,
            comment="test",
            ankihub_did=ah_did,
            media_upload_cb=media_sync.start_media_upload,
        )

        if wait_for_media_upload:
            # Wait for the background thread that uploads the media to finish.
            qtbot.wait_until(lambda: mock_client_media_upload.call_count == 1)

        return create_new_note_suggestion_mock

    return create_new_note_suggestion_inner


def test_entry_point(anki_session_with_addon_data: AnkiSession, qtbot: QtBot):
    entry_point.run()
    with anki_session_with_addon_data.profile_loaded():
        qtbot.wait(1000)

    # this test is just to make sure the entry point doesn't crash
    # and that the add-on doesn't crash on Anki startup


# The JS in the webviews is flaky if not run in sequential mode
@pytest.mark.sequential
class TestEditor:
    @pytest.mark.parametrize(
        "note_fields_changed, suggest_deletion, logged_in",
        [
            (True, False, True),
            (False, False, True),
            (False, True, True),
            (True, False, False),
        ],
    )
    def test_create_change_note_suggestion(
        self,
        anki_session_with_addon_data: AnkiSession,
        mocker: MockerFixture,
        install_ah_deck: InstallAHDeck,
        import_ah_note: ImportAHNote,
        mock_suggestion_dialog: MockSuggestionDialog,
        qtbot: QtBot,
        note_fields_changed: bool,
        logged_in: bool,
        suggest_deletion: bool,
    ):
        editor.setup()
        with anki_session_with_addon_data.profile_loaded():
            mocker.patch.object(config, "is_logged_in", return_value=logged_in)

            mock_suggestion_dialog(
                user_cancels=False,
                suggestion_type=(
                    SuggestionType.DELETE
                    if suggest_deletion
                    else SuggestionType.UPDATED_CONTENT
                ),
            )

            create_change_note_suggestion_mock = mocker.patch.object(
                AnkiHubClient, "create_change_note_suggestion"
            )

            show_tooltip_mock = mocker.patch(
                "ankihub.gui.suggestion_dialog.show_tooltip"
            )

            ah_did = install_ah_deck()
            ah_note = import_ah_note(ah_did=ah_did)
            anki_note = aqt.mw.col.get_note(NoteId(ah_note.anki_nid))

            if note_fields_changed:
                new_field_value = "new field value"
                anki_note["Front"] = new_field_value

            add_cards_dialog: AddCards = dialogs.open("AddCards", aqt.mw)
            add_cards_dialog.editor.set_note(anki_note)

            self.wait_suggestion_button_ready(qtbot=qtbot, mocker=mocker)

            self.assert_suggestion_button_text(
                qtbot=qtbot,
                addcards=add_cards_dialog,
                expected_text=AnkiHubCommands.CHANGE.value,
            )

            self.click_suggestion_button(add_cards_dialog)

            if not logged_in:
                # Assert that the login dialog was shown
                window: AnkiHubLogin = AnkiHubLogin._window
                qtbot.wait_until(lambda: window and window.isVisible())
            elif note_fields_changed or suggest_deletion:
                # Assert that the suggestion was sent to the server with the correct data
                qtbot.wait_until(lambda: create_change_note_suggestion_mock.called)
                change_note_suggestion: ChangeNoteSuggestion = (
                    create_change_note_suggestion_mock.call_args.kwargs[
                        "change_note_suggestion"
                    ]
                )
                if suggest_deletion:
                    assert not change_note_suggestion.fields
                else:
                    assert change_note_suggestion.fields[0].value == new_field_value
            else:
                # Assert that no suggestion was sent to the server and that a tooltip was shown
                qtbot.wait_until(lambda: show_tooltip_mock.called)
                assert not create_change_note_suggestion_mock.called

            # Clear editor to prevent dialog that asks for confirmation to discard changes when closing the editor
            add_cards_dialog.editor.cleanup()

    @pytest.mark.parametrize("logged_in", [True, False])
    def test_create_new_note_suggestion(
        self,
        anki_session_with_addon_data: AnkiSession,
        mocker: MockerFixture,
        mock_suggestion_dialog: MockSuggestionDialog,
        install_ah_deck: InstallAHDeck,
        import_ah_note_type: ImportAHNoteType,
        qtbot: QtBot,
        logged_in: bool,
    ):
        editor.setup()
        with anki_session_with_addon_data.profile_loaded():
            mocker.patch.object(config, "is_logged_in", return_value=logged_in)
            mock_suggestion_dialog(user_cancels=False)

            create_new_note_suggestion_mock = mocker.patch.object(
                AnkiHubClient, "create_new_note_suggestion"
            )

            ah_did = install_ah_deck()
            ah_note_type = import_ah_note_type(ah_did=ah_did)

            anki_note = aqt.mw.col.new_note(ah_note_type)
            field_value = "field value"
            anki_note["Front"] = field_value

            add_cards_dialog: AddCards = dialogs.open("AddCards", aqt.mw)
            add_cards_dialog.editor.set_note(anki_note)

            self.wait_suggestion_button_ready(qtbot=qtbot, mocker=mocker)

            self.assert_suggestion_button_text(
                qtbot=qtbot,
                addcards=add_cards_dialog,
                expected_text=AnkiHubCommands.NEW.value,
            )

            self.click_suggestion_button(add_cards_dialog)

            if not logged_in:
                # Assert that the login dialog was shown
                window: AnkiHubLogin = AnkiHubLogin._window
                qtbot.wait_until(lambda: window and window.isVisible())
            else:
                # Assert that the suggestion was created with the correct data
                qtbot.wait_until(lambda: create_new_note_suggestion_mock.called)
                new_note_suggestion: NewNoteSuggestion = (
                    create_new_note_suggestion_mock.call_args.kwargs[
                        "new_note_suggestion"
                    ]
                )
                assert new_note_suggestion.fields[0].value == field_value

            # Clear editor to prevent dialog that asks for confirmation to discard changes when closing the editor
            add_cards_dialog.editor.cleanup()

<<<<<<< HEAD
    def test_suggestion_button_is_disabled_for_notes_without_ankihub_note_type(
=======
    def test_with_note_deleted_on_ankihub(
>>>>>>> 6f44b32e
        self,
        anki_session_with_addon_data: AnkiSession,
        mocker: MockerFixture,
        qtbot: QtBot,
<<<<<<< HEAD
        add_anki_note: AddAnkiNote,
    ):
        editor.setup()
        with anki_session_with_addon_data.profile_loaded():
            anki_note = add_anki_note()
            add_cards_dialog: AddCards = dialogs.open("AddCards", aqt.mw)
            add_cards_dialog.editor.set_note(anki_note)

            self.wait_suggestion_button_ready(qtbot=qtbot, mocker=mocker)

            self.assert_suggestion_button_text(
                qtbot=qtbot,
                addcards=add_cards_dialog,
                expected_text="",
            )
            self.assert_suggestion_button_enabled_status(
                qtbot=qtbot, addcards=add_cards_dialog, expected_enabled=False
            )

            # Clear editor to prevent dialog that asks for confirmation to discard changes when closing the editor
            add_cards_dialog.editor.cleanup()

    @pytest.mark.parametrize("is_deleted", [True, False])
    def test_suggestion_button_is_disabled_for_notes_deleted_from_ankihub(
        self,
        anki_session_with_addon_data: AnkiSession,
        mocker: MockerFixture,
        install_ah_deck: InstallAHDeck,
        import_ah_note: ImportAHNote,
        qtbot: QtBot,
        is_deleted: bool,
    ):
        editor.setup()
        with anki_session_with_addon_data.profile_loaded():
=======
        install_ah_deck: InstallAHDeck,
        import_ah_note: ImportAHNote,
        mock_suggestion_dialog: MockSuggestionDialog,
    ):
        editor.setup()
        with anki_session_with_addon_data.profile_loaded():
            mocker.patch.object(config, "is_logged_in", return_value=True)

            mock_suggestion_dialog(user_cancels=False)

            # Mock the client method to raise an exception with a 404 response
            response = Response()
            response.status_code = 404
            create_change_note_suggestion_mock = mocker.patch.object(
                AnkiHubClient,
                "create_change_note_suggestion",
                side_effect=AnkiHubHTTPError(response=response),
            )

            # Setup a note with some changes to create a change suggestion
>>>>>>> 6f44b32e
            ah_did = install_ah_deck()
            ah_note = import_ah_note(ah_did=ah_did)
            anki_note = aqt.mw.col.get_note(NoteId(ah_note.anki_nid))

<<<<<<< HEAD
            if is_deleted:
                AnkiHubNote.update(
                    last_update_type=SuggestionType.DELETE.value[0]
                ).where(AnkiHubNote.ankihub_note_id == ah_note.ah_nid).execute()

            add_cards_dialog: AddCards = dialogs.open("AddCards", aqt.mw)
            add_cards_dialog.editor.set_note(anki_note)

            self.wait_suggestion_button_ready(qtbot=qtbot, mocker=mocker)

            self.assert_suggestion_button_text(
                qtbot=qtbot,
                addcards=add_cards_dialog,
                expected_text=AnkiHubCommands.CHANGE.value,
            )
            self.assert_suggestion_button_enabled_status(
                qtbot=qtbot, addcards=add_cards_dialog, expected_enabled=not is_deleted
            )
=======
            new_field_value = "new field value"
            anki_note["Front"] = new_field_value

            show_error_dialog_mock = mocker.patch(
                "ankihub.gui.suggestion_dialog.show_error_dialog"
            )

            add_cards_dialog: AddCards = dialogs.open("AddCards", aqt.mw)
            add_cards_dialog.editor.set_note(anki_note)
            self.wait_suggestion_button_ready(qtbot=qtbot, mocker=mocker)
            self.click_suggestion_button(add_cards_dialog)

            # Assert that the error dialog was shown with the correct message
            qtbot.wait_until(lambda: show_error_dialog_mock.called)
            assert (
                show_error_dialog_mock.call_args.args[0]
                == "This note has been deleted from AnkiHub. No new suggestions can be made."
            )
            create_change_note_suggestion_mock.assert_called_once()  # sanity check
>>>>>>> 6f44b32e

            # Clear editor to prevent dialog that asks for confirmation to discard changes when closing the editor
            add_cards_dialog.editor.cleanup()

    def wait_suggestion_button_ready(self, qtbot: QtBot, mocker: MockerFixture) -> None:
        refresh_buttons_spy = mocker.spy(editor, "_refresh_buttons")
        qtbot.wait_until(lambda: refresh_buttons_spy.called)

    def assert_suggestion_button_text(
        self, qtbot: QtBot, addcards: AddCards, expected_text: str
    ) -> None:
        with qtbot.wait_callback() as callback:
            addcards.editor.web.evalWithCallback(
                f"document.getElementById('{SUGGESTION_BTN_ID}-label').textContent",
                callback,
            )
        callback.assert_called_with(expected_text)

    def assert_suggestion_button_enabled_status(
        self, qtbot: QtBot, addcards: AddCards, expected_enabled: bool
    ) -> None:
        with qtbot.wait_callback() as callback:
            addcards.editor.web.evalWithCallback(
                f"document.getElementById('{SUGGESTION_BTN_ID}').disabled",
                callback,
            )
        callback.assert_called_with(not expected_enabled)

    def click_suggestion_button(self, addcards: AddCards) -> None:
        addcards.editor.web.eval(
            f"document.getElementById('{SUGGESTION_BTN_ID}').click()"
        )


def test_get_note_types_in_deck(anki_session_with_addon_data: AnkiSession):
    anki_session = anki_session_with_addon_data
    with anki_session.profile_loaded():
        with anki_session.deck_installed(SAMPLE_DECK_APKG) as deck_id:
            # test get note types in deck
            note_model_ids = get_note_types_in_deck(DeckId(deck_id))
            # TODO test on a deck that has more than one note type.
            assert len(note_model_ids) == 2
            assert note_model_ids == [1656968697414, 1656968697418]


def test_note_type_contains_field(anki_session_with_addon_data: AnkiSession):
    anki_session = anki_session_with_addon_data
    with anki_session.profile_loaded():
        with anki_session.deck_installed(SAMPLE_DECK_APKG):
            note_type = anki_session.mw.col.models.get(SAMPLE_MODEL_ID)
            assert note_type_contains_field(note_type, SAMPLE_MODEL_ID) is False
            new_field = {"name": ANKIHUB_NOTE_TYPE_FIELD_NAME}
            note_type["flds"].append(new_field)
            assert note_type_contains_field(note_type, ANKIHUB_NOTE_TYPE_FIELD_NAME)
            note_type["flds"].remove(new_field)


def test_modify_note_type(anki_session_with_addon_data: AnkiSession):
    anki_session = anki_session_with_addon_data
    with anki_session.profile_loaded():
        with anki_session.deck_installed(SAMPLE_DECK_APKG):
            note_type = anki_session.mw.col.models.by_name("Basic")
            original_note_type = copy.deepcopy(note_type)
            original_note_template = original_note_type["tmpls"][0]["afmt"]
            modify_note_type(note_type)
            modified_template = note_type["tmpls"][0]["afmt"]
            # # TODO Make more precise assertions.
            assert ANKIHUB_NOTE_TYPE_FIELD_NAME in modified_template
            assert original_note_template != modified_template


def test_create_collaborative_deck_and_upload(
    anki_session_with_addon_data: AnkiSession,
    mocker: MockerFixture,
    next_deterministic_uuid: Callable[[], uuid.UUID],
):
    with anki_session_with_addon_data.profile_loaded():
        mw = anki_session_with_addon_data.mw

        # create a new deck with one note
        deck_name = "New Deck"
        mw.col.decks.add_normal_deck_with_name(deck_name)
        anki_did = mw.col.decks.id_for_name(deck_name)

        note = mw.col.new_note(mw.col.models.by_name("Basic"))
        note["Front"] = "front"
        note["Back"] = "back"
        mw.col.add_note(note, anki_did)

        # upload deck
        ah_did = next_deterministic_uuid()
        ah_nid = next_deterministic_uuid()
        upload_deck_mock = mocker.patch.object(
            AnkiHubClient,
            "upload_deck",
            return_value=ah_did,
        )
        mocker.patch("uuid.uuid4", return_value=ah_nid)
        create_ankihub_deck(deck_name, private=False)

        # re-load note to get updated note.mid
        note.load()

        # check that the client method was called with the correct data
        expected_note_types_data = [mw.col.models.get(note.mid)]
        expected_note_data = NoteInfo(
            ah_nid=ah_nid,
            anki_nid=note.id,
            fields=[
                Field(name="Front", value="front", order=0),
                Field(name="Back", value="back", order=1),
            ],
            tags=[],
            mid=note.mid,
            guid=note.guid,
            last_update_type=None,
        )

        upload_deck_mock.assert_called_once_with(
            deck_name=deck_name,
            notes_data=[expected_note_data],
            note_types_data=expected_note_types_data,
            anki_deck_id=anki_did,
            private=False,
        )

        # check that note data is in db
        assert ankihub_db.note_data(note.id) == expected_note_data

        # check that note mod value is in database
        assert AnkiHubNote.get(AnkiHubNote.anki_note_id == note.id).mod == note.mod


class TestDownloadAndInstallDecks:
    @pytest.mark.qt_no_exception_capture
    @pytest.mark.parametrize(
        "has_subdeck_tags",
        [True, False],
    )
    def test_download_and_install_deck(
        self,
        anki_session_with_addon_data: AnkiSession,
        qtbot: QtBot,
        mock_download_and_install_deck_dependencies: MockDownloadAndInstallDeckDependencies,
        ankihub_basic_note_type: NotetypeDict,
        mocker: MockerFixture,
        has_subdeck_tags: bool,
    ):
        anki_session = anki_session_with_addon_data
        with anki_session.profile_loaded():
            deck = DeckFactory.create()
            notes_data = [
                NoteInfoFactory.create(
                    mid=ankihub_basic_note_type["id"],
                    tags=[f"{SUBDECK_TAG}::Deck::Subdeck"] if has_subdeck_tags else [],
                )
            ]
            mocks = mock_download_and_install_deck_dependencies(
                deck, notes_data, ankihub_basic_note_type
            )

            confirm_and_toggle_subdecks_mock = mocker.patch(
                "ankihub.gui.operations.deck_installation.confirm_and_toggle_subdecks"
            )

            # Download and install the deck
            with qtbot.wait_callback() as callback:
                download_and_install_decks([deck.ah_did], on_done=callback)

            # Assert that the deck was installed
            # ... in the Anki database
            assert deck.anki_did in [x.id for x in aqt.mw.col.decks.all_names_and_ids()]
            assert aqt.mw.col.get_note(NoteId(notes_data[0].anki_nid)) is not None

            # ... in the AnkiHub database
            ankihub_db.ankihub_deck_ids() == [deck.ah_did]
            assert ankihub_db.note_data(NoteId(notes_data[0].anki_nid)) == notes_data[0]

            # ... in the config
            assert config.deck_ids() == [deck.ah_did]

            # Assert that the mocked functions were called
            for name, mock in mocks.items():
                assert (
                    mock.call_count == 1
                ), f"Mock {name} was not called once, but {mock.call_count} times"

            if has_subdeck_tags:
                confirm_and_toggle_subdecks_mock.assert_called_once_with(deck.ah_did)
            else:
                confirm_and_toggle_subdecks_mock.assert_not_called()

    def test_exception_is_not_backpropagated_to_caller(
        self, anki_session_with_addon_data: AnkiSession, mocker: MockerFixture
    ):
        with anki_session_with_addon_data.profile_loaded():
            # Mock a function which is called in download_install_decks to raise an exception.
            exception_message = "test exception"

            mocker.patch.object(
                aqt.mw.taskman,
                "with_progress",
                side_effect=Exception(exception_message),
            )

            # Set up the on_done callback
            future: Optional[Future] = None

            def on_done(future_: Future) -> None:
                nonlocal future
                future = future_

            # Call download_and_install_decks. This shouldn't raise an exception.
            download_and_install_decks(ankihub_dids=[], on_done=on_done)

            # Assert that the future contains the exception and that it contains the expected message.
            assert future.exception().args[0] == exception_message

    @pytest.mark.parametrize(
        "response_status_code",
        [404, 500],
    )
    def test_fetching_deck_infos_raises_ankihub_http_error(
        self,
        anki_session_with_addon_data: AnkiSession,
        mocker: MockerFixture,
        qtbot: QtBot,
        mock_download_and_install_deck_dependencies: MockDownloadAndInstallDeckDependencies,
        ankihub_basic_note_type: NotetypeDict,
        response_status_code: int,
    ):
        with anki_session_with_addon_data.profile_loaded():

            deck = DeckFactory.create()
            notes_data = [NoteInfoFactory.create(mid=ankihub_basic_note_type["id"])]
            mock_download_and_install_deck_dependencies(
                deck, notes_data, ankihub_basic_note_type
            )

            response = Response()
            response.status_code = response_status_code
            mocker.patch.object(
                AnkiHubClient,
                "get_deck_by_id",
                side_effect=AnkiHubHTTPError(response=response),
            )

            with qtbot.wait_callback() as callback:
                download_and_install_decks(ankihub_dids=[deck.ah_did], on_done=callback)

            future: Future = callback.args[0]
            exception = future.exception()
            assert isinstance(exception, DeckDownloadAndInstallError)

            if response_status_code == 404:
                assert isinstance(exception.original_exception, RemoteDeckNotFoundError)
            else:
                assert isinstance(exception.original_exception, AnkiHubHTTPError)

    def test_download_and_install_single_deck_raises_exception(
        self,
        anki_session_with_addon_data: AnkiSession,
        mocker: MockerFixture,
        qtbot: QtBot,
        mock_download_and_install_deck_dependencies: MockDownloadAndInstallDeckDependencies,
        ankihub_basic_note_type: NotetypeDict,
    ):
        with anki_session_with_addon_data.profile_loaded():

            deck = DeckFactory.create()
            notes_data = [NoteInfoFactory.create(mid=ankihub_basic_note_type["id"])]
            mock_download_and_install_deck_dependencies(
                deck, notes_data, ankihub_basic_note_type
            )

            exception_message = "test exception"
            mocker.patch(
                "ankihub.gui.operations.deck_installation._download_and_install_single_deck",
                side_effect=Exception(exception_message),
            )

            with qtbot.wait_callback() as callback:
                download_and_install_decks(ankihub_dids=[deck.ah_did], on_done=callback)

            future: Future = callback.args[0]
            exception = future.exception()
            assert isinstance(exception, DeckDownloadAndInstallError)
            assert exception.original_exception.args[0] == exception_message


class TestCheckAndInstallNewDeckSubscriptions:
    def test_one_new_subscription(
        self,
        anki_session_with_addon_data: AnkiSession,
        qtbot: QtBot,
        mocker: MockerFixture,
        mock_show_dialog_with_cb: MockShowDialogWithCB,
    ):
        anki_session = anki_session_with_addon_data
        with anki_session.profile_loaded():
            # Mock confirmation dialog
            mock_show_dialog_with_cb(
                "ankihub.gui.operations.new_deck_subscriptions.show_dialog",
                button_index=1,
            )

            # Mock download and install operation to only call the on_done callback
            download_and_install_decks_mock = mocker.patch(
                "ankihub.gui.operations.new_deck_subscriptions.download_and_install_decks",
                side_effect=lambda *args, on_done, **kwargs: on_done(
                    future_with_result(None)
                ),
            )

            # Call the function with a deck
            deck = DeckFactory.create()
            with qtbot.wait_callback() as callback:
                check_and_install_new_deck_subscriptions(
                    subscribed_decks=[deck], on_done=callback
                )

            # Assert that the on_done callback was called with a future with a result of None
            assert callback.args[0].result() is None

            # Assert that the mocked functions were called
            assert download_and_install_decks_mock.call_count == 1
            assert download_and_install_decks_mock.call_args[0][0] == [deck.ah_did]

    def test_user_declines(
        self,
        anki_session_with_addon_data: AnkiSession,
        qtbot: QtBot,
        mock_show_dialog_with_cb: MockShowDialogWithCB,
    ):
        anki_session = anki_session_with_addon_data
        with anki_session.profile_loaded():
            # Mock confirmation dialog
            mock_show_dialog_with_cb(
                "ankihub.gui.operations.new_deck_subscriptions.show_dialog",
                button_index=0,
            )

            # Call the function with a deck
            deck = DeckFactory.create()
            with qtbot.wait_callback() as callback:
                check_and_install_new_deck_subscriptions(
                    subscribed_decks=[deck], on_done=callback
                )

            # Assert that the on_done callback was called with a future with a result of None
            assert callback.args[0].result() is None

    def test_no_new_subscriptions(
        self,
        anki_session_with_addon_data: AnkiSession,
        qtbot: QtBot,
    ):
        anki_session = anki_session_with_addon_data
        with anki_session.profile_loaded():
            # Call the function with an empty list
            with qtbot.wait_callback() as callback:
                check_and_install_new_deck_subscriptions(
                    subscribed_decks=[], on_done=callback
                )

            # Assert that the on_done callback was called with a future with a result of None
            assert callback.args[0].result() is None

    def test_confirmation_dialog_raises_exception(
        self,
        anki_session_with_addon_data: AnkiSession,
        qtbot: QtBot,
        mocker: MockerFixture,
    ):
        anki_session = anki_session_with_addon_data
        with anki_session.profile_loaded():
            # Mock confirmation dialog to raise an exception

            message_box_mock = mocker.patch(
                "ankihub.gui.operations.new_deck_subscriptions.show_dialog",
                side_effect=Exception("Something went wrong"),
            )

            # Call the function with a deck
            deck = DeckFactory.create()

            with qtbot.wait_callback() as callback:
                check_and_install_new_deck_subscriptions(
                    subscribed_decks=[deck], on_done=callback
                )

            # Assert that the on_done callback was called with a future with an exception
            assert callback.args[0].exception() is not None

            # Assert that the mocked functions were called
            assert message_box_mock.call_count == 1

    def test_install_operation_raises_exception(
        self,
        anki_session_with_addon_data: AnkiSession,
        qtbot: QtBot,
        mocker: MockerFixture,
        mock_show_dialog_with_cb: MockShowDialogWithCB,
    ):
        anki_session = anki_session_with_addon_data
        with anki_session.profile_loaded():
            # Mock confirmation dialog
            mock_show_dialog_with_cb(
                "ankihub.gui.operations.new_deck_subscriptions.show_dialog",
                button_index=1,
            )

            # Mock download and install operation to raise an exception
            download_and_install_decks_mock = mocker.patch(
                "ankihub.gui.operations.new_deck_subscriptions.download_and_install_decks",
                side_effect=Exception("Something went wrong"),
            )

            # Call the function with a deck
            deck = DeckFactory.create()
            with qtbot.wait_callback() as callback:
                check_and_install_new_deck_subscriptions(
                    subscribed_decks=[deck], on_done=callback
                )

            # Assert that the on_done callback was called with a future with an exception
            assert callback.args[0].exception() is not None

            # Assert that the mocked functions were called
            assert download_and_install_decks_mock.call_count == 1


def test_get_deck_by_id(
    requests_mock: Mocker, next_deterministic_uuid: Callable[[], uuid.UUID]
):
    client = AnkiHubClient()
    client.local_media_dir_path_cb = lambda: Path("/tmp/ankihub_media")

    # test get deck by id
    ah_did = next_deterministic_uuid()
    date_time = datetime.now(tz=timezone.utc)
    expected_data = {
        "id": str(ah_did),
        "name": "test",
        "anki_id": 1,
        "csv_last_upload": date_time.strftime(ANKIHUB_DATETIME_FORMAT_STR),
        "csv_notes_filename": "test.csv",
        "media_upload_finished": False,
        "user_relation": "subscriber",
    }

    requests_mock.get(f"{config.api_url}/decks/{ah_did}/", json=expected_data)
    deck_info = client.get_deck_by_id(ah_did=ah_did)  # type: ignore
    assert deck_info == Deck(
        ah_did=ah_did,
        anki_did=1,
        name="test",
        csv_last_upload=date_time,
        csv_notes_filename="test.csv",
        media_upload_finished=False,
        user_relation=UserDeckRelation.SUBSCRIBER,
    )

    # test get deck by id unauthenticated
    requests_mock.get(f"{config.api_url}/decks/{ah_did}/", status_code=403)

    try:
        client.get_deck_by_id(ah_did=ah_did)  # type: ignore
    except AnkiHubHTTPError as e:
        exc = e
    assert exc is not None and exc.response.status_code == 403


def test_suggest_note_update(
    anki_session_with_addon_data: AnkiSession,
    install_sample_ah_deck: InstallSampleAHDeck,
    mocker: MockerFixture,
):
    anki_session = anki_session_with_addon_data
    with anki_session.profile_loaded():
        mw = anki_session.mw

        _, ah_did = install_sample_ah_deck()

        nid = mw.col.find_notes("")[0]
        note = mw.col.get_note(nid)

        # Set up tags on the note
        tags_that_shouldnt_be_sent = [
            # internal and optional tags should be ignored
            *ADDON_INTERNAL_TAGS,
            *ANKI_INTERNAL_TAGS,
            f"{TAG_FOR_OPTIONAL_TAGS}::TAG_GROUP::OptionalTag",
        ]

        note.tags = [
            "stays",
            "removed",
            *tags_that_shouldnt_be_sent,
        ]

        # Update the note in the database to match the note in the collection
        # so that the changes are detected relative to this state of the note.
        ankihub_db.upsert_notes_data(
            ankihub_did=ah_did, notes_data=[to_note_data(note)]
        )

        # Make some changes to the note
        note["Front"] = "updated"
        note.tags.append("added")
        note.tags.remove("removed")

        # Suggest the changes
        create_change_note_suggestion_mock = mocker.patch.object(
            AnkiHubClient,
            "create_change_note_suggestion",
        )

        suggest_note_update(
            note=note,
            change_type=SuggestionType.NEW_CONTENT,
            comment="test",
            media_upload_cb=mocker.stub(),
        )

        # Check that the correct suggestion was created
        create_change_note_suggestion_mock.assert_called_once_with(
            change_note_suggestion=ChangeNoteSuggestion(
                anki_nid=note.id,
                ah_nid=ankihub_db.ankihub_nid_for_anki_nid(note.id),
                change_type=SuggestionType.NEW_CONTENT,
                fields=[Field(name="Front", value="updated", order=0)],
                added_tags=["added"],
                removed_tags=["removed"],
                comment="test",
            ),
            auto_accept=False,
        )


def test_suggest_new_note(
    anki_session_with_addon_data: AnkiSession,
    mocker: MockerFixture,
    requests_mock: Mocker,
    install_sample_ah_deck: InstallSampleAHDeck,
):
    anki_session = anki_session_with_addon_data
    with anki_session.profile_loaded():
        mw = anki_session.mw

        _, ah_did = install_sample_ah_deck()
        note = mw.col.new_note(mw.col.models.by_name("Basic (Testdeck / user1)"))

        adapter = requests_mock.post(
            f"{config.api_url}/decks/{ah_did}/note-suggestion/",
            status_code=201,
        )

        note.tags = [
            "a",
            *ADDON_INTERNAL_TAGS,
            *ANKI_INTERNAL_TAGS,
            f"{TAG_FOR_OPTIONAL_TAGS}::TAG_GROUP::OptionalTag",
        ]
        suggest_new_note(
            note=note,
            ankihub_did=ah_did,
            comment="test",
            media_upload_cb=mocker.stub(),
        )

        # ... assert that add-on internal and optional tags were filtered out
        suggestion_data = adapter.last_request.json()  # type: ignore
        assert set(suggestion_data["tags"]) == set(
            [
                "a",
            ]
        )

        # test create change note suggestion unauthenticated
        url = f"{config.api_url}/decks/{ah_did}/note-suggestion/"
        requests_mock.post(
            url,
            status_code=403,
        )

        exc = None
        try:
            suggest_new_note(
                note=note,
                ankihub_did=ah_did,
                comment="test",
                media_upload_cb=mocker.stub(),
            )
        except AnkiHubHTTPError as e:
            exc = e
        assert exc is not None and exc.response.status_code == 403


class TestSuggestNotesInBulk:
    def test_new_note_suggestion(
        self,
        anki_session_with_addon_data: AnkiSession,
        mocker: MockerFixture,
        install_ah_deck: InstallAHDeck,
        next_deterministic_uuid: Callable[[], uuid.UUID],
        import_ah_note_type: ImportAHNoteType,
        add_anki_note: AddAnkiNote,
    ):
        bulk_suggestions_method_mock = mocker.patch.object(
            AnkiHubClient, "create_suggestions_in_bulk"
        )
        with anki_session_with_addon_data.profile_loaded():
            ah_did = install_ah_deck()

            # Add a new note
            note_type = import_ah_note_type(ah_did=ah_did)
            new_note = add_anki_note(note_type=note_type)

            ah_nid = next_deterministic_uuid()
            mocker.patch("uuid.uuid4", return_value=ah_nid)

            result = suggest_notes_in_bulk(
                ankihub_did=ah_did,
                notes=[new_note],
                auto_accept=False,
                change_type=SuggestionType.NEW_CONTENT,
                comment="test",
                media_upload_cb=mocker.stub(),
            )

            assert bulk_suggestions_method_mock.call_count == 1
            assert bulk_suggestions_method_mock.call_args.kwargs == {
                "new_note_suggestions": [
                    NewNoteSuggestion(
                        ah_nid=ah_nid,
                        anki_nid=new_note.id,
                        fields=[
                            Field(name="Front", order=0, value=""),
                            Field(name="Back", order=1, value=""),
                        ],
                        tags=[],
                        guid=new_note.guid,
                        comment="test",
                        ah_did=ah_did,
                        note_type_name=note_type["name"],
                        anki_note_type_id=note_type["id"],
                    ),
                ],
                "change_note_suggestions": [],
                "auto_accept": False,
            }
            assert result.new_note_suggestions_count == 1
            assert result.change_note_suggestions_count == 0
            assert len(result.errors_by_nid) == 0

    @pytest.mark.parametrize(
        "note_has_changes, note_is_marked_as_deleted",
        [
            (True, True),
            (True, False),
            (False, True),
            (False, False),
        ],
    )
    def test_change_note_suggestion(
        self,
        anki_session_with_addon_data: AnkiSession,
        mocker: MockerFixture,
        install_ah_deck: InstallAHDeck,
        import_ah_note: ImportAHNote,
        note_has_changes: bool,
        note_is_marked_as_deleted: bool,
    ):
        bulk_suggestions_method_mock = mocker.patch.object(
            AnkiHubClient, "create_suggestions_in_bulk"
        )
        with anki_session_with_addon_data.profile_loaded():
            ah_did = install_ah_deck()

            ah_note = import_ah_note(ah_did=ah_did)
            changed_note = aqt.mw.col.get_note(NoteId(ah_note.anki_nid))

            if note_has_changes:
                changed_note["Front"] = "new front"
                changed_note.tags += ["test"]
                changed_note.flush()

            if note_is_marked_as_deleted:
                AnkiHubNote.update(
                    last_update_type=SuggestionType.DELETE.value[0]
                ).where(AnkiHubNote.anki_note_id == changed_note.id).execute()

            result = suggest_notes_in_bulk(
                ankihub_did=ah_did,
                notes=[changed_note],
                auto_accept=False,
                change_type=SuggestionType.NEW_CONTENT,
                comment="test",
                media_upload_cb=mocker.stub(),
            )

            if note_has_changes and not note_is_marked_as_deleted:
                assert bulk_suggestions_method_mock.call_count == 1
                assert bulk_suggestions_method_mock.call_args.kwargs == {
                    "change_note_suggestions": [
                        ChangeNoteSuggestion(
                            ah_nid=ah_note.ah_nid,
                            anki_nid=changed_note.id,
                            fields=[
                                Field(
                                    name="Front",
                                    order=0,
                                    value="new front",
                                ),
                            ],
                            added_tags=["test"],
                            removed_tags=[],
                            comment="test",
                            change_type=SuggestionType.NEW_CONTENT,
                        ),
                    ],
                    "new_note_suggestions": [],
                    "auto_accept": False,
                }
                assert result == BulkNoteSuggestionsResult(
                    new_note_suggestions_count=0,
                    change_note_suggestions_count=1,
                    errors_by_nid={},
                )
            else:
                assert bulk_suggestions_method_mock.call_count == 0
                assert result.change_note_suggestions_count == 0
                assert result.new_note_suggestions_count == 0
                assert len(result.errors_by_nid) == 1
                if note_is_marked_as_deleted:
                    assert ANKIHUB_NOTE_DOES_NOT_EXIST_ERROR in str(
                        result.errors_by_nid[changed_note.id]
                    )
                else:
                    assert ANKIHUB_NO_CHANGE_ERROR in str(
                        result.errors_by_nid[changed_note.id]
                    )

    def test_suggestion_for_multiple_notes(
        self,
        anki_session_with_addon_data: AnkiSession,
        mocker: MockerFixture,
        install_ah_deck: InstallAHDeck,
        next_deterministic_uuid: Callable[[], uuid.UUID],
        import_ah_note_type: ImportAHNoteType,
        add_anki_note: AddAnkiNote,
        import_ah_note: ImportAHNote,
    ):
        anki_session = anki_session_with_addon_data
        bulk_suggestions_method_mock = mocker.patch.object(
            AnkiHubClient, "create_suggestions_in_bulk"
        )
        with anki_session.profile_loaded():
            ah_did = install_ah_deck()

            # Add multiple notes for new note suggestions
            note_type = import_ah_note_type(ah_did=ah_did)
            new_notes = [add_anki_note(note_type=note_type) for _ in range(3)]

            ah_nids = [next_deterministic_uuid() for _ in range(3)]
            mocker.patch("uuid.uuid4", side_effect=ah_nids)

            # Add multiple notes for change note suggestions
            ah_notes = [import_ah_note(ah_did=ah_did) for _ in range(3)]
            changed_notes = [
                aqt.mw.col.get_note(NoteId(ah_note.anki_nid)) for ah_note in ah_notes
            ]
            for note in changed_notes:
                note["Front"] = "new front"
                note.flush()

            result = suggest_notes_in_bulk(
                ankihub_did=ah_did,
                notes=new_notes + changed_notes,
                auto_accept=False,
                change_type=SuggestionType.NEW_CONTENT,
                comment="test",
                media_upload_cb=mocker.stub(),
            )

            assert bulk_suggestions_method_mock.call_count == 1

            def get_ah_nids_from_suggestions(
                suggestions: List[Union[ChangeNoteSuggestion, NewNoteSuggestion]]
            ) -> List[uuid.UUID]:
                return [suggestion.ah_nid for suggestion in suggestions]

            kwargs = bulk_suggestions_method_mock.call_args.kwargs

            assert len(kwargs["new_note_suggestions"]) == 3
            assert (
                get_ah_nids_from_suggestions(kwargs["new_note_suggestions"]) == ah_nids
            )

            assert len(kwargs["change_note_suggestions"]) == 3
            assert get_ah_nids_from_suggestions(kwargs["change_note_suggestions"]) == [
                ah_note.ah_nid for ah_note in ah_notes
            ]

            assert not kwargs["auto_accept"]
            assert result == BulkNoteSuggestionsResult(
                new_note_suggestions_count=3,
                change_note_suggestions_count=3,
                errors_by_nid={},
            )


def test_adjust_note_types(anki_session_with_addon_data: AnkiSession):
    anki_session = anki_session_with_addon_data
    with anki_session.profile_loaded():
        mw = anki_session.mw

        # for testing creating missing note type
        ankihub_basic_1 = copy.deepcopy(mw.col.models.by_name("Basic"))
        ankihub_basic_1["id"] = 1
        ankihub_basic_1["name"] = "AnkiHub Basic 1"
        modify_note_type(ankihub_basic_1)

        # for testing updating existing note type
        ankihub_basic_2 = copy.deepcopy(mw.col.models.by_name("Basic"))
        ankihub_basic_2["name"] = "AnkiHub Basic 2"
        modify_note_type(ankihub_basic_2)
        # ... save the note type
        ankihub_basic_2["id"] = 0
        changes = mw.col.models.add_dict(ankihub_basic_2)
        ankihub_basic_2["id"] = changes.id
        # ... then add a field
        new_field = mw.col.models.new_field("foo")
        new_field["ord"] = 2
        mw.col.models.add_field(ankihub_basic_2, new_field)
        # ... and change the name
        ankihub_basic_2["name"] = "AnkiHub Basic 2 (new)"

        remote_note_types = {
            ankihub_basic_1["id"]: ankihub_basic_1,
            ankihub_basic_2["id"]: ankihub_basic_2,
        }
        _adjust_note_types_in_anki_db(remote_note_types)

        assert mw.col.models.by_name("AnkiHub Basic 1") is not None
        assert mw.col.models.get(ankihub_basic_2["id"])["flds"][3]["name"] == "foo"
        assert (
            mw.col.models.get(ankihub_basic_2["id"])["name"] == "AnkiHub Basic 2 (new)"
        )


def test_reset_note_types_of_notes(anki_session_with_addon_data: AnkiSession):
    anki_session = anki_session_with_addon_data
    with anki_session.profile_loaded():
        mw = anki_session.mw

        # create a note and save it
        basic = mw.col.models.by_name("Basic")
        note = mw.col.new_note(basic)
        note["Front"] = "abc"
        note["Back"] = "abc"
        mw.col.add_note(note, mw.col.decks.active()[0])

        cloze = mw.col.models.by_name("Cloze")

        # change the note type of the note using reset_note_types_of_notes
        nid_mid_pairs = [
            (NoteId(note.id), NotetypeId(cloze["id"])),
        ]
        change_note_types_of_notes(nid_mid_pairs)

        assert mw.col.get_note(note.id).mid == cloze["id"]


class TestAnkiHubImporter:
    def test_import_new_deck(
        self,
        anki_session_with_addon_data: AnkiSession,
        next_deterministic_uuid: Callable[[], uuid.UUID],
    ):
        anki_session = anki_session_with_addon_data
        with anki_session.profile_loaded():
            mw = anki_session.mw

            # import the apkg to get the note types, then delete the deck
            file = str(ANKIHUB_SAMPLE_DECK_APKG.absolute())
            importer = AnkiPackageImporter(mw.col, file)
            importer.run()
            mw.col.decks.remove([mw.col.decks.id_for_name("Testdeck")])

            ah_did = next_deterministic_uuid()
            dids_before_import = all_dids()
            ankihub_importer = AnkiHubImporter()
            import_result = ankihub_importer.import_ankihub_deck(
                ankihub_did=ah_did,
                notes=ankihub_sample_deck_notes_data(),
                deck_name="test",
                is_first_import_of_deck=True,
                behavior_on_remote_note_deleted=BehaviorOnRemoteNoteDeleted.NEVER_DELETE,
                note_types=SAMPLE_NOTE_TYPES,
                protected_fields={},
                protected_tags=[],
                suspend_new_cards_of_new_notes=DeckConfig.suspend_new_cards_of_new_notes_default(
                    ah_did
                ),
                suspend_new_cards_of_existing_notes=DeckConfig.suspend_new_cards_of_existing_notes_default(),
            )
            anki_did = import_result.anki_did
            new_dids = all_dids() - dids_before_import

            assert (
                len(new_dids) == 1
            )  # we have no mechanism for importing subdecks from a csv yet, so ti will be just onen deck
            assert anki_did == list(new_dids)[0]

            assert len(import_result.created_nids) == 3
            assert len(import_result.updated_nids) == 0

            assert_that_only_ankihub_sample_deck_info_in_database(ah_did=ah_did)

    def test_import_existing_deck_1(
        self,
        anki_session_with_addon_data: AnkiSession,
        next_deterministic_uuid: Callable[[], uuid.UUID],
    ):
        anki_session = anki_session_with_addon_data
        with anki_session.profile_loaded():
            mw = anki_session.mw

            # import the apkg
            file = str(ANKIHUB_SAMPLE_DECK_APKG.absolute())
            importer = AnkiPackageImporter(mw.col, file)
            importer.run()
            existing_did = mw.col.decks.id_for_name("Testdeck")

            ah_did = next_deterministic_uuid()
            dids_before_import = all_dids()
            ankihub_importer = AnkiHubImporter()
            import_result = ankihub_importer.import_ankihub_deck(
                ankihub_did=ah_did,
                notes=ankihub_sample_deck_notes_data(),
                deck_name="test",
                is_first_import_of_deck=True,
                behavior_on_remote_note_deleted=BehaviorOnRemoteNoteDeleted.NEVER_DELETE,
                note_types=SAMPLE_NOTE_TYPES,
                protected_fields={},
                protected_tags=[],
                suspend_new_cards_of_new_notes=DeckConfig.suspend_new_cards_of_new_notes_default(
                    ah_did
                ),
                suspend_new_cards_of_existing_notes=DeckConfig.suspend_new_cards_of_existing_notes_default(),
            )
            anki_did = import_result.anki_did
            new_dids = all_dids() - dids_before_import

            assert not new_dids
            assert anki_did == existing_did

            # no notes should be changed because they already exist
            assert len(import_result.created_nids) == 0
            assert len(import_result.updated_nids) == 0

            assert_that_only_ankihub_sample_deck_info_in_database(ah_did=ah_did)

    def test_import_existing_deck_2(
        self,
        anki_session_with_addon_data: AnkiSession,
        next_deterministic_uuid: Callable[[], uuid.UUID],
    ):
        anki_session = anki_session_with_addon_data
        with anki_session.profile_loaded():
            mw = anki_session.mw

            # import the apkg
            file = str(ANKIHUB_SAMPLE_DECK_APKG.absolute())
            importer = AnkiPackageImporter(mw.col, file)
            importer.run()

            # move one card to another deck
            other_deck_id = mw.col.decks.add_normal_deck_with_name("other deck").id
            cids = mw.col.find_cards("deck:Testdeck")
            assert len(cids) == 3
            mw.col.set_deck([cids[0]], other_deck_id)

            ah_did = next_deterministic_uuid()
            dids_before_import = all_dids()
            ankihub_importer = AnkiHubImporter()
            import_result = ankihub_importer.import_ankihub_deck(
                ankihub_did=ah_did,
                notes=ankihub_sample_deck_notes_data(),
                deck_name="test",
                is_first_import_of_deck=False,
                behavior_on_remote_note_deleted=BehaviorOnRemoteNoteDeleted.NEVER_DELETE,
                note_types=SAMPLE_NOTE_TYPES,
                protected_fields={},
                protected_tags=[],
                suspend_new_cards_of_new_notes=DeckConfig.suspend_new_cards_of_new_notes_default(
                    ah_did
                ),
                suspend_new_cards_of_existing_notes=DeckConfig.suspend_new_cards_of_existing_notes_default(),
            )
            anki_did = import_result.anki_did
            new_dids = all_dids() - dids_before_import

            # when the existing cards are in multiple seperate decks a new deck is created
            assert len(new_dids) == 1
            assert anki_did == list(new_dids)[0]

            # no notes should be changed because they already exist
            assert len(import_result.created_nids) == 0
            assert len(import_result.updated_nids) == 0

            assert_that_only_ankihub_sample_deck_info_in_database(ah_did=ah_did)

    def test_import_existing_deck_3(
        self,
        anki_session_with_addon_data: AnkiSession,
        next_deterministic_uuid: Callable[[], uuid.UUID],
    ):
        anki_session = anki_session_with_addon_data
        with anki_session.profile_loaded():
            mw = anki_session.mw

            # import the apkg
            file = str(ANKIHUB_SAMPLE_DECK_APKG.absolute())
            importer = AnkiPackageImporter(mw.col, file)
            importer.run()
            existing_did = mw.col.decks.id_for_name("Testdeck")

            # modify two notes
            note_1 = mw.col.get_note(NoteId(1608240057545))
            note_1["Front"] = "new front"

            note_2 = mw.col.get_note(NoteId(1656968819662))
            note_2.tags.append("foo")

            mw.col.update_notes([note_1, note_2])

            # delete one note
            mw.col.remove_notes([NoteId(1608240029527)])

            ah_did = next_deterministic_uuid()
            dids_before_import = all_dids()
            ankihub_importer = AnkiHubImporter()
            import_result = ankihub_importer.import_ankihub_deck(
                ankihub_did=ah_did,
                notes=ankihub_sample_deck_notes_data(),
                deck_name="test",
                is_first_import_of_deck=True,
                behavior_on_remote_note_deleted=BehaviorOnRemoteNoteDeleted.NEVER_DELETE,
                note_types=SAMPLE_NOTE_TYPES,
                protected_fields={},
                protected_tags=[],
                suspend_new_cards_of_new_notes=DeckConfig.suspend_new_cards_of_new_notes_default(
                    ah_did
                ),
                suspend_new_cards_of_existing_notes=DeckConfig.suspend_new_cards_of_existing_notes_default(),
            )
            anki_did = import_result.anki_did
            new_dids = all_dids() - dids_before_import

            assert not new_dids
            assert anki_did == existing_did

            assert len(import_result.created_nids) == 1
            assert len(import_result.updated_nids) == 2

            assert_that_only_ankihub_sample_deck_info_in_database(ah_did=ah_did)

    def test_update_deck(
        self,
        anki_session_with_addon_data: AnkiSession,
        install_sample_ah_deck: InstallSampleAHDeck,
        next_deterministic_uuid: Callable[[], uuid.UUID],
    ):
        anki_session = anki_session_with_addon_data
        with anki_session.profile_loaded():
            anki_did, _ = install_sample_ah_deck()
            first_local_did = anki_did

            ah_did = next_deterministic_uuid()
            dids_before_import = all_dids()
            ankihub_importer = AnkiHubImporter()
            import_result = ankihub_importer.import_ankihub_deck(
                ankihub_did=ah_did,
                notes=ankihub_sample_deck_notes_data(),
                note_types=SAMPLE_NOTE_TYPES,
                deck_name="test",
                is_first_import_of_deck=False,
                behavior_on_remote_note_deleted=BehaviorOnRemoteNoteDeleted.NEVER_DELETE,
                protected_fields={},
                protected_tags=[],
                anki_did=first_local_did,
                suspend_new_cards_of_new_notes=DeckConfig.suspend_new_cards_of_new_notes_default(
                    ah_did
                ),
                suspend_new_cards_of_existing_notes=DeckConfig.suspend_new_cards_of_existing_notes_default(),
            )
            second_anki_did = import_result.anki_did
            new_dids = all_dids() - dids_before_import

            assert len(new_dids) == 0
            assert first_local_did == second_anki_did

            # no notes should be changed because they already exist
            assert len(import_result.created_nids) == 0
            assert len(import_result.updated_nids) == 0

            assert_that_only_ankihub_sample_deck_info_in_database(ah_did=ah_did)

    def test_update_deck_when_it_was_deleted(
        self,
        anki_session_with_addon_data: AnkiSession,
        install_sample_ah_deck: InstallSampleAHDeck,
        next_deterministic_uuid: Callable[[], uuid.UUID],
    ):
        anki_session = anki_session_with_addon_data
        with anki_session.profile_loaded():
            mw = anki_session.mw

            anki_did, _ = install_sample_ah_deck()
            first_local_did = anki_did

            # move cards to another deck and remove the original one
            other_deck = mw.col.decks.add_normal_deck_with_name("other deck").id
            cids = mw.col.find_cards(f"deck:{mw.col.decks.name(first_local_did)}")
            assert len(cids) == 3
            mw.col.set_deck(cids, other_deck)
            mw.col.decks.remove([first_local_did])

            ah_did = next_deterministic_uuid()
            dids_before_import = all_dids()
            ankihub_importer = AnkiHubImporter()
            import_result = ankihub_importer.import_ankihub_deck(
                ankihub_did=ah_did,
                notes=ankihub_sample_deck_notes_data(),
                note_types=SAMPLE_NOTE_TYPES,
                deck_name="test",
                is_first_import_of_deck=False,
                behavior_on_remote_note_deleted=BehaviorOnRemoteNoteDeleted.NEVER_DELETE,
                protected_fields={},
                protected_tags=[],
                anki_did=first_local_did,
                suspend_new_cards_of_new_notes=DeckConfig.suspend_new_cards_of_new_notes_default(
                    ah_did
                ),
                suspend_new_cards_of_existing_notes=DeckConfig.suspend_new_cards_of_existing_notes_default(),
            )
            second_anki_did = import_result.anki_did
            new_dids = all_dids() - dids_before_import

            # deck with first_local_did should be recreated
            assert len(new_dids) == 1
            assert list(new_dids)[0] == first_local_did
            assert second_anki_did == first_local_did

            # no notes should be changed because they already exist
            assert len(import_result.created_nids) == 0
            assert len(import_result.updated_nids) == 0

            assert_that_only_ankihub_sample_deck_info_in_database(ah_did=ah_did)

    def test_update_deck_with_subdecks(
        self,
        anki_session_with_addon_data: AnkiSession,
        install_sample_ah_deck: InstallSampleAHDeck,
    ):
        anki_session = anki_session_with_addon_data
        with anki_session.profile_loaded():
            mw = anki_session.mw

            anki_did, ah_did = install_sample_ah_deck()

            # add a subdeck tag to a note
            notes_data = ankihub_sample_deck_notes_data()
            note_data = notes_data[0]
            note_data.tags = [f"{SUBDECK_TAG}::Testdeck::A::B"]
            note = mw.col.get_note(NoteId(note_data.anki_nid))

            # import the deck again, now with the changed note data
            dids_before_import = all_dids()
            ankihub_importer = AnkiHubImporter()
            import_result = ankihub_importer.import_ankihub_deck(
                ankihub_did=ah_did,
                notes=notes_data,
                deck_name="test",
                is_first_import_of_deck=False,
                behavior_on_remote_note_deleted=BehaviorOnRemoteNoteDeleted.NEVER_DELETE,
                note_types=SAMPLE_NOTE_TYPES,
                protected_fields={},
                protected_tags=[],
                anki_did=anki_did,
                subdecks=True,
                suspend_new_cards_of_new_notes=DeckConfig.suspend_new_cards_of_new_notes_default(
                    ah_did
                ),
                suspend_new_cards_of_existing_notes=DeckConfig.suspend_new_cards_of_existing_notes_default(),
            )
            second_anki_did = import_result.anki_did
            new_dids = all_dids() - dids_before_import

            # assert that two new decks were created
            assert len(new_dids) == 2
            assert anki_did == second_anki_did
            assert mw.col.decks.by_name("Testdeck::A::B") is not None

            # one note should be updated
            assert len(import_result.created_nids) == 0
            assert len(import_result.updated_nids) == 1

            assert_that_only_ankihub_sample_deck_info_in_database(ah_did=ah_did)

            # check that cards of the note were moved to the subdeck
            assert note.cards()
            for card in note.cards():
                assert card.did == mw.col.decks.id_for_name("Testdeck::A::B")

    def test_import_deck_and_check_that_values_are_saved_to_databases(
        self,
        anki_session_with_addon_data: AnkiSession,
        install_sample_ah_deck: InstallSampleAHDeck,
    ):
        with anki_session_with_addon_data.profile_loaded():
            mw = anki_session_with_addon_data.mw

            # import the deck to setup note types
            _, ah_did = install_sample_ah_deck()

            note_data = ankihub_sample_deck_notes_data()[0]

            # set fields and tags of note_data
            # so that we can check if protected fields and tags are handled correctly
            protected_field_name = note_data.fields[0].name
            note_data.fields[0].value = "new field content"
            note_type_id = note_data.mid

            note_data.tags = ["tag1", "tag2"]

            nid = NoteId(note_data.anki_nid)
            note = mw.col.get_note(nid)
            note.tags = ["protected_tag"]

            protected_field_content = "protected field content"
            note[protected_field_name] = protected_field_content

            note.flush()

            importer = AnkiHubImporter()
            importer.import_ankihub_deck(
                ankihub_did=ah_did,
                notes=[note_data],
                deck_name="test",
                is_first_import_of_deck=False,
                behavior_on_remote_note_deleted=BehaviorOnRemoteNoteDeleted.NEVER_DELETE,
                protected_fields={note_type_id: [protected_field_name]},
                protected_tags=["protected_tag"],
                note_types=SAMPLE_NOTE_TYPES,
                suspend_new_cards_of_new_notes=DeckConfig.suspend_new_cards_of_new_notes_default(
                    ah_did
                ),
                suspend_new_cards_of_existing_notes=DeckConfig.suspend_new_cards_of_existing_notes_default(),
            )

            # assert that the fields are saved correctly in the Anki DB (protected)
            assert note[protected_field_name] == protected_field_content

            # assert that the tags are saved correctly in the Anki DB (protected)
            note = mw.col.get_note(nid)
            assert set(note.tags) == set(["tag1", "tag2", "protected_tag"])

            # assert that the note_data was saved correctly in the AnkiHub DB (without modifications)
            note_data_from_db = ankihub_db.note_data(nid)
            assert note_data_from_db == note_data

    def test_conflicting_notes_dont_get_imported(
        self,
        anki_session_with_addon_data: AnkiSession,
        ankihub_basic_note_type: NotetypeDict,
        next_deterministic_uuid: Callable[[], uuid.UUID],
    ):
        with anki_session_with_addon_data.profile_loaded():
            mw = anki_session_with_addon_data.mw

            anki_nid = NoteId(1)

            mid_1 = ankihub_basic_note_type["id"]

            note_type_2 = create_copy_of_note_type(mw, ankihub_basic_note_type)
            mid_2 = note_type_2["id"]

            # import the first note
            ah_did_1 = next_deterministic_uuid()
            note_info_1 = NoteInfoFactory.create(
                anki_nid=anki_nid,
                tags=["tag1"],
                mid=mid_1,
            )
            importer = AnkiHubImporter()
            import_result = importer.import_ankihub_deck(
                ankihub_did=ah_did_1,
                notes=[note_info_1],
                note_types={mid_1: ankihub_basic_note_type},
                protected_fields={},
                protected_tags=[],
                deck_name="test",
                is_first_import_of_deck=True,
                behavior_on_remote_note_deleted=BehaviorOnRemoteNoteDeleted.NEVER_DELETE,
                suspend_new_cards_of_new_notes=DeckConfig.suspend_new_cards_of_new_notes_default(
                    ah_did_1
                ),
                suspend_new_cards_of_existing_notes=DeckConfig.suspend_new_cards_of_existing_notes_default(),
            )
            assert import_result.created_nids == [anki_nid]
            assert import_result.updated_nids == []
            assert import_result.skipped_nids == []

            mod_1 = AnkiHubNote.get(AnkiHubNote.anki_note_id == 1).mod
            sleep(0.1)  # sleep to test for mod value changes

            # import the second note with the same nid
            ah_did_2 = next_deterministic_uuid()
            note_info_2 = NoteInfoFactory.create(
                anki_nid=anki_nid,
                tags=["tag2"],
                mid=mid_2,
            )
            importer = AnkiHubImporter()
            import_result = importer.import_ankihub_deck(
                ankihub_did=ah_did_2,
                notes=[note_info_2],
                note_types={mid_2: note_type_2},
                protected_fields={},
                protected_tags=[],
                deck_name="test",
                is_first_import_of_deck=True,
                behavior_on_remote_note_deleted=BehaviorOnRemoteNoteDeleted.NEVER_DELETE,
                suspend_new_cards_of_new_notes=DeckConfig.suspend_new_cards_of_new_notes_default(
                    ah_did_2
                ),
                suspend_new_cards_of_existing_notes=DeckConfig.suspend_new_cards_of_existing_notes_default(),
            )
            assert import_result.created_nids == []
            assert import_result.updated_nids == []
            assert import_result.skipped_nids == [anki_nid]

            # Check that the first note wasn't changed by the second import.
            assert ankihub_db.note_data(anki_nid) == note_info_1
            assert ankihub_db.ankihub_deck_ids() == [ah_did_1]

            # Check that the mod value of the first note was not changed.
            mod_2 = AnkiHubNote.get(AnkiHubNote.anki_note_id == 1).mod
            assert mod_2 == mod_1

            # Check that the note in the Anki database wasn't changed by the second import.
            assert mw.col.get_note(anki_nid).tags == ["tag1"]
            assert mw.col.get_note(anki_nid).mid == mid_1
            assert to_note_data(mw.col.get_note(anki_nid)) == note_info_1

    @pytest.mark.parametrize(
        "behavior_on_remote_note_deleted, note_has_review",
        [
            (BehaviorOnRemoteNoteDeleted.NEVER_DELETE, False),
            (BehaviorOnRemoteNoteDeleted.NEVER_DELETE, True),
            (BehaviorOnRemoteNoteDeleted.DELETE_IF_NO_REVIEWS, False),
            (BehaviorOnRemoteNoteDeleted.DELETE_IF_NO_REVIEWS, True),
        ],
    )
    def test_import_note_deletion(
        self,
        anki_session_with_addon_data: AnkiSession,
        import_ah_note: ImportAHNote,
        next_deterministic_uuid: Callable[[], uuid.UUID],
        next_deterministic_id: Callable[[], int],
        behavior_on_remote_note_deleted: BehaviorOnRemoteNoteDeleted,
        note_has_review: bool,
    ):
        with anki_session_with_addon_data.profile_loaded():
            ah_did = next_deterministic_uuid()
            anki_did = DeckId(next_deterministic_id())
            ah_note = import_ah_note(ah_did=ah_did, anki_did=anki_did)

            if note_has_review:
                record_review_for_anki_nid(NoteId(ah_note.anki_nid))

            ah_note.last_update_type = SuggestionType.DELETE

            dids_before_import = all_dids()

            import_result = self._import_notes(
                [ah_note],
                behavior_on_remote_note_deleted=behavior_on_remote_note_deleted,
                is_first_import_of_deck=False,
                ah_did=ah_did,
                anki_did=anki_did,
            )

            new_dids = all_dids() - dids_before_import

            assert not new_dids

            if (
                behavior_on_remote_note_deleted
                == BehaviorOnRemoteNoteDeleted.NEVER_DELETE
                or (
                    behavior_on_remote_note_deleted
                    == BehaviorOnRemoteNoteDeleted.DELETE_IF_NO_REVIEWS
                    and note_has_review
                )
            ):
                anki_note = aqt.mw.col.get_note(NoteId(ah_note.anki_nid))
                assert TAG_FOR_DELETED_NOTES in anki_note.tags
                assert anki_note[ANKIHUB_NOTE_TYPE_FIELD_NAME] == ""

                assert len(import_result.created_nids) == 0
                assert len(import_result.updated_nids) == 0
                assert len(import_result.marked_as_deleted_nids) == 1
                assert len(import_result.deleted_nids) == 0
            elif (
                behavior_on_remote_note_deleted
                == BehaviorOnRemoteNoteDeleted.DELETE_IF_NO_REVIEWS
            ):
                with pytest.raises(NotFoundError):
                    aqt.mw.col.get_note(NoteId(ah_note.anki_nid))

                assert len(import_result.created_nids) == 0
                assert len(import_result.updated_nids) == 0
                assert len(import_result.marked_as_deleted_nids) == 0
                assert len(import_result.deleted_nids) == 1

    def test_import_note_deletion_with_one_note_deleted_and_one_marked_as_deleted(
        self,
        anki_session_with_addon_data: AnkiSession,
        import_ah_note: ImportAHNote,
        next_deterministic_uuid: Callable[[], uuid.UUID],
        next_deterministic_id: Callable[[], int],
    ):
        with anki_session_with_addon_data.profile_loaded():
            ah_did = next_deterministic_uuid()
            anki_did = DeckId(next_deterministic_id())

            ah_note_1 = import_ah_note(ah_did=ah_did, anki_did=anki_did)
            ah_note_1.last_update_type = SuggestionType.DELETE
            record_review_for_anki_nid(NoteId(ah_note_1.anki_nid))

            ah_note_2 = import_ah_note(ah_did=ah_did, anki_did=anki_did)
            ah_note_2.last_update_type = SuggestionType.DELETE

            import_result = self._import_notes(
                [ah_note_1, ah_note_2],
                behavior_on_remote_note_deleted=BehaviorOnRemoteNoteDeleted.DELETE_IF_NO_REVIEWS,
                is_first_import_of_deck=False,
                ah_did=ah_did,
                anki_did=anki_did,
            )

            anki_note_1 = aqt.mw.col.get_note(NoteId(ah_note_1.anki_nid))
            assert TAG_FOR_DELETED_NOTES in anki_note_1.tags
            assert anki_note_1[ANKIHUB_NOTE_TYPE_FIELD_NAME] == ""

            with pytest.raises(NotFoundError):
                aqt.mw.col.get_note(NoteId(ah_note_2.anki_nid))

            assert len(import_result.created_nids) == 0
            assert len(import_result.updated_nids) == 0
            assert len(import_result.marked_as_deleted_nids) == 1
            assert len(import_result.deleted_nids) == 1

    @pytest.mark.parametrize(
        "behavior_on_remote_note_deleted",
        [
            BehaviorOnRemoteNoteDeleted.NEVER_DELETE,
            BehaviorOnRemoteNoteDeleted.DELETE_IF_NO_REVIEWS,
        ],
    )
    def test_import_note_deletion_for_note_that_doesnt_exist_in_anki(
        self,
        anki_session_with_addon_data: AnkiSession,
        ankihub_basic_note_type: NotetypeDict,
        next_deterministic_uuid: Callable[[], uuid.UUID],
        next_deterministic_id: Callable[[], int],
        behavior_on_remote_note_deleted: BehaviorOnRemoteNoteDeleted,
    ):
        with anki_session_with_addon_data.profile_loaded():
            ah_did = next_deterministic_uuid()
            anki_did = DeckId(next_deterministic_id())

            ah_note = NoteInfoFactory.create(
                last_update_type=SuggestionType.DELETE,
                mid=ankihub_basic_note_type["id"],
            )
            import_result = self._import_notes(
                [ah_note],
                note_types={ankihub_basic_note_type["id"]: ankihub_basic_note_type},
                behavior_on_remote_note_deleted=behavior_on_remote_note_deleted,
                is_first_import_of_deck=False,
                ah_did=ah_did,
                anki_did=anki_did,
            )

            with pytest.raises(NotFoundError):
                aqt.mw.col.get_note(NoteId(ah_note.anki_nid))

            assert len(import_result.created_nids) == 0
            assert len(import_result.updated_nids) == 0
            assert len(import_result.marked_as_deleted_nids) == 0
            assert len(import_result.deleted_nids) == 0

    def _import_notes(
        self,
        ah_notes: List[NoteInfo],
        ah_did: uuid.UUID,
        is_first_import_of_deck: bool,
        behavior_on_remote_note_deleted: BehaviorOnRemoteNoteDeleted,
        anki_did: Optional[DeckId] = None,
        note_types: Dict[NotetypeId, NotetypeDict] = {},
    ) -> AnkiHubImportResult:
        """Helper function to use the AnkiHubImporter to import notes with default arguments."""
        ankihub_importer = AnkiHubImporter()
        import_result = ankihub_importer.import_ankihub_deck(
            ankihub_did=ah_did,
            notes=ah_notes,
            deck_name="test",
            anki_did=anki_did,
            is_first_import_of_deck=is_first_import_of_deck,
            behavior_on_remote_note_deleted=behavior_on_remote_note_deleted,
            note_types=note_types,
            protected_fields={},
            protected_tags=[],
            suspend_new_cards_of_new_notes=DeckConfig.suspend_new_cards_of_new_notes_default(
                ah_did
            ),
            suspend_new_cards_of_existing_notes=DeckConfig.suspend_new_cards_of_existing_notes_default(),
        )
        return import_result


def assert_that_only_ankihub_sample_deck_info_in_database(ah_did: uuid.UUID):
    assert ankihub_db.ankihub_deck_ids() == [ah_did]
    assert len(ankihub_db.anki_nids_for_ankihub_deck(ah_did)) == 3


def create_copy_of_note_type(mw: AnkiQt, note_type: NotetypeDict) -> NotetypeDict:
    new_model = copy.deepcopy(note_type)
    new_model["id"] = 0
    changes = mw.col.models.add_dict(new_model)
    mid = NotetypeId(changes.id)
    result = mw.col.models.get(mid)
    return result


class TestAnkiHubImporterSuspendNewCardsOfExistingNotesOption:
    @pytest.mark.parametrize(
        "option_value, existing_card_suspended, expected_new_card_suspended",
        [
            # Always suspend new cards
            (SuspendNewCardsOfExistingNotes.ALWAYS, False, True),
            (SuspendNewCardsOfExistingNotes.ALWAYS, True, True),
            # Never suspend new cards
            (SuspendNewCardsOfExistingNotes.NEVER, True, False),
            (SuspendNewCardsOfExistingNotes.NEVER, False, False),
            # Suspend new cards if existing sibling cards are suspended
            (SuspendNewCardsOfExistingNotes.IF_SIBLINGS_SUSPENDED, True, True),
            (SuspendNewCardsOfExistingNotes.IF_SIBLINGS_SUSPENDED, False, False),
        ],
    )
    def test_suspend_new_cards_of_existing_notes_option(
        self,
        anki_session_with_addon_data: AnkiSession,
        next_deterministic_uuid: Callable[[], uuid.UUID],
        install_ah_deck: InstallAHDeck,
        import_ah_note: ImportAHNote,
        option_value: SuspendNewCardsOfExistingNotes,
        existing_card_suspended: bool,
        expected_new_card_suspended: bool,
    ):
        anki_session = anki_session_with_addon_data
        with anki_session.profile_loaded():
            ah_did = install_ah_deck()
            config.set_suspend_new_cards_of_existing_notes(ah_did, option_value)

            ah_nid = next_deterministic_uuid()
            old_card, new_card = self._create_and_update_note_with_new_card(
                ah_did=ah_did,
                ah_nid=ah_nid,
                existing_card_suspended=existing_card_suspended,
                import_ah_note=import_ah_note,
            )

            # Assert the old card has the same suspension state as before
            assert old_card.queue == (
                QUEUE_TYPE_SUSPENDED if existing_card_suspended else QUEUE_TYPE_NEW
            )

            # Assert the new card is suspended or not suspended depending on the option value
            assert new_card.queue == (
                QUEUE_TYPE_SUSPENDED if expected_new_card_suspended else QUEUE_TYPE_NEW
            )

    def _create_and_update_note_with_new_card(
        self,
        ah_did: uuid.UUID,
        ah_nid: uuid.UUID,
        existing_card_suspended: bool,
        import_ah_note: ImportAHNote,
    ) -> Tuple[Card, Card]:
        # Create a cloze note with one card, optionally suspend the existing card,
        # then update the note, adding a new cloze, which results in a new card
        # getting created for the added cloze.
        # Return the old and new card.

        ankihub_cloze = create_or_get_ah_version_of_note_type(
            aqt.mw, aqt.mw.col.models.by_name("Cloze")
        )

        note = aqt.mw.col.new_note(ankihub_cloze)
        note["Text"] = "{{c1::foo}}"
        aqt.mw.col.add_note(note, DeckId(0))

        if existing_card_suspended:
            # Suspend the only card of the note
            card = note.cards()[0]
            card.queue = QUEUE_TYPE_SUSPENDED
            card.flush()

        # Update the note using the AnkiHub importer
        note_data = NoteInfoFactory.create(
            anki_nid=note.id,
            ah_nid=ah_nid,
            fields=[Field(name="Text", value="{{c1::foo}} {{c2::bar}}", order=0)],
            mid=ankihub_cloze["id"],
        )
        import_ah_note(note_data=note_data, mid=ankihub_cloze["id"], ah_did=ah_did)

        updated_note = aqt.mw.col.get_note(note.id)

        assert len(updated_note.cards()) == 2  # one existing and one new card

        # The id is a timestamp, so the old card has a lower id than the new card
        old_card = min(updated_note.cards(), key=lambda c: c.id)
        new_card = max(updated_note.cards(), key=lambda c: c.id)

        return old_card, new_card


class TestAnkiHubImporterSuspendNewCardsOfNewNotesOption:
    @pytest.mark.parametrize(
        "option_value, expected_new_card_suspended",
        [
            (True, True),
            (False, False),
        ],
    )
    def test_suspend_new_cards_of_new_notes_option(
        self,
        anki_session_with_addon_data: AnkiSession,
        install_ah_deck: InstallAHDeck,
        import_ah_note: ImportAHNote,
        option_value: bool,
        expected_new_card_suspended: bool,
    ):
        anki_session = anki_session_with_addon_data
        with anki_session.profile_loaded():
            ah_did = install_ah_deck()
            config.set_suspend_new_cards_of_new_notes(ah_did, option_value)

            note_info = import_ah_note(ah_did=ah_did)
            note = aqt.mw.col.get_note(NoteId(note_info.anki_nid))
            assert len(note.cards()) == 1

            new_card = note.cards()[0]

            # Assert the new card is suspended or not suspended depending on the option value
            assert new_card.queue == (
                QUEUE_TYPE_SUSPENDED if expected_new_card_suspended else QUEUE_TYPE_NEW
            )


def test_unsubscribe_from_deck(
    anki_session_with_addon_data: AnkiSession,
    install_sample_ah_deck: InstallSampleAHDeck,
    qtbot: QtBot,
    mocker: MockerFixture,
    requests_mock: Mocker,
):
    anki_session = anki_session_with_addon_data
    with anki_session.profile_loaded():
        mw = anki_session.mw

        anki_deck_id, ah_did = install_sample_ah_deck()

        mids = ankihub_db.note_types_for_ankihub_deck(ah_did)
        assert len(mids) == 2

        mocker.patch.object(config, "is_logged_in", return_value=True)
        deck = mw.col.decks.get(anki_deck_id)
        requests_mock.get(
            f"{DEFAULT_API_URL}/decks/subscriptions/",
            status_code=200,
            json=[
                {
                    "deck": {
                        "id": str(ah_did),
                        "name": deck["name"],
                        "owner": 1,
                        "anki_id": anki_deck_id,
                        "csv_last_upload": None,
                        "csv_notes_filename": "",
                        "media_upload_finished": True,
                        "user_relation": "subscriber",
                    }
                }
            ],
        )
        dialog = DeckManagementDialog()
        decks_list = dialog.decks_list
        deck_item_index = 0
        deck_item = decks_list.item(deck_item_index)
        deck_item.setSelected(True)
        mocker.patch("ankihub.gui.decks_dialog.ask_user", return_value=True)

        requests_mock.get(
            f"{DEFAULT_API_URL}/decks/subscriptions/", status_code=200, json=[]
        )
        unsubscribe_from_deck_mock = mocker.patch.object(
            AnkiHubClient,
            "unsubscribe_from_deck",
        )
        qtbot.mouseClick(dialog.unsubscribe_btn, Qt.MouseButton.LeftButton)
        unsubscribe_from_deck_mock.assert_called_once()

        assert dialog.decks_list.count() == 0

        # check if note type modifications were removed
        assert all(not note_type_contains_field(mw.col.models.get(mid)) for mid in mids)
        assert all(
            not re.search(
                ANKIHUB_TEMPLATE_SNIPPET_RE, mw.col.models.get(mid)["tmpls"][0]["afmt"]
            )
            for mid in mids
        )

        # check if the deck was removed from the db
        mids = ankihub_db.note_types_for_ankihub_deck(ah_did)
        assert len(mids) == 0

        nids = ankihub_db.anki_nids_for_ankihub_deck(ah_did)
        assert len(nids) == 0


def import_note_types_for_sample_deck(mw: AnkiQt):
    # import the apkg to get the note types, then delete created decks
    dids_before_import = all_dids()

    file = str(ANKIHUB_SAMPLE_DECK_APKG.absolute())
    importer = AnkiPackageImporter(mw.col, file)
    importer.run()

    dids_after_import = all_dids()
    new_dids = list(dids_after_import - dids_before_import)

    mw.col.decks.remove(new_dids)


class TestPrepareNote:
    def test_prepare_note(
        self,
        anki_session_with_addon_data: AnkiSession,
        create_anki_ah_note: CreateAnkiAHNote,
        ankihub_basic_note_type: NotetypeDict,
        next_deterministic_uuid: Callable[[], uuid.UUID],
    ):
        with anki_session_with_addon_data.profile_loaded():
            ankihub_nid = next_deterministic_uuid()

            new_fields = [
                Field(name="Front", value="new front", order=0),
                Field(name="Back", value="new back", order=1),
            ]
            new_tags = ["c", "d"]

            note = create_anki_ah_note(ankihub_nid=ankihub_nid)
            note.tags = ["a", "b"]
            note_was_changed_1 = prepare_note(
                note,
                fields=new_fields,
                tags=new_tags,
                protected_fields={ankihub_basic_note_type["id"]: ["Back"]},
                protected_tags=["a"],
            )
            # assert that the note was modified but the protected fields and tags were not
            assert note_was_changed_1
            assert note["Front"] == "new front"
            assert note["Back"] == "old back"
            assert set(note.tags) == set(["a", "c", "d"])

            # assert that the note was not modified because the same arguments were used on the same note
            note_was_changed_2 = prepare_note(
                note,
                fields=new_fields,
                tags=new_tags,
                protected_fields={ankihub_basic_note_type["id"]: ["Back"]},
                protected_tags=["a"],
            )
            assert not note_was_changed_2
            assert note["Front"] == "new front"
            assert note["Back"] == "old back"
            assert set(note.tags) == set(["a", "c", "d"])

            # assert that addon-internal tags don't get removed
            note = create_anki_ah_note(ankihub_nid=ankihub_nid)
            note.tags = list(ADDON_INTERNAL_TAGS)
            note_was_changed_5 = prepare_note(note, tags=[])
            assert not note_was_changed_5
            assert set(note.tags) == set(ADDON_INTERNAL_TAGS)

            # assert that fields protected by tags are in fact protected
            note = create_anki_ah_note(ankihub_nid=ankihub_nid)
            note.tags = [f"{TAG_FOR_PROTECTING_FIELDS}::Front"]
            note["Front"] = "old front"
            note_was_changed_6 = prepare_note(
                note,
                fields=[Field(name="Front", value="new front", order=0)],
            )
            assert not note_was_changed_6
            assert note["Front"] == "old front"

            # assert that fields protected by tags are in fact protected
            note = create_anki_ah_note(ankihub_nid=ankihub_nid)
            note.tags = [f"{TAG_FOR_PROTECTING_FIELDS}::All"]
            note_was_changed_7 = prepare_note(
                note,
                fields=[
                    Field(name="Front", value="new front", order=0),
                    Field(name="Back", value="new back", order=1),
                ],
            )
            assert not note_was_changed_7
            assert note["Front"] == "old front"
            assert note["Back"] == "old back"

            # assert that the tag for protecting all fields works
            note = create_anki_ah_note(ankihub_nid=ankihub_nid)
            note.tags = [f"{TAG_FOR_PROTECTING_FIELDS}::All"]
            note_was_changed_7 = prepare_note(
                note,
                fields=[
                    Field(name="Front", value="new front", order=0),
                    Field(name="Back", value="new back", order=1),
                ],
            )
            assert not note_was_changed_7
            assert note["Front"] == "old front"
            assert note["Back"] == "old back"

            # assert that the note guid is changed
            note = create_anki_ah_note(ankihub_nid=ankihub_nid)
            note_was_changed_8 = prepare_note(
                note,
                guid="new guid",
            )
            assert note_was_changed_8
            assert note.guid == "new guid"

    def test_prepare_note_protect_field_with_spaces(
        self,
        anki_session_with_addon_data: AnkiSession,
        create_anki_ah_note: CreateAnkiAHNote,
        ankihub_basic_note_type: Dict[str, Any],
        next_deterministic_uuid: Callable[[], uuid.UUID],
    ):
        anki_session = anki_session_with_addon_data
        with anki_session_with_addon_data.profile_loaded():
            mw = anki_session.mw

            ankihub_nid = next_deterministic_uuid()

            field_name_with_spaces = "Field name with spaces"
            ah_basic_variation = ankihub_basic_note_type.copy()
            ah_basic_variation["id"] = 0
            ah_basic_variation["name"] = "AnkiHub Basic Variation"
            ah_basic_variation["flds"][0]["name"] = field_name_with_spaces
            ah_basic_variation["tmpls"][0]["qfmt"] = ankihub_basic_note_type["tmpls"][
                0
            ]["qfmt"].replace("Front", field_name_with_spaces)
            mw.col.models.add_dict(ah_basic_variation)
            ah_basic_variation = mw.col.models.by_name(ah_basic_variation["name"])
            ah_basic_variation_id = ah_basic_variation["id"]

            # assert that fields with spaces are protected by tags that have spaces replaced by underscores
            note = create_anki_ah_note(
                ankihub_nid=ankihub_nid,
                note_type_id=ah_basic_variation_id,
            )
            note.tags = [
                f"{TAG_FOR_PROTECTING_FIELDS}::{field_name_with_spaces.replace(' ', '_')}"
            ]
            note_changed = prepare_note(
                note=note,
                ankihub_nid=ankihub_nid,
                fields=[Field(name=field_name_with_spaces, value="new front", order=0)],
            )
            assert not note_changed
            assert note[field_name_with_spaces] == "old field name with spaces"

            # assert that field is not protected without this tag (to make sure the test is correct)
            note = create_anki_ah_note(
                ankihub_nid=ankihub_nid,
                note_type_id=ah_basic_variation_id,
            )
            note_changed = prepare_note(
                note=note,
                ankihub_nid=ankihub_nid,
                fields=[Field(name=field_name_with_spaces, value="new front", order=0)],
            )
            assert note_changed
            assert note[field_name_with_spaces] == "new front"


def prepare_note(
    note,
    ankihub_nid: Optional[uuid.UUID] = None,
    tags: List[str] = [],
    fields: Optional[List[Field]] = [],
    protected_fields: Optional[Dict] = {},
    protected_tags: List[str] = [],
    guid: Optional[str] = None,
    last_update_type: SuggestionType = SuggestionType.NEW_CONTENT,
):
    if ankihub_nid is None:
        ankihub_nid = note[ANKIHUB_NOTE_TYPE_FIELD_NAME]

    if guid is None:
        guid = note.guid

    note_data = NoteInfo(
        ah_nid=ankihub_nid,
        anki_nid=note.id,
        fields=fields,
        tags=tags,
        mid=note.mid,
        guid=guid,
        last_update_type=last_update_type,
    )

    ankihub_importer = AnkiHubImporter()
    result = ankihub_importer._prepare_note_inner(
        note,
        note_data=note_data,
        protected_fields=protected_fields,
        protected_tags=protected_tags,
    )
    return result


class TestCustomSearchNodes:
    def test_use_custom_search_node_in_browser_search(
        self,
        anki_session_with_addon_data: AnkiSession,
        import_ah_note: ImportAHNote,
        qtbot: QtBot,
    ):
        setup_browser()
        with anki_session_with_addon_data.profile_loaded():
            # Add an AnkiHub note to the collection
            note_info = NoteInfoFactory.create()
            import_ah_note(note_info)

            # Add a non-AnkiHub note to the collection
            add_basic_anki_note_to_deck(DeckId(1))

            # Search for new AnkiHub notes in the browser using our NewNoteSearchNode
            browser: Browser = dialogs.open("Browser", aqt.mw)
            search_string = f"{NewNoteSearchNode.parameter_name}:"
            browser.search_for(search=search_string)

            # Assert that only the AnkiHub note is in the search results
            browser.table.select_all()
            assert browser.table.get_selected_note_ids() == [note_info.anki_nid]

            # Close the browser to prevent RuntimeErrors getting raised during teardown
            with qtbot.wait_callback() as callback:
                dialogs.closeAll(onsuccess=callback)

    def test_use_custom_search_node_in_browser_search_with_invalid_parameter(
        self,
        anki_session_with_addon_data: AnkiSession,
        mocker: MockerFixture,
        qtbot: QtBot,
    ):
        setup_browser()
        with anki_session_with_addon_data.profile_loaded():
            showWarning_mock = mocker.patch("ankihub.gui.browser.browser.showWarning")

            browser: Browser = dialogs.open("Browser", aqt.mw)
            search_string = f"{NewNoteSearchNode.parameter_name}:invalid-parameter"
            browser.search_for(search=search_string)

            assert showWarning_mock.called

            # Close the browser to prevent RuntimeErrors getting raised during teardown
            with qtbot.wait_callback() as callback:
                dialogs.closeAll(onsuccess=callback)

    def test_ModifiedAfterSyncSearchNode_with_notes(
        self,
        anki_session_with_addon_data: AnkiSession,
        install_sample_ah_deck: InstallSampleAHDeck,
        mocker: MockerFixture,
    ):
        with anki_session_with_addon_data.profile_loaded():
            mw = anki_session_with_addon_data.mw

            install_sample_ah_deck()
            all_nids = mw.col.find_notes("")

            browser = mocker.Mock()
            browser.table.is_notes_mode.return_value = True

            assert (
                ModifiedAfterSyncSearchNode(browser, "yes").filter_ids(all_nids) == []
            )
            assert set(
                ModifiedAfterSyncSearchNode(browser, "no").filter_ids(all_nids)
            ) == set(all_nids)

            # we can't use freeze_time here because note.mod is set by the Rust backend
            sleep(1.1)

            # modify a note - this changes its mod value in the Anki DB
            nid = all_nids[0]
            note = mw.col.get_note(nid)
            note["Front"] = "new front"
            note.flush()

            nids = ModifiedAfterSyncSearchNode(browser, "yes").filter_ids(all_nids)
            assert nids == [nid]

    def test_ModifiedAfterSyncSearchNode_with_cards(
        self,
        anki_session_with_addon_data: AnkiSession,
        install_sample_ah_deck: InstallSampleAHDeck,
        mocker: MockerFixture,
    ):
        with anki_session_with_addon_data.profile_loaded():
            mw = anki_session_with_addon_data.mw

            install_sample_ah_deck()
            all_cids = mw.col.find_cards("")

            browser = mocker.Mock()
            browser.table.is_notes_mode.return_value = False

            assert (
                ModifiedAfterSyncSearchNode(browser, "yes").filter_ids(all_cids) == []
            )
            assert set(
                ModifiedAfterSyncSearchNode(browser, "no").filter_ids(all_cids)
            ) == set(all_cids)

            # we can't use freeze_time here because note.mod is set by the Rust backend
            sleep(1.1)

            # modify a note - this changes its mod value in the Anki DB
            cid = all_cids[0]
            note = mw.col.get_note(mw.col.get_card(cid).nid)
            note["Front"] = "new front"
            note.flush()

            cids = ModifiedAfterSyncSearchNode(browser, "yes").filter_ids(all_cids)
            assert cids == [cid]

    def test_UpdatedInTheLastXDaysSearchNode(
        self,
        anki_session_with_addon_data: AnkiSession,
        install_sample_ah_deck: InstallSampleAHDeck,
        mocker: MockerFixture,
    ):
        with anki_session_with_addon_data.profile_loaded():
            mw = anki_session_with_addon_data.mw

            install_sample_ah_deck()

            all_nids = mw.col.find_notes("")

            browser = mocker.Mock()
            browser.table.is_notes_mode.return_value = True

            assert (
                UpdatedInTheLastXDaysSearchNode(browser, "1").filter_ids(all_nids)
                == all_nids
            )
            assert (
                UpdatedInTheLastXDaysSearchNode(browser, "2").filter_ids(all_nids)
                == all_nids
            )

            yesterday_timestamp = int((datetime.now() - timedelta(days=1)).timestamp())
            AnkiHubNote.update(mod=yesterday_timestamp).execute()

            assert (
                UpdatedInTheLastXDaysSearchNode(browser, "1").filter_ids(all_nids) == []
            )
            assert (
                UpdatedInTheLastXDaysSearchNode(browser, "2").filter_ids(all_nids)
                == all_nids
            )

    def test_NewNoteSearchNode(
        self,
        anki_session_with_addon_data: AnkiSession,
        next_deterministic_uuid: Callable[[], uuid.UUID],
        mocker: MockerFixture,
    ):
        with anki_session_with_addon_data.profile_loaded():
            mw = anki_session_with_addon_data.mw

            import_note_types_for_sample_deck(mw)
            notes_data = ankihub_sample_deck_notes_data()
            notes_data[0].last_update_type = None
            notes_data[1].last_update_type = None
            notes_data[2].last_update_type = SuggestionType.OTHER

            ankihub_models = {
                m["id"]: m for m in mw.col.models.all() if "/" in m["name"]
            }
            ah_did = next_deterministic_uuid()
            AnkiHubImporter().import_ankihub_deck(
                ankihub_did=ah_did,
                notes=notes_data,
                note_types=ankihub_models,
                protected_fields={},
                protected_tags=[],
                deck_name="Test-Deck",
                is_first_import_of_deck=True,
                behavior_on_remote_note_deleted=BehaviorOnRemoteNoteDeleted.NEVER_DELETE,
                suspend_new_cards_of_new_notes=DeckConfig.suspend_new_cards_of_new_notes_default(
                    ah_did
                ),
                suspend_new_cards_of_existing_notes=DeckConfig.suspend_new_cards_of_existing_notes_default(),
            )

            all_nids = mw.col.find_notes("")

            browser = mocker.Mock()
            browser.table.is_notes_mode.return_value = True

            # notes without a last_update_type are new
            assert NewNoteSearchNode(browser, "").filter_ids(all_nids) == [
                notes_data[0].anki_nid,
                notes_data[1].anki_nid,
            ]

    def test_SuggestionTypeSearchNode(
        self,
        anki_session_with_addon_data: AnkiSession,
        next_deterministic_uuid: Callable[[], uuid.UUID],
        mocker: MockerFixture,
    ):
        with anki_session_with_addon_data.profile_loaded():
            mw = anki_session_with_addon_data.mw

            import_note_types_for_sample_deck(mw)
            notes_data = ankihub_sample_deck_notes_data()
            notes_data[0].last_update_type = SuggestionType.NEW_CONTENT
            notes_data[1].last_update_type = SuggestionType.NEW_CONTENT
            notes_data[2].last_update_type = SuggestionType.SPELLING_GRAMMATICAL

            ankihub_models = {
                m["id"]: m for m in mw.col.models.all() if "/" in m["name"]
            }
            ah_did = next_deterministic_uuid()
            AnkiHubImporter().import_ankihub_deck(
                ankihub_did=ah_did,
                notes=notes_data,
                note_types=ankihub_models,
                protected_fields={},
                protected_tags=[],
                deck_name="Test-Deck",
                behavior_on_remote_note_deleted=BehaviorOnRemoteNoteDeleted.NEVER_DELETE,
                suspend_new_cards_of_new_notes=DeckConfig.suspend_new_cards_of_new_notes_default(
                    ah_did
                ),
                suspend_new_cards_of_existing_notes=DeckConfig.suspend_new_cards_of_existing_notes_default(),
                is_first_import_of_deck=True,
            )

            all_nids = mw.col.find_notes("")

            browser = mocker.Mock()
            browser.table.is_notes_mode.return_value = True

            assert SuggestionTypeSearchNode(
                browser, SuggestionType.NEW_CONTENT.value[0]
            ).filter_ids(all_nids) == [
                notes_data[0].anki_nid,
                notes_data[1].anki_nid,
            ]
            assert SuggestionTypeSearchNode(
                browser, SuggestionType.SPELLING_GRAMMATICAL.value[0]
            ).filter_ids(all_nids) == [notes_data[2].anki_nid]

    def test_UpdatedSinceLastReviewSearchNode(
        self,
        anki_session_with_addon_data: AnkiSession,
        install_sample_ah_deck: InstallSampleAHDeck,
        mocker: MockerFixture,
    ):
        with anki_session_with_addon_data.profile_loaded():
            mw = anki_session_with_addon_data.mw

            install_sample_ah_deck()

            all_nids = mw.col.find_notes("")

            browser = mocker.Mock()
            browser.table.is_notes_mode.return_value = True

            assert (
                UpdatedSinceLastReviewSearchNode(browser, "").filter_ids(all_nids) == []
            )

            # Add a review entry for a card to the database.
            nid = all_nids[0]
            note = mw.col.get_note(nid)
            cid = note.card_ids()[0]

            record_review(cid, review_time_ms=1 * 1000)

            # Update the mod time in the ankihub database to simulate a note update.
            AnkiHubNote.update(mod=2).where(AnkiHubNote.anki_note_id == nid).execute()

            # Check that the note of the card is now included in the search results.
            assert UpdatedSinceLastReviewSearchNode(browser, "").filter_ids(
                all_nids
            ) == [nid]

            # Add another review entry for the card to the database.
            record_review(cid, review_time_ms=3 * 1000)

            # Check that the note of the card is not included in the search results anymore.
            assert (
                UpdatedSinceLastReviewSearchNode(browser, "").filter_ids(all_nids) == []
            )


class TestBrowserTreeView:
    # without this mark the test sometime fails on clean-up
    @pytest.mark.qt_no_exception_capture
    def test_ankihub_items_exist_and_work(
        self,
        anki_session_with_addon_data: AnkiSession,
        qtbot: QtBot,
        install_sample_ah_deck: InstallSampleAHDeck,
    ):
        config.public_config["sync_on_startup"] = False
        entry_point.run()

        with anki_session_with_addon_data.profile_loaded():
            mw = anki_session_with_addon_data.mw

            install_sample_ah_deck()

            browser: Browser = dialogs.open("Browser", mw)

            qtbot.wait(500)
            sidebar: SidebarTreeView = browser.sidebar
            ankihub_item: SidebarItem = sidebar.model().root.children[0]
            assert "AnkiHub" in ankihub_item.name

            # assert that all children of the ankihub_item exist
            ankihub_child_item_names = [item.name for item in ankihub_item.children]
            assert ankihub_child_item_names == [
                "With AnkiHub ID",
                "ID Pending",
                "Modified After Sync",
                "Not Modified After Sync",
                "Updated Today",
                "Updated Since Last Review",
                "Deleted Notes",
            ]

            updated_today_item = ankihub_item.children[4]
            assert updated_today_item.name == "Updated Today"
            updated_today_child_item_names = [
                item.name for item in updated_today_item.children
            ]
            assert updated_today_child_item_names == [
                "New Note",
                *[x.value[1] for x in SuggestionType],
            ]

            # click on the first item
            with_ankihub_id_item = ankihub_item.children[0]
            sidebar._on_search(sidebar.model().index_for_item(with_ankihub_id_item))
            qtbot.wait(500)

            # assert that expected number of notes shows up
            browser.table.select_all()
            nids = browser.table.get_selected_note_ids()
            assert len(nids) == 3

    # without this mark the test sometime fails on clean-up
    @pytest.mark.qt_no_exception_capture
    def test_contains_ankihub_tag_items(
        self,
        anki_session_with_addon_data: AnkiSession,
        qtbot: QtBot,
        install_sample_ah_deck: InstallSampleAHDeck,
    ):
        config.public_config["sync_on_startup"] = False
        entry_point.run()

        with anki_session_with_addon_data.profile_loaded():
            mw = anki_session_with_addon_data.mw

            install_sample_ah_deck()

            notes = mw.col.find_notes("")
            note = mw.col.get_note(notes[0])

            # add ankihub tags to a note
            # when no notes have the tag, the related ankihub tag tree item will not exist
            note.tags = [TAG_FOR_PROTECTING_FIELDS, SUBDECK_TAG, TAG_FOR_OPTIONAL_TAGS]
            note.flush()

            browser: Browser = dialogs.open("Browser", mw)

            qtbot.wait(500)
            sidebar: SidebarTreeView = browser.sidebar
            ankihub_item: SidebarItem = sidebar.model().root.children[0]
            assert "AnkiHub" in ankihub_item.name

            # assert that all children of the ankihub_item exist
            item_names = [item.name for item in ankihub_item.children]
            assert item_names == [
                "With AnkiHub ID",
                "ID Pending",
                "Modified After Sync",
                "Not Modified After Sync",
                "Updated Today",
                "Updated Since Last Review",
                "Deleted Notes",
                TAG_FOR_OPTIONAL_TAGS,
                TAG_FOR_PROTECTING_FIELDS,
                SUBDECK_TAG,
            ]


# without this mark the test sometime fails on clean-up
@pytest.mark.qt_no_exception_capture
def test_browser_custom_columns(
    anki_session_with_addon_data: AnkiSession,
    qtbot: QtBot,
    install_sample_ah_deck: InstallSampleAHDeck,
):
    config.public_config["sync_on_startup"] = False
    entry_point.run()

    with anki_session_with_addon_data.profile_loaded():
        mw = anki_session_with_addon_data.mw

        install_sample_ah_deck()

        notes_data = ankihub_sample_deck_notes_data()

        browser: Browser = dialogs.open("Browser", mw)
        browser.search_for("")
        qtbot.wait(500)

        browser.table.select_all()
        nids = browser.table.get_selected_note_ids()
        assert len(nids) == len(notes_data) == 3

        # enable all custom columns
        for custom_column in custom_columns:
            browser.table._on_column_toggled(True, custom_column.builtin_column.key)

        qtbot.wait(500)

        # compare the custom column values with the expected values for the first row
        current_row = browser.table._model.get_row(browser.table._current())
        custom_column_cells = current_row.cells[4:]
        custom_column_cells_texts = [cell.text for cell in custom_column_cells]
        assert custom_column_cells_texts == [
            str(notes_data[0].ah_nid),
            "No",
            "No",
        ]


class TestBrowserContextMenu:
    def test_ankihub_actions_are_added_to_the_browser_context_menu(
        self,
        anki_session_with_addon_data: AnkiSession,
        import_ah_note: ImportAHNote,
        qtbot: QtBot,
    ):
        with anki_session_with_addon_data.profile_loaded():
            note_info = NoteInfoFactory.create()
            import_ah_note(note_info)

            menu = self.open_browser_context_menu_with_all_notes_selected()

            # Get the texts of the actions in the menu
            actions = [action for action in menu.actions() if not action.isSeparator()]
            texts = [action.text() for action in actions]

            expected_texts = [
                "AnkiHub: Bulk suggest notes",
                "AnkiHub: Suggest deletion",
                "AnkiHub: Protect fields",
                "AnkiHub: Reset local changes",
                "AnkiHub: Suggest Optional Tags",
                "AnkiHub: Copy Anki Note ID to clipboard",
                "AnkiHub: Copy AnkiHub Note ID to clipboard",
            ]

            assert texts == expected_texts

            # Close the browser to prevent RuntimeErrors getting raised during teardown
            with qtbot.wait_callback() as callback:
                dialogs.closeAll(onsuccess=callback)

    def open_browser_context_menu_with_all_notes_selected(self) -> QMenu:
        """Returns a menu with just our context menu actions. The actions behave as if
        all notes in the Anki collection were selected."""
        # Set up our browser modifications, open the browser and select all notes
        setup_browser()
        browser: Browser = dialogs.open("Browser", aqt.mw)
        browser.search_for(search="")  # The empty search matches all notes
        browser.table.select_all()

        # Call Anki's hoks for the context menu and let it add the actions to a menu
        menu = QMenu()
        browser_will_show_context_menu(browser=browser, menu=menu)

        return menu

    @pytest.mark.parametrize(
        "action_text, expected_change_type_text",
        [
            # The suggestion type which is selected by default is UPDATED_CONTENT
            ("AnkiHub: Bulk suggest notes", SuggestionType.UPDATED_CONTENT.value[1]),
            # When the user uses the "Suggest deletion" action, the suggestion type is DELETE
            ("AnkiHub: Suggest deletion", SuggestionType.DELETE.value[1]),
        ],
    )
    def test_note_suggestion_actions(
        self,
        anki_session_with_addon_data: AnkiSession,
        install_ah_deck: InstallAHDeck,
        import_ah_note: ImportAHNote,
        latest_instance_tracker: LatestInstanceTracker,
        qtbot: QtBot,
        action_text: str,
        expected_change_type_text: str,
    ):
        with anki_session_with_addon_data.profile_loaded():
            ah_did = install_ah_deck()
            note_info = NoteInfoFactory.create()
            import_ah_note(note_info, ah_did=ah_did)

            menu = self.open_browser_context_menu_with_all_notes_selected()

            latest_instance_tracker.track(SuggestionDialog)

            # Trigger the action
            action: QAction = next(
                action for action in menu.actions() if action.text() == action_text
            )
            action.trigger()

            # Assert the suggestion dialog was opened with the right suggestion type
            dialog: SuggestionDialog = latest_instance_tracker.get_latest_instance(
                SuggestionDialog
            )
            assert dialog.isVisible()
            assert dialog.change_type_select.currentText() == expected_change_type_text

            # Close the browser to prevent RuntimeErrors getting raised during teardown
            with qtbot.wait_callback() as callback:
                dialogs.closeAll(onsuccess=callback)

    @pytest.mark.parametrize(
        "action_text, expected_note_attribute_in_clipboard",
        [
            ("AnkiHub: Copy Anki Note ID to clipboard", "anki_nid"),
            ("AnkiHub: Copy AnkiHub Note ID to clipboard", "ah_nid"),
        ],
    )
    def test_copy_nid_actions(
        self,
        anki_session_with_addon_data: AnkiSession,
        import_ah_note: ImportAHNote,
        mocker: MockerFixture,
        qtbot: QtBot,
        action_text: str,
        expected_note_attribute_in_clipboard: str,
    ):
        with anki_session_with_addon_data.profile_loaded():
            note_info = NoteInfoFactory.create()
            import_ah_note(note_info)

            menu = self.open_browser_context_menu_with_all_notes_selected()

            # Trigger the action
            action: QAction = next(
                action for action in menu.actions() if action.text() == action_text
            )
            clipboard = aqt.mw.app.clipboard()
            clipboard_setText_mock = mocker.patch.object(clipboard, "setText")
            action.trigger()

            # Assert that the clipboard contains the expected nid
            qtbot.wait_until(lambda: clipboard_setText_mock.called)

            expected_clipboard_text = str(
                getattr(note_info, expected_note_attribute_in_clipboard)
            )
            clipboard_setText_mock.assert_called_once_with(expected_clipboard_text)

            # Close the browser to prevent RuntimeErrors getting raised during teardown
            with qtbot.wait_callback() as callback:
                dialogs.closeAll(onsuccess=callback)


@pytest.mark.qt_no_exception_capture
@pytest.mark.parametrize(
    "field_names_to_protect, expected_tag",
    [
        ({"Front"}, f"{TAG_FOR_PROTECTING_FIELDS}::Front"),
        ({"Front", "Back"}, f"{TAG_FOR_PROTECTING_ALL_FIELDS}"),
    ],
)
def test_protect_fields_action(
    anki_session_with_addon_data: AnkiSession,
    install_sample_ah_deck: InstallSampleAHDeck,
    mocker: MockerFixture,
    qtbot: QtBot,
    field_names_to_protect: Set[str],
    expected_tag: str,
):
    with anki_session_with_addon_data.profile_loaded():
        mw = anki_session_with_addon_data.mw

        install_sample_ah_deck()

        # Open the browser
        browser: Browser = dialogs.open("Browser", mw)

        # Patch gui function choose_subset to return the fields to protect
        mocker.patch(
            "ankihub.gui.browser.browser.choose_subset",
            return_value=field_names_to_protect,
        )

        # Call the action for a note
        nids = mw.col.find_notes("Front:*")
        nid = nids[0]
        _on_protect_fields_action(browser, [nid])

        # Assert that the note has the expected tag
        def assert_note_has_expected_tag():
            note = mw.col.get_note(nid)
            assert expected_tag in note.tags

        qtbot.wait_until(assert_note_has_expected_tag)


class TestDeckManagementDialog:
    @pytest.mark.parametrize(
        "nightmode",
        [True, False],
    )
    def test_basic(
        self,
        anki_session_with_addon_data: AnkiSession,
        install_ah_deck: InstallAHDeck,
        qtbot: QtBot,
        mocker: MockerFixture,
        nightmode: bool,
    ):
        with anki_session_with_addon_data.profile_loaded():
            self._mock_dependencies(mocker)

            deck_name = "Test Deck"
            ah_did = install_ah_deck(ah_deck_name=deck_name)
            anki_did = config.deck_config(ah_did).anki_id

            mocker.patch.object(
                AnkiHubClient,
                "get_deck_subscriptions",
                return_value=[
                    DeckFactory.create(ah_did=ah_did, anki_did=anki_did, name=deck_name)
                ],
            )

            theme_manager.night_mode = nightmode

            dialog = DeckManagementDialog()
            dialog.display_subscribe_window()

            assert dialog.decks_list.count() == 1

            # Select a deck from the list
            dialog.decks_list.setCurrentRow(0)
            qtbot.wait(200)

            deck_name = config.deck_config(ah_did).name
            assert deck_name in dialog.deck_name_label.text()

    def test_toggle_subdecks(
        self,
        anki_session_with_addon_data: AnkiSession,
        qtbot: QtBot,
        install_ah_deck: InstallAHDeck,
        import_ah_note: ImportAHNote,
        mocker: MockerFixture,
    ):
        with anki_session_with_addon_data.profile_loaded():
            self._mock_dependencies(mocker)

            # Install a deck with subdeck tags
            subdeck_name, anki_did, ah_did = self._install_deck_with_subdeck_tag(
                install_ah_deck, import_ah_note
            )
            # ... The subdeck should not exist yet
            assert aqt.mw.col.decks.by_name(subdeck_name) is None

            # Mock get_deck_subscriptions to return the deck
            mocker.patch.object(
                AnkiHubClient,
                "get_deck_subscriptions",
                return_value=[DeckFactory.create(ah_did=ah_did, anki_did=anki_did)],
            )

            # Open the dialog
            dialog = DeckManagementDialog()
            dialog.display_subscribe_window()
            qtbot.wait(200)

            # Select the deck and click the toggle subdeck button
            assert dialog.decks_list.count() == 1
            dialog.decks_list.setCurrentRow(0)
            qtbot.wait(200)

            assert dialog.subdecks_cb.isEnabled()
            dialog.subdecks_cb.click()
            qtbot.wait(200)

            # The subdeck should now exist
            assert aqt.mw.col.decks.by_name(subdeck_name) is not None

            # Click the toggle subdeck button again
            dialog.subdecks_cb.click()
            qtbot.wait(200)

            # The subdeck should not exist anymore
            assert aqt.mw.col.decks.by_name(subdeck_name) is None

    def _install_deck_with_subdeck_tag(
        self, install_ah_deck: InstallAHDeck, import_ah_note: ImportAHNote
    ) -> Tuple[str, int, uuid.UUID]:
        """Install a deck with a subdeck tag and return the full subdeck name."""
        ah_did = install_ah_deck()
        subdeck_name = "Subdeck"
        deck_name = config.deck_config(ah_did).name
        deck_name_as_tag = deck_name.replace(" ", "_")
        note_info = NoteInfoFactory.create(
            tags=[f"{SUBDECK_TAG}::{deck_name_as_tag}::{subdeck_name}"]
        )
        import_ah_note(ah_did=ah_did, note_data=note_info)
        anki_did = config.deck_config(ah_did).anki_id
        subdeck_full_name = f"{deck_name}::{subdeck_name}"
        return subdeck_full_name, anki_did, ah_did

    def test_change_destination_for_new_cards(
        self,
        anki_session_with_addon_data: AnkiSession,
        qtbot: QtBot,
        install_ah_deck: InstallAHDeck,
        mocker: MockerFixture,
        mock_study_deck_dialog_with_cb: MockStudyDeckDialogWithCB,
    ):
        with anki_session_with_addon_data.profile_loaded():
            self._mock_dependencies(mocker)

            ah_did = install_ah_deck()

            # Mock get_deck_subscriptions to return the deck
            mocker.patch.object(
                AnkiHubClient,
                "get_deck_subscriptions",
                return_value=[
                    DeckFactory.create(
                        ah_did=ah_did, anki_did=config.deck_config(ah_did).anki_id
                    )
                ],
            )

            # Mock the dialog that asks the user for the destination deck to choose
            # a new deck.
            new_destination_deck_name = "New Deck"
            install_ah_deck(anki_deck_name=new_destination_deck_name)
            new_home_deck_anki_id = aqt.mw.col.decks.id_for_name(
                new_destination_deck_name
            )
            mock_study_deck_dialog_with_cb(
                "ankihub.gui.decks_dialog.StudyDeckWithoutHelpButton",
                deck_name=new_destination_deck_name,
            )

            # Open the dialog
            dialog = DeckManagementDialog()
            dialog.display_subscribe_window()
            qtbot.wait(200)

            # Select the deck and click the Set Updates Destination button
            dialog.decks_list.setCurrentRow(0)
            qtbot.wait(200)

            dialog.set_new_cards_destination_btn.click()
            qtbot.wait(200)

            # Assert that the destination deck was updated
            assert config.deck_config(ah_did).anki_id == new_home_deck_anki_id

    def test_with_deck_not_installed(
        self,
        anki_session_with_addon_data: AnkiSession,
        qtbot: QtBot,
        mocker: MockerFixture,
        next_deterministic_uuid: Callable[[], uuid.UUID],
        next_deterministic_id: Callable[[], int],
    ):
        with anki_session_with_addon_data.profile_loaded():
            self._mock_dependencies(mocker)

            ah_did = next_deterministic_uuid()
            anki_did = next_deterministic_id()
            mocker.patch.object(
                AnkiHubClient,
                "get_deck_subscriptions",
                return_value=[DeckFactory.create(ah_did=ah_did, anki_did=anki_did)],
            )

            dialog = DeckManagementDialog()
            dialog.display_subscribe_window()

            assert dialog.decks_list.count() == 1

            # Select the deck from the list
            dialog.decks_list.setCurrentRow(0)
            qtbot.wait(200)

            assert hasattr(dialog, "deck_not_installed_label")

    def _mock_dependencies(self, mocker: MockerFixture) -> None:
        # Mock the config to return that the user is logged in
        mocker.patch.object(config, "is_logged_in", return_value=True)

        # Mock the ask_user function to always return True
        mocker.patch("ankihub.gui.operations.subdecks.ask_user", return_value=True)


class TestBuildSubdecksAndMoveCardsToThem:
    def test_basic(
        self,
        anki_session_with_addon_data: AnkiSession,
        install_sample_ah_deck: InstallSampleAHDeck,
    ):
        with anki_session_with_addon_data.profile_loaded():
            mw = anki_session_with_addon_data.mw

            _, ah_did = install_sample_ah_deck()

            # add subdeck tags to notes
            nids = mw.col.find_notes("deck:Testdeck")
            note1 = mw.col.get_note(nids[0])
            note1.tags = [f"{SUBDECK_TAG}::Testdeck"]
            note1.flush()

            note2 = mw.col.get_note(nids[1])
            note2.tags = [f"{SUBDECK_TAG}::Testdeck::B::C"]
            note2.flush()

            # call the function that moves all cards in the deck to their subdecks
            build_subdecks_and_move_cards_to_them(ah_did)

            # assert that the decks were created and the cards of the notes were moved to them
            assert note1.cards()
            for card in note1.cards():
                assert mw.col.decks.name(card.did) == "Testdeck"

            assert note2.cards()
            for card in note2.cards():
                assert mw.col.decks.name(card.did) == "Testdeck::B::C"

    def test_empty_decks_get_deleted(
        self,
        anki_session_with_addon_data: AnkiSession,
        install_sample_ah_deck: InstallSampleAHDeck,
    ):
        with anki_session_with_addon_data.profile_loaded():
            mw = anki_session_with_addon_data.mw

            _, ah_did = install_sample_ah_deck()

            # create empty decks
            mw.col.decks.add_normal_deck_with_name("Testdeck::empty::A")
            # assert that the empty decks were created to be sure
            assert mw.col.decks.id("Testdeck::empty", create=False)
            assert mw.col.decks.id("Testdeck::empty::A", create=False)

            # call the function that moves all cards in the deck to their subdecks
            build_subdecks_and_move_cards_to_them(ah_did)

            # assert that the empty decks were deleted
            assert mw.col.decks.id("Testdeck::empty", create=False) is None
            assert mw.col.decks.id("Testdeck::empty::A", create=False) is None

    def test_notes_not_moved_out_filtered_decks(
        self,
        anki_session_with_addon_data: AnkiSession,
        install_sample_ah_deck: InstallSampleAHDeck,
    ):
        with anki_session_with_addon_data.profile_loaded():
            mw = anki_session_with_addon_data.mw

            # Set the config to not suspend new cards of new notes.
            # This is needed because the filtered deck will be empty otherwise.
            config.public_config["suspend_new_cards_of_new_notes"] = "never"

            _, ah_did = install_sample_ah_deck()

            nids = mw.col.find_notes("deck:Testdeck")

            # create a filtered deck that will contain the cards of the imported deck
            filtered_deck = mw.col.sched.get_or_create_filtered_deck(DeckId(0))
            filtered_deck.name = "filtered deck"
            filtered_deck.config.search_terms.pop(0)
            filtered_deck.config.search_terms.append(
                FilteredDeckConfig.SearchTerm(
                    search="deck:Testdeck",
                    limit=100,
                    order=0,  # type: ignore
                )
            )
            mw.col.sched.add_or_update_filtered_deck(filtered_deck)
            filtered_deck_id = mw.col.decks.id("filtered deck", create=False)
            filtered_deck = mw.col.sched.get_or_create_filtered_deck(filtered_deck_id)

            # assign a subdeck tag to a note
            nids = mw.col.find_notes("deck:Testdeck")
            note = mw.col.get_note(nids[0])
            note.tags = [f"{SUBDECK_TAG}::Testdeck::B::C"]
            note.flush()

            # assert that the note is in the filtered deck to be safe
            assert note.cards()
            for card in note.cards():
                assert card.did == filtered_deck.id

            # call the function that moves all cards in the deck to their subdecks
            build_subdecks_and_move_cards_to_them(ah_did)

            # assert that only the odid of the cards of the note was changed
            assert note.cards()
            for card in note.cards():
                assert mw.col.decks.name(card.did) == "filtered deck"
                assert mw.col.decks.name(card.odid) == "Testdeck::B::C"

    def test_note_without_subdeck_tag_not_moved(
        self,
        anki_session_with_addon_data: AnkiSession,
        install_sample_ah_deck: InstallSampleAHDeck,
    ):
        with anki_session_with_addon_data.profile_loaded():
            mw = anki_session_with_addon_data.mw

            _, ah_did = install_sample_ah_deck()

            # move cards of a note to the default deck
            nids = mw.col.find_notes("deck:Testdeck")
            note = mw.col.get_note(nids[0])
            mw.col.set_deck(note.card_ids(), 1)

            # call the function that moves all cards in the deck to their subdecks
            build_subdecks_and_move_cards_to_them(ah_did)

            # assert that the cards of the note were not moved because the note has no subdeck tag
            assert note.cards()
            for card in note.cards():
                assert card.did == 1


def test_create_copy_browser_action_does_not_copy_ah_nid(
    anki_session_with_addon_data: AnkiSession,
    ankihub_basic_note_type: Dict[str, Any],
    next_deterministic_uuid: Callable[[], uuid.UUID],
    qtbot: QtBot,
):
    # Run the entry point so that the changes to the create copy action are applied.
    entry_point.run()
    with anki_session_with_addon_data.profile_loaded():
        mw = anki_session_with_addon_data.mw

        # Create a note.
        note = mw.col.new_note(ankihub_basic_note_type)
        note["Front"] = "front"
        note["Back"] = "back"
        note[ANKIHUB_NOTE_TYPE_FIELD_NAME] = str(next_deterministic_uuid())
        mw.col.add_note(note, DeckId(1))

        # Use the browser context menu action to create a copy of the note.
        browser = Browser(mw)
        qtbot.addWidget(browser)
        browser.show()
        # ... Select the note.
        browser.form.tableView.selectRow(0)
        # ... And call the action.
        browser.on_create_copy()

        # Check that the ANKIHUB_NOTE_TYPE_FIELD_NAME field is empty.
        add_cards_dialog: AddCards = aqt.dialogs._dialogs["AddCards"][1]
        note = add_cards_dialog.editor.note
        assert note.fields == ["front", "back", ""]


def test_flatten_deck(
    anki_session_with_addon_data: AnkiSession,
    install_sample_ah_deck: InstallSampleAHDeck,
):
    with anki_session_with_addon_data.profile_loaded():
        mw = anki_session_with_addon_data.mw

        _, ah_did = install_sample_ah_deck()

        subdeck_name = "Testdeck::A::B"
        mw.col.decks.add_normal_deck_with_name(subdeck_name)
        subdeck_id = mw.col.decks.id_for_name(subdeck_name)

        # move cards of a note to the default deck
        nids = mw.col.find_notes("deck:Testdeck")
        note = mw.col.get_note(nids[0])
        mw.col.set_deck(note.card_ids(), subdeck_id)

        # call the function that flattens the deck and removes all subdecks
        flatten_deck(ah_did)

        # assert that the cards of the note were moved back to the root deck
        # because the note has no subdeck tag
        assert note.cards()
        for card in note.cards():
            assert mw.col.decks.name(card.did) == "Testdeck"

        # assert that the subdecks were deleted
        assert mw.col.decks.by_name(subdeck_name) is None


def test_reset_local_changes_to_notes(
    anki_session_with_addon_data: AnkiSession,
    install_sample_ah_deck: InstallSampleAHDeck,
    mock_client_get_note_type: MockClientGetNoteType,
    mocker: MockerFixture,
):
    with anki_session_with_addon_data.profile_loaded():
        mw = anki_session_with_addon_data.mw

        _, ah_did = install_sample_ah_deck()

        # ids of notes are from small_ankihub.txt
        basic_note_1 = mw.col.get_note(NoteId(1608240029527))
        basic_note_2 = mw.col.get_note(NoteId(1608240057545))

        # change the content of a note and move it to a different deck
        basic_note_1["Front"] = "changed"
        basic_note_1.flush()
        mw.col.set_deck(basic_note_1.card_ids(), 1)

        # delete a note
        mw.col.remove_notes([basic_note_2.id])

        # mock the client functions that are called to get the data needed for resetting local changes
        mocker.patch.object(AnkiHubClient, "get_protected_fields")
        mocker.patch.object(AnkiHubClient, "get_protected_tags")
        mock_client_get_note_type([note_type for note_type in mw.col.models.all()])

        # reset local changes
        nids = ankihub_db.anki_nids_for_ankihub_deck(ah_did)
        reset_local_changes_to_notes(nids=nids, ah_did=ah_did)

        # assert that basic_note_1 was changed back is still in the deck it was moved to
        # (resetting local changes to notes should not move existing notes between decks as the
        # user might not want that)
        basic_note_1.load()
        assert basic_note_1["Front"] == "This is the front 1"
        assert basic_note_1.cards()
        for card in basic_note_1.cards():
            assert card.did == 1

        # assert that basic_note_2 was added back and is in the ankihub deck
        basic_note_2.load()
        assert basic_note_2["Front"] == "<p>This is the front 2 without review</p>"
        assert basic_note_2.cards()
        for card in basic_note_2.cards():
            assert mw.col.decks.name(card.did) == "Testdeck"


def test_migrate_profile_data_from_old_location(
    anki_session_with_addon_before_profile_support: AnkiSession,
    mocker: MockerFixture,
):
    anki_session = anki_session_with_addon_before_profile_support

    # mock update_decks_and_media so that the add-on doesn't try to download updates from AnkiHub
    mocker.patch("ankihub.gui.deck_updater.ah_deck_updater.update_decks_and_media")

    # run the entrypoint and load the profile to trigger the migration
    entry_point.run()
    with anki_session.profile_loaded():
        pass

    # Assert that the profile data was migrated
    assert {
        x.name
        for x in profile_files_path().glob("*")
        if not x.name.startswith("ankihub.db")
    } == {".private_config.json"}
    assert config.user() == "user1"
    assert len(config.deck_ids()) == 1

    # Assert the expected contents of the ankihub base folder
    assert set([x.name for x in ankihub_base_path().glob("*")]) == {
        str(TEST_PROFILE_ID),
        "ankihub.log",
    }


def test_profile_swap(
    anki_session_with_addon_data: AnkiSession,
    mocker: MockerFixture,
    install_sample_ah_deck: InstallSampleAHDeck,
):
    anki_session = anki_session_with_addon_data

    # already exists
    PROFILE_1_NAME = "User 1"
    PROFILE_1_ID = TEST_PROFILE_ID
    # will be created in the test
    PROFILE_2_NAME = "User 2"
    PROFILE_2_ID = uuid.UUID("22222222-2222-2222-2222-222222222222")

    general_setup_mock = mocker.patch("ankihub.entry_point._general_setup")

    entry_point.run()

    # load the first profile and import a deck
    with anki_session.profile_loaded():
        mw = anki_session.mw

        assert profile_files_path() == ankihub_base_path() / str(PROFILE_1_ID)

        install_sample_ah_deck()

        # the database should contain the imported deck
        assert len(ankihub_db.ankihub_deck_ids()) == 1
        # the config should contain the deck subscription
        assert len(config.deck_ids()) == 1

    # create the second profile
    mw.pm.create(PROFILE_2_NAME)

    # load the second profile
    mw.pm.load(PROFILE_2_NAME)
    # monkey patch uuid4 so that the id of the second profile is known
    mocker.patch("uuid.uuid4", return_value=PROFILE_2_ID)
    with anki_session.profile_loaded():
        assert profile_files_path() == ankihub_base_path() / str(PROFILE_2_ID)
        # the database should be empty
        assert len(ankihub_db.ankihub_deck_ids()) == 0
        # the config should not conatin any deck subscriptions
        assert len(config.deck_ids()) == 0

    # load the first profile again
    mw.pm.load(PROFILE_1_NAME)
    with anki_session.profile_loaded():
        assert profile_files_path() == ankihub_base_path() / str(PROFILE_1_ID)
        # the database should contain the imported deck
        assert len(ankihub_db.ankihub_deck_ids()) == 1
        # the config should contain the deck subscription
        assert len(config.deck_ids()) == 1

    # assert that the general_setup function was only called once
    assert general_setup_mock.call_count == 1


def test_migrate_addon_data_from_old_location(
    anki_session_with_addon_data: AnkiSession,
):
    # Move the profile data to the old location and add a file to the folder
    old_profile_files_path = settings.user_files_path() / settings.get_anki_profile_id()
    shutil.move(settings.profile_files_path(), old_profile_files_path)
    (old_profile_files_path / "test").touch()

    assert not settings.profile_files_path().exists()  # sanity check

    # Start the add-on and load the profile to trigger the migration
    entry_point.run()
    with anki_session_with_addon_data.profile_loaded():
        pass

    # Assert that the profile data was migrated to the new location and the file was also moved
    assert not old_profile_files_path.exists()
    assert settings.profile_files_path().exists()
    assert (settings.profile_files_path() / "test").exists()


class TestDeckUpdater:
    def test_update_note(
        self,
        anki_session_with_addon_data: AnkiSession,
        install_ah_deck: InstallAHDeck,
        import_ah_note: ImportAHNote,
        mocker: MockerFixture,
        mock_ankihub_sync_dependencies: None,
    ):
        with anki_session_with_addon_data.profile_loaded():
            # Install a deck to be updated
            ah_did = install_ah_deck()

            # Mock client.get_deck_updates to return a note update
            note_info = import_ah_note()
            note_info.fields[0].value = "changed"

            latest_update = datetime.now()
            mocker.patch.object(
                AnkiHubClient,
                "get_deck_updates",
                return_value=[
                    DeckUpdateChunk(
                        latest_update=latest_update,
                        protected_fields={},
                        protected_tags=[],
                        notes=[note_info],
                    )
                ],
            )

            mocker.patch.object(
                AnkiHubClient,
                "get_deck_by_id",
                return_value=DeckFactory.create(ah_did=ah_did),
            )

            # Use the deck updater to update the deck
            ah_deck_updater.update_decks_and_media(
                ah_dids=[ah_did], start_media_sync=False
            )

            # Assert last_update_results are accurate
            deck_updates_results = ah_deck_updater.last_deck_updates_results()
            assert len(deck_updates_results) == 1
            deck_update_result = deck_updates_results[0]
            assert deck_update_result.ankihub_did == ah_did
            assert deck_update_result.updated_nids == [note_info.anki_nid]
            assert deck_update_result.created_nids == []
            assert deck_update_result.skipped_nids == []

            # Assert that the note was updated in Anki
            note = aqt.mw.col.get_note(NoteId(note_info.anki_nid))
            assert note["Front"] == "changed"

            # Assert that the note was updated in the add-on database
            note_info = ankihub_db.note_data(note.id)
            assert note_info.fields[0].value == "changed"

            # Assert that the last update time was updated in the config
            assert config.deck_config(ah_did).latest_update == latest_update

    @pytest.mark.parametrize(
        "initial_tags, incoming_optional_tags, expected_tags",
        [
            # An optional tag gets added
            (
                ["foo::bar"],
                ["AnkiHub_Optional::tag_group::test1"],
                ["foo::bar", "AnkiHub_Optional::tag_group::test1"],
            ),
            # Optional tag of current deck gets removed
            (
                ["AnkiHub_Optional::tag_group::test1"],
                [],
                [],
            ),
            # Optional tag of other deck extension is not removed
            (
                ["AnkiHub_Optional::other_tag_group::test1"],
                [],
                ["AnkiHub_Optional::other_tag_group::test1"],
            ),
            # Optional tag gets replaced
            (
                ["foo::bar", "AnkiHub_Optional::tag_group::test1"],
                ["AnkiHub_Optional::tag_group::test2"],
                ["foo::bar", "AnkiHub_Optional::tag_group::test2"],
            ),
        ],
    )
    def test_update_optional_tags(
        self,
        anki_session_with_addon_data: AnkiSession,
        install_ah_deck: InstallAHDeck,
        import_ah_note: ImportAHNote,
        initial_tags: List[str],
        incoming_optional_tags: List[str],
        expected_tags: List[str],
        mocker: MockerFixture,
        mock_ankihub_sync_dependencies: None,
    ):
        with anki_session_with_addon_data.profile_loaded():
            ah_did = install_ah_deck()

            # Create note with initial tags
            note_info = import_ah_note(ah_did=ah_did)
            note = aqt.mw.col.get_note(NoteId(note_info.anki_nid))
            note.tags = initial_tags
            aqt.mw.col.update_note(note)

            # Mock client to return a deck extension update with incoming_optional_tags
            latest_update = datetime.now()

            mocker.patch.object(
                AnkiHubClient,
                "get_deck_by_id",
                return_value=DeckFactory.create(ah_did=ah_did),
            )

            deck_extension = DeckExtensionFactory.create(
                ah_did=ah_did, tag_group_name="tag_group"
            )
            mocker.patch.object(
                AnkiHubClient,
                "get_deck_extensions_by_deck_id",
                return_value=[deck_extension],
            )

            mocker.patch.object(
                AnkiHubClient,
                "get_deck_extension_updates",
                return_value=[
                    DeckExtensionUpdateChunk(
                        note_customizations=[
                            NoteCustomization(
                                ankihub_nid=note_info.ah_nid,
                                tags=incoming_optional_tags,
                            ),
                        ],
                        latest_update=latest_update,
                    ),
                ],
            )

            # Update the deck
            deck_updater = _AnkiHubDeckUpdater()
            deck_updater.update_decks_and_media(
                ah_dids=[ah_did], start_media_sync=False
            )

            # Assert that the note now has the expected tags
            note.load()
            assert set(note.tags) == set(expected_tags)

            # Assert that the deck extension info was saved in the config
            assert config.deck_extension_config(
                extension_id=deck_extension.id
            ) == DeckExtensionConfig(
                ah_did=ah_did,
                owner_id=deck_extension.owner_id,
                name=deck_extension.name,
                tag_group_name=deck_extension.tag_group_name,
                description=deck_extension.description,
                latest_update=latest_update,
            )

    @pytest.mark.parametrize(
        "current_relation, incoming_relation",
        [
            (UserDeckRelation.SUBSCRIBER, UserDeckRelation.MAINTAINER),
            (UserDeckRelation.MAINTAINER, UserDeckRelation.SUBSCRIBER),
            (UserDeckRelation.SUBSCRIBER, UserDeckRelation.SUBSCRIBER),
        ],
    )
    def test_user_relation_gets_updated_in_deck_config(
        self,
        anki_session_with_addon_data: AnkiSession,
        install_ah_deck: InstallAHDeck,
        mocker: MockerFixture,
        current_relation: UserDeckRelation,
        incoming_relation: UserDeckRelation,
        mock_ankihub_sync_dependencies: None,
    ):
        with anki_session_with_addon_data.profile_loaded():
            # Install deck and set the current relation in the config
            ah_did = install_ah_deck()
            deck = DeckFactory.create(
                ah_did=ah_did,
                user_relation=current_relation,
            )
            config.update_deck(deck)

            # Mock client.get_deck_by_id to return the deck with the incoming relation
            deck = copy.deepcopy(deck)
            deck.user_relation = incoming_relation
            mocker.patch.object(
                AnkiHubClient,
                "get_deck_by_id",
                return_value=deck,
            )

            # Update the deck
            deck_updater = _AnkiHubDeckUpdater()
            deck_updater.update_decks_and_media(
                ah_dids=[ah_did], start_media_sync=False
            )

            # Assert that the deck config was updated with the incoming relation
            assert config.deck_config(ah_did).user_relation == incoming_relation


class TestSyncWithAnkiHub:
    """Tests for the sync_with_ankihub operation."""

    @pytest.mark.parametrize(
        "subscribed_to_deck",
        [True, False],
    )
    @pytest.mark.qt_no_exception_capture
    def test_sync_uninstalls_unsubscribed_decks(
        self,
        anki_session_with_addon_data: AnkiSession,
        install_sample_ah_deck: InstallSampleAHDeck,
        mocker: MockerFixture,
        mock_client_methods_called_during_ankihub_sync: None,
        sync_with_ankihub: SyncWithAnkiHub,
        subscribed_to_deck: bool,
    ):
        with anki_session_with_addon_data.profile_loaded():
            mw = anki_session_with_addon_data.mw

            # Install a deck
            anki_did, ah_did = install_sample_ah_deck()

            # Mock client methods
            deck = DeckFactory.create(ah_did=ah_did)
            mocker.patch.object(
                AnkiHubClient,
                "get_deck_subscriptions",
                return_value=[deck] if subscribed_to_deck else [],
            )
            mocker.patch.object(AnkiHubClient, "get_deck_by_id", return_value=deck)

            # Set a fake token so that the sync is not skipped
            config.save_token("test_token")

            # Sync
            sync_with_ankihub()

            # Assert that the deck was uninstalled if the user is not subscribed to it,
            # else assert that it was not uninstalled
            assert config.deck_ids() == ([ah_did] if subscribed_to_deck else [])
            assert ankihub_db.ankihub_deck_ids() == (
                [ah_did] if subscribed_to_deck else []
            )

            mids = [
                mw.col.get_note(nid).mid for nid in mw.col.find_notes(f"did:{anki_did}")
            ]
            is_ankihub_note_type = [
                note_type_contains_field(
                    mw.col.models.get(mid), ANKIHUB_NOTE_TYPE_FIELD_NAME
                )
                for mid in mids
            ]
            assert (
                all(is_ankihub_note_type)
                if subscribed_to_deck
                else not any(is_ankihub_note_type)
            )

    def test_sync_updates_api_version_on_last_sync(
        self,
        anki_session_with_addon_data: AnkiSession,
        sync_with_ankihub: SyncWithAnkiHub,
        mock_ankihub_sync_dependencies: None,
    ):
        assert config._private_config.api_version_on_last_sync is None  # sanity check

        with anki_session_with_addon_data.profile_loaded():
            sync_with_ankihub()

        assert config._private_config.api_version_on_last_sync == API_VERSION

    def test_exception_is_not_backpropagated_to_caller(
        self, anki_session_with_addon_data: AnkiSession, mocker: MockerFixture
    ):
        with anki_session_with_addon_data.profile_loaded():
            # Mock a client function which is called in sync_with_ankihub to raise an exception.
            exception_message = "test exception"

            mocker.patch.object(
                AnkiHubClient,
                "get_deck_subscriptions",
                side_effect=Exception(exception_message),
            )

            # Set up the on_done callback
            future: Optional[Future] = None

            def on_done(future_: Future) -> None:
                nonlocal future
                future = future_

            # Call sync_with_ankihub. This shouldn't raise an exception.
            ankihub_sync.sync_with_ankihub(on_done=on_done)

            # Assert that the future contains the exception and that it contains the expected message.
            assert future.exception().args[0] == exception_message


def test_uninstalling_deck_removes_related_deck_extension_from_config(
    anki_session_with_addon_data: AnkiSession, install_ah_deck: InstallAHDeck
):
    with anki_session_with_addon_data.profile_loaded():
        ah_did = install_ah_deck()
        deck_extension = DeckExtensionFactory.create(
            ah_did=ah_did,
        )
        config.create_or_update_deck_extension_config(deck_extension)

        # sanity check
        assert config.deck_extensions_ids_for_ah_did(ah_did) == [deck_extension.id]

        uninstall_deck(ah_did)
        assert config.deck_extensions_ids_for_ah_did(ah_did) == []


class TestAutoSync:
    def test_with_on_ankiweb_sync_config_option(
        self,
        anki_session_with_addon_data: AnkiSession,
        mocker: MockerFixture,
        mock_client_methods_called_during_ankihub_sync: None,
        qtbot: QtBot,
    ):
        with anki_session_with_addon_data.profile_loaded():
            mw = anki_session_with_addon_data.mw

            # Mock the syncs.
            self._mock_syncs_and_check_new_subscriptions(mocker)

            # Setup the auto sync.
            _setup_ankihub_sync_on_ankiweb_sync()

            # Set the auto sync config option.
            config.public_config["auto_sync"] = "on_ankiweb_sync"

            # Trigger the AnkiWeb sync.
            with qtbot.wait_callback() as callback:
                mw._sync_collection_and_media(after_sync=callback)

            # Assert that both syncs were called.
            assert self.check_and_install_new_deck_subscriptions_mock.call_count == 1
            assert self.udpate_decks_and_media_mock.call_count == 1
            assert self.ankiweb_sync_mock.call_count == 1

    def test_with_never_option(
        self,
        anki_session_with_addon_data: AnkiSession,
        mocker: MockerFixture,
        qtbot: QtBot,
    ):
        with anki_session_with_addon_data.profile_loaded():
            mw = anki_session_with_addon_data.mw

            # Mock the syncs.
            self._mock_syncs_and_check_new_subscriptions(mocker)

            # Setup the auto sync.
            _setup_ankihub_sync_on_ankiweb_sync()

            # Set the auto sync config option.
            config.public_config["auto_sync"] = "never"

            # Trigger the AnkiWeb sync.
            with qtbot.wait_callback() as callback:
                mw._sync_collection_and_media(after_sync=callback)

            # Assert that only the AnkiWeb sync was called.
            assert self.udpate_decks_and_media_mock.call_count == 0
            assert self.check_and_install_new_deck_subscriptions_mock.call_count == 0
            assert self.ankiweb_sync_mock.call_count == 1

    def test_with_on_startup_option(
        self,
        anki_session_with_addon_data: AnkiSession,
        mocker: MockerFixture,
        mock_client_methods_called_during_ankihub_sync: None,
        qtbot: QtBot,
    ):
        with anki_session_with_addon_data.profile_loaded():
            mw = anki_session_with_addon_data.mw

            # Mock the syncs.
            self._mock_syncs_and_check_new_subscriptions(mocker)

            # Setup the auto sync.
            _setup_ankihub_sync_on_ankiweb_sync()

            # Set the auto sync config option.
            config.public_config["auto_sync"] = "on_startup"

            # Trigger the AnkiWeb sync.
            with qtbot.wait_callback() as callback:
                mw._sync_collection_and_media(after_sync=callback)

            # Assert that both syncs were called.
            assert self.udpate_decks_and_media_mock.call_count == 1
            assert self.ankiweb_sync_mock.call_count == 1

            # Assert that the new deck subscriptions operation was called.
            self.check_and_install_new_deck_subscriptions_mock.call_count == 1

            # Trigger the AnkiWeb sync again.
            with qtbot.wait_callback() as callback:
                mw._sync_collection_and_media(after_sync=callback)

            # Assert that only the AnkiWeb sync was called the second time.
            assert self.udpate_decks_and_media_mock.call_count == 1
            assert self.ankiweb_sync_mock.call_count == 2

            assert self.check_and_install_new_deck_subscriptions_mock.call_count == 1

    def test_with_user_not_being_logged_in(
        self,
        anki_session_with_addon_data: AnkiSession,
        mocker: MockerFixture,
        mock_client_methods_called_during_ankihub_sync: None,
        qtbot: QtBot,
    ):
        with anki_session_with_addon_data.profile_loaded():
            mw = anki_session_with_addon_data.mw

            # Mock the syncs.
            self._mock_syncs_and_check_new_subscriptions(mocker)

            # Set the token to None
            mocker.patch.object(config, "token", return_value=None)

            display_login_mock = mocker.patch.object(AnkiHubLogin, "display_login")

            # Setup the auto sync.
            _setup_ankihub_sync_on_ankiweb_sync()

            # Set the auto sync config option.
            config.public_config["auto_sync"] = "on_ankiweb_sync"

            # Trigger the AnkiWeb sync.
            mw._sync_collection_and_media(after_sync=mocker.stub())
            qtbot.wait(500)

            # Assert that the login dialog was displayed.
            assert display_login_mock.call_count == 1

            # Assert that the he AnkiWeb sync was run
            assert self.ankiweb_sync_mock.call_count == 1

            # Assert that the AnkiHub sync was not run.
            assert self.check_and_install_new_deck_subscriptions_mock.call_count == 0
            assert self.udpate_decks_and_media_mock.call_count == 0

    def _mock_syncs_and_check_new_subscriptions(self, mocker: MockerFixture):
        # Mock the token so that the AnkiHub sync is not skipped.
        mocker.patch.object(config, "token", return_value="test_token")

        # Mock update_decks_and_media so it does nothing.
        self.udpate_decks_and_media_mock = mocker.patch.object(
            ah_deck_updater, "update_decks_and_media"
        )

        # Mock the AnkiWeb sync so it only calls its callback on the main thread.
        def run_callback_on_main(*args, **kwargs) -> None:
            on_done = kwargs["on_done"]
            aqt.mw.taskman.run_on_main(on_done)

        self.ankiweb_sync_mock = mocker.patch.object(
            aqt.sync, "sync_collection", side_effect=run_callback_on_main
        )
        # ... and reload aqt.main so the mock is used.
        importlib.reload(aqt.main)

        # Mock the aqt.mw.reset method which is called after the AnkiWeb sync to refresh Anki's UI.
        # Otherwise it causes exceptions in the qt event loop when it is called after Anki is closed.
        mocker.patch.object(aqt.mw, "reset")

        # Mock the new deck subscriptions operation to just call its callback.
        self.check_and_install_new_deck_subscriptions_mock = mocker.patch(
            "ankihub.gui.operations.ankihub_sync.check_and_install_new_deck_subscriptions"
        )
        self.check_and_install_new_deck_subscriptions_mock.side_effect = (
            lambda *args, **kwargs: kwargs["on_done"](future_with_result(None))
        )


class TestAutoSyncRateLimit:
    @pytest.mark.parametrize(
        "delay_between_syncs_in_seconds, expected_call_count",
        [
            # When the delay is less than the rate limit, the sync should be called only once.
            (0.0, 1),
            # When the delay is higher than the rate limit, the sync should be called twice.
            (SYNC_RATE_LIMIT_SECONDS + 0.1, 2),
        ],
    )
    def test_rate_limit(
        self,
        anki_session_with_addon_data: AnkiSession,
        mocker: MockerFixture,
        qtbot: QtBot,
        mock_ankihub_sync_dependencies,
        delay_between_syncs_in_seconds: float,
        expected_call_count: int,
    ):
        # Run the entry point so that the auto sync and rate limit is set up.
        entry_point.run()
        with anki_session_with_addon_data.profile_loaded():
            sync_with_ankihub_mock = mocker.patch(
                "ankihub.gui.auto_sync.sync_with_ankihub"
            )

            # Trigger the sync two times, with a delay in between.
            aqt.mw._sync_collection_and_media(lambda: None)
            qtbot.wait(int(delay_between_syncs_in_seconds * 1000))
            aqt.mw._sync_collection_and_media(lambda: None)

            # Let the tasks run.
            qtbot.wait(500)

            assert sync_with_ankihub_mock.call_count == expected_call_count


def test_optional_tag_suggestion_dialog(
    anki_session_with_addon_data: AnkiSession,
    qtbot: QtBot,
    mocker: MockerFixture,
    import_ah_note: ImportAHNote,
    next_deterministic_uuid,
):
    anki_session = anki_session_with_addon_data

    with anki_session.profile_loaded():
        # Create 3 notes
        ah_did = next_deterministic_uuid()
        notes: List[Note] = []
        note_infos: List[NoteInfo] = []
        for _ in range(3):
            note_info = import_ah_note(ah_did=ah_did)
            note = aqt.mw.col.get_note(NoteId(note_info.anki_nid))
            note_infos.append(note_info)
            notes.append(note)

        # The first note has an optional tag associated with a valid tag group
        notes[0].tags = [
            f"{TAG_FOR_OPTIONAL_TAGS}::VALID::tag1",
        ]
        notes[0].flush()

        # The second note has an optional tag associated with an invalid tag group
        notes[1].tags = [
            f"{TAG_FOR_OPTIONAL_TAGS}::INVALID::tag1",
        ]
        notes[1].flush()

        # The third note has no optional tags
        notes[2].tags = []
        notes[2].flush()

        # Mock client methods
        mocker.patch.object(
            AnkiHubClient,
            "get_deck_extensions",
            return_value=[],
        )

        mocker.patch.object(
            AnkiHubClient,
            "prevalidate_tag_groups",
            return_value=[
                TagGroupValidationResponse(
                    tag_group_name="VALID",
                    deck_extension_id=1,
                    success=True,
                    errors=[],
                ),
                TagGroupValidationResponse(
                    tag_group_name="INVALID",
                    deck_extension_id=2,
                    success=False,
                    errors=["error message"],
                ),
            ],
        )

        # Open the dialog
        dialog = OptionalTagsSuggestionDialog(
            parent=aqt.mw, nids=[note.id for note in notes]
        )
        dialog.show()

        qtbot.wait(500)

        # Assert that the dialog is in the correct state
        # Items are sorted alphabetically and tooltips contain error messages if the tag group is invalid.
        assert dialog.tag_group_list.count() == 2
        assert dialog.tag_group_list.item(0).text() == "INVALID"
        assert "error message" in dialog.tag_group_list.item(0).toolTip()
        assert dialog.tag_group_list.item(1).text() == "VALID"
        assert dialog.tag_group_list.item(1).toolTip() == ""
        assert dialog.submit_btn.isEnabled()

        suggest_optional_tags_mock = mocker.patch.object(
            AnkiHubClient,
            "suggest_optional_tags",
        )

        # Select the "VALID" tag group and click the submit button
        dialog.tag_group_list.item(1).setSelected(True)

        qtbot.mouseClick(dialog.submit_btn, Qt.MouseButton.LeftButton)
        qtbot.wait_until(lambda: suggest_optional_tags_mock.call_count == 1)

        # Assert that the suggest_optional_tags function was called with the correct arguments.
        # Suggestions should be created for all notes, even if they don't have optional tags.
        # (To make it possible to remove all optional tags from notes.)
        assert suggest_optional_tags_mock.call_args.kwargs == {
            "suggestions": [
                OptionalTagSuggestion(
                    tag_group_name="VALID",
                    deck_extension_id=1,
                    ah_nid=note_infos[0].ah_nid,
                    tags=["AnkiHub_Optional::VALID::tag1"],
                ),
                OptionalTagSuggestion(
                    tag_group_name="VALID",
                    deck_extension_id=1,
                    ah_nid=note_infos[1].ah_nid,
                    tags=[],
                ),
                OptionalTagSuggestion(
                    tag_group_name="VALID",
                    deck_extension_id=1,
                    ah_nid=note_infos[2].ah_nid,
                    tags=[],
                ),
            ],
            "auto_accept": False,
        }


@pytest.mark.qt_no_exception_capture
def test_reset_optional_tags_action(
    anki_session_with_addon_data: AnkiSession,
    qtbot: QtBot,
    mocker: MockerFixture,
    install_sample_ah_deck: InstallSampleAHDeck,
):
    entry_point.run()

    with anki_session_with_addon_data.profile_loaded():
        mw = anki_session_with_addon_data.mw

        _, ah_did = install_sample_ah_deck()

        config.create_or_update_deck_extension_config(
            DeckExtension(
                id=1,
                ah_did=ah_did,
                owner_id=1,
                name="test99",
                tag_group_name="test99",
                description="",
                user_relation=UserDeckExtensionRelation.SUBSCRIBER,
            )
        )

        # add a note with an optional tag that should be reset
        nids = mw.col.find_notes("")
        nid = nids[0]

        note = mw.col.get_note(nid)
        note.tags = [f"{TAG_FOR_OPTIONAL_TAGS}::test99::test1"]
        note.flush()

        # create other note that should not be affected by the reset
        other_note = mw.col.new_note(mw.col.models.by_name("Basic"))
        other_note.tags = [f"{TAG_FOR_OPTIONAL_TAGS}::test99::test2"]
        mw.col.add_note(other_note, DeckId(1))

        # mock the choose_list function to always return the first item
        choose_list_mock = mocker.patch(
            "ankihub.gui.browser.browser.choose_list",
            return_value=0,
        )

        # mock the ask_user function to always confirm the reset
        mocker.patch("ankihub.gui.browser.browser.ask_user", return_value=True)

        # mock the is_logged_in function to always return True
        is_logged_in_mock = mocker.patch.object(
            config,
            "is_logged_in",
            return_value=True,
        )

        # mock method of ah_deck_updater
        update_decks_and_media_mock = mocker.patch.object(
            ah_deck_updater,
            "update_decks_and_media",
        )

        # run the reset action
        browser: Browser = dialogs.open("Browser", mw)
        qtbot.wait(300)

        _on_reset_optional_tags_action(browser)
        qtbot.wait(300)

        # assert that the ui behaved as expected
        assert choose_list_mock.call_count == 1
        assert choose_list_mock.call_args.kwargs["choices"] == ["test99 (Testdeck)"]

        # assert that the note was reset
        note = mw.col.get_note(nid)
        assert note.tags == []

        assert is_logged_in_mock.call_count == 1
        assert update_decks_and_media_mock.call_count == 1

        # the other note should not be affected, because it is in a different deck
        assert mw.col.get_note(other_note.id).tags == [
            f"{TAG_FOR_OPTIONAL_TAGS}::test99::test2"
        ]


class TestMediaSyncMediaDownload:
    def test_download_media(
        self,
        anki_session_with_addon_data: AnkiSession,
        install_sample_ah_deck: InstallSampleAHDeck,
        mocker: MockerFixture,
        qtbot: QtBot,
    ):
        with anki_session_with_addon_data.profile_loaded():
            _, ah_did = install_sample_ah_deck()

            # Mock client to return a deck media update
            latest_media_update = datetime.now()
            deck_media = DeckMediaFactory.create(
                name="image.png",
                modified=latest_media_update,
                referenced_on_accepted_note=True,
                exists_on_s3=True,
                download_enabled=True,
            )
            get_deck_media_updates_mock = mocker.patch.object(
                AnkiHubClient,
                "get_deck_media_updates",
                return_value=[
                    DeckMediaUpdateChunk(
                        media=[deck_media], latest_update=latest_media_update
                    ),
                ],
            )

            # Mock the client method for downloading media
            download_media_mock = mocker.patch.object(AnkiHubClient, "download_media")

            # Start the media sync and wait for it to finish
            media_sync.start_media_download()
            qtbot.wait_until(lambda: media_sync._download_in_progress is False)

            # Assert the client methods were called with the correct arguments
            get_deck_media_updates_mock.assert_called_once_with(
                ah_did,
                since=None,
            )
            download_media_mock.assert_called_once_with(["image.png"], ah_did)

            # Assert that the deck media was added to the database
            assert ankihub_db.downloadable_media_names_for_ankihub_deck(ah_did) == {
                deck_media.name
            }
            assert ankihub_db.media_names_exist_for_ankihub_deck(
                ah_did=ah_did, media_names={deck_media.name}
            ) == {deck_media.name: True}

            # Assert that the latest media update time was updated in the config
            assert (
                config.deck_config(ankihub_did=ah_did).latest_media_update
                == latest_media_update
            )

    def test_download_media_with_no_updates(
        self,
        anki_session_with_addon_data: AnkiSession,
        install_sample_ah_deck: InstallSampleAHDeck,
        mocker: MockerFixture,
        qtbot: QtBot,
    ):
        with anki_session_with_addon_data.profile_loaded():
            _, ah_did = install_sample_ah_deck()

            # Mock client to return an empty deck media update
            get_deck_media_updates_mock = mocker.patch.object(
                AnkiHubClient,
                "get_deck_media_updates",
                return_value=[
                    DeckMediaUpdateChunk(media=[], latest_update=datetime.now())
                ],
            )

            # Mock the client method for downloading media
            download_media_mock = mocker.patch.object(AnkiHubClient, "download_media")

            # Start the media sync and wait for it to finish
            media_sync.start_media_download()
            qtbot.wait_until(lambda: media_sync._download_in_progress is False)

            # Assert the client methods were called with the correct arguments
            get_deck_media_updates_mock.assert_called_once_with(
                ah_did,
                since=None,
            )
            download_media_mock.assert_not_called()


@fixture
def mock_client_media_upload(mocker: MockerFixture) -> Iterator[Mock]:
    """Setup a temporary media folder and mock client methods used for uploading media.
    Returns a mock for the _upload_file_to_s3_with_reusable_presigned_url method,
    which takes a filepath argument for the file to upload.
    This fixture also mocks the os.remove function so that the file to upload is not deleted
    by the client.
    """
    upload_file_to_s3_with_reusable_presigned_url_mock = mocker.patch.object(
        AnkiHubClient, "_upload_file_to_s3_with_reusable_presigned_url"
    )
    mocker.patch.object(AnkiHubClient, "_get_presigned_url_for_multiple_uploads")
    mocker.patch.object(AnkiHubClient, "media_upload_finished")

    # Mock os.remove so the zip is not deleted
    mocker.patch("os.remove")

    # Create a temporary media folder and copy the test media files to it.
    # Patch the media folder path to point to the temporary folder.
    with tempfile.TemporaryDirectory() as tmp_dir:
        for file in (TEST_DATA_PATH / "media").glob("*"):
            shutil.copy(file, Path(tmp_dir) / file.name)

        mocker.patch("anki.media.MediaManager.dir", return_value=tmp_dir)

        yield upload_file_to_s3_with_reusable_presigned_url_mock


class TestSuggestionsWithMedia:
    def test_suggest_note_update_with_media(
        self,
        anki_session_with_addon_data: AnkiSession,
        mock_client_media_upload: Mock,
        import_ah_note: ImportAHNote,
        create_change_suggestion: CreateChangeSuggestion,
    ):
        with anki_session_with_addon_data.profile_loaded():
            mw = anki_session_with_addon_data.mw

            note_data = import_ah_note()
            note = mw.col.get_note(NoteId(note_data.anki_nid))

            # Add media reference to a note
            media_file_name = "testfile_1.jpeg"
            note["Front"] = f'<img src="{media_file_name}">'
            note.flush()

            # Create a suggestion for the note
            create_change_suggestion_mock = create_change_suggestion(
                note, wait_for_media_upload=True
            )

            # Assert that the suggestion was created with the correct media file name
            expected_file_name = self._new_media_file_name(media_file_name)
            self._assert_media_names_on_note_and_suggestion_as_expected(
                note=note,
                suggestion_request_mock=create_change_suggestion_mock,
                expected_media_name=expected_file_name,
            )
            self._assert_media_name_in_zip_as_expected(
                upload_request_mock=mock_client_media_upload,  # type: ignore
                expected_media_name=expected_file_name,
            )

    def _new_media_file_name(self, file_name: str) -> str:
        """Return the file name the media file should have when the image was uploaded to S3."""
        media_dir = Path(aqt.mw.col.media.dir())
        media_file_path = media_dir / file_name
        suffix = (
            ".webp"
            if AnkiHubClient()._media_file_should_be_converted_to_webp(media_file_path)
            else media_file_path.suffix
        )
        result = md5_file_hash(media_file_path) + suffix
        return result

    def test_suggest_new_note_with_media(
        self,
        anki_session_with_addon_data: AnkiSession,
        mock_client_media_upload: Mock,
        ankihub_basic_note_type: NotetypeDict,
        create_new_note_suggestion: CreateNewNoteSuggestion,
    ):
        with anki_session_with_addon_data.profile_loaded():
            mw = anki_session_with_addon_data.mw

            # Add media reference to a note
            media_file_name = "testfile_1.jpeg"
            note = mw.col.new_note(ankihub_basic_note_type)
            note["Front"] = f'<img src="{media_file_name}">'
            mw.col.add_note(note, DeckId(1))

            # Create a suggestion for the note
            ah_did = ankihub_db.ankihub_did_for_anki_nid(note.id)
            create_new_note_suggestion_mock = create_new_note_suggestion(
                note=note, ah_did=ah_did, wait_for_media_upload=True
            )

            # Assert that the suggestion was created with the correct media file name
            expected_file_name = self._new_media_file_name(media_file_name)
            self._assert_media_names_on_note_and_suggestion_as_expected(
                note=note,
                suggestion_request_mock=create_new_note_suggestion_mock,
                expected_media_name=expected_file_name,
            )
            self._assert_media_name_in_zip_as_expected(
                upload_request_mock=mock_client_media_upload,  # type: ignore
                expected_media_name=expected_file_name,
            )

    def test_do_not_upload_files_which_already_exist_in_deck(
        self,
        anki_session_with_addon_data: AnkiSession,
        mock_client_media_upload: Mock,
        import_ah_note: ImportAHNote,
        create_change_suggestion: CreateChangeSuggestion,
    ):
        with anki_session_with_addon_data.profile_loaded():
            mw = anki_session_with_addon_data.mw

            # Import a note with a media reference
            existing_media_name = "foo.mp3"
            import_ah_note(
                note_data=NoteInfoFactory.create(
                    fields=[
                        Field(name="Front", value="front", order=0),
                        Field(
                            name="Back", value=f"[sound:{existing_media_name}]", order=1
                        ),
                    ]
                )
            )

            # Create a note with a reference to the same media file
            note_data = import_ah_note()
            note = mw.col.get_note(NoteId(note_data.anki_nid))
            note["Front"] = f"[sound:{existing_media_name}]"
            note.flush()

            # Create a suggestion for the note
            create_change_suggestion_mock = create_change_suggestion(
                note=note, wait_for_media_upload=False
            )

            # Assert that the suggestion was created
            assert create_change_suggestion_mock.called_once

            # Assert the file was not uploaded to S3
            assert mock_client_media_upload.call_count == 0

    def test_with_file_not_existing_in_collection(
        self,
        anki_session_with_addon_data: AnkiSession,
        mock_client_media_upload: Mock,
        import_ah_note: ImportAHNote,
        create_change_suggestion: CreateChangeSuggestion,
    ):
        with anki_session_with_addon_data.profile_loaded():
            mw = anki_session_with_addon_data.mw

            note_data = import_ah_note()
            note = mw.col.get_note(NoteId(note_data.anki_nid))

            # Add reference to a media file that does not exist locally to the note
            note_content = '<img src="this_file_is_not_in_the_local_collection.png">'
            note["Front"] = note_content
            note.flush()

            # Create a suggestion for the note
            create_change_suggestion_mock = create_change_suggestion(
                note=note, wait_for_media_upload=False
            )

            # Assert that the suggestion was created
            assert create_change_suggestion_mock.called_once

            # Assert the file was not uploaded to S3
            assert mock_client_media_upload.call_count == 0

            # Assert note content is unchanged
            note.load()
            assert note["Front"] == note_content

    def test_with_matching_file_existing_for_deck(
        self,
        anki_session_with_addon_data: AnkiSession,
        mock_client_media_upload: Mock,
        import_ah_note: ImportAHNote,
        next_deterministic_uuid: Callable[[], uuid.UUID],
        create_change_suggestion: CreateChangeSuggestion,
    ):
        with anki_session_with_addon_data.profile_loaded():
            mw = anki_session_with_addon_data.mw

            media_dir = Path(mw.col.media.dir())
            ah_did = next_deterministic_uuid()

            note_data = import_ah_note(ah_did=ah_did)

            # Two media files with the contents, one will be in the collection and the other in the database.
            media_file_in_db = "testfile_1.jpeg"
            media_file_in_collection = "testfile_1_copy.jpeg"
            media_file_in_db_path = TEST_DATA_PATH / "media" / media_file_in_db
            media_file_hash = md5_file_hash(media_file_in_db_path)

            # Add a deck media entry to the database
            ankihub_db.upsert_deck_media_infos(
                ankihub_did=ah_did,
                media_list=[
                    DeckMediaFactory.create(
                        name=media_file_in_db,
                        file_content_hash=media_file_hash,
                    )
                ],
            )

            # Add the media file copy to the collection
            shutil.copy(
                media_file_in_db_path,
                media_dir / media_file_in_collection,
            )

            # Create a suggestion for a note that references the media file in the collection
            note = mw.col.get_note(NoteId(note_data.anki_nid))
            note_content = f'<img src="{media_file_in_collection}">'
            note["Front"] = note_content
            note.flush()

            create_change_suggestion_mock = create_change_suggestion(
                note=note, wait_for_media_upload=False
            )

            # Assert that the suggestion was created.
            assert create_change_suggestion_mock.called_once  # type: ignore

            # Assert the file was not uploaded to S3.
            assert mock_client_media_upload.call_count == 0

            # Assert that the media reference was replaced with a reference to the existing
            # media file in the database with the same hash on the note and in the suggestion.
            self._assert_media_names_on_note_and_suggestion_as_expected(
                note=note,
                suggestion_request_mock=create_change_suggestion_mock,
                expected_media_name=media_file_in_db,
            )

            # Assert both media files exist in the collection.
            # The first one already existed and the second was created by copying the first one.
            assert (media_dir / media_file_in_collection).is_file()
            assert (media_dir / media_file_in_db).is_file()

    def _assert_media_names_on_note_and_suggestion_as_expected(
        self,
        note: Note,
        suggestion_request_mock: Mock,
        expected_media_name: str,
    ):
        # Assert that the media name in the note is as expected.
        note.load()
        media_name_in_note = list(local_media_names_from_html(note["Front"]))[0]
        assert media_name_in_note == expected_media_name

        # Assert that the media name in the suggestion is as expected.
        suggestion: Union[ChangeNoteSuggestion, NewNoteSuggestion] = None
        if "change_note_suggestion" in suggestion_request_mock.call_args.kwargs:
            suggestion = suggestion_request_mock.call_args.kwargs[
                "change_note_suggestion"
            ]
        else:
            suggestion = suggestion_request_mock.call_args.kwargs["new_note_suggestion"]

        first_field_value = suggestion.fields[0].value
        media_name_in_suggestion = list(local_media_names_from_html(first_field_value))[
            0
        ]
        assert media_name_in_suggestion == expected_media_name

    def _assert_media_name_in_zip_as_expected(
        self,
        upload_request_mock: Mock,
        expected_media_name: str,
    ) -> None:
        zipfile_name = upload_request_mock.call_args.kwargs["filepath"]
        media_dir = Path(aqt.mw.col.media.dir())
        path_to_created_zip_file: Path = media_dir / zipfile_name
        with ZipFile(path_to_created_zip_file, "r") as zfile:
            namelist = zfile.namelist()
            name_of_uploaded_media = namelist[0]

        assert name_of_uploaded_media == expected_media_name


class TestAddonInstallAndUpdate:
    def test_install_and_update_addon(
        self,
        anki_session_with_addon_data: AnkiSession,
        qtbot: QtBot,
    ):
        """This test does not install the latest version of the add-on. It just tests
        that we are not breaking the add-on update process somehow."""

        assert aqt.mw.addonManager.allAddons() == []

        # Install the add-on
        with anki_session_with_addon_data.profile_loaded():
            result = aqt.mw.addonManager.install(file=str(ANKIHUB_ANKIADDON_FILE))
            assert isinstance(result, InstallOk)
            assert aqt.mw.addonManager.allAddons() == ["ankihub"]

        # Udpate the add-on
        entry_point.run()
        with anki_session_with_addon_data.profile_loaded():
            result = aqt.mw.addonManager.install(file=str(ANKIHUB_ANKIADDON_FILE))
            assert isinstance(result, InstallOk)
            assert aqt.mw.addonManager.allAddons() == ["ankihub"]

        # Start Anki
        entry_point.run()
        with anki_session_with_addon_data.profile_loaded():
            assert aqt.mw.addonManager.allAddons() == ["ankihub"]
            qtbot.wait(1000)


def test_check_and_prompt_for_updates_on_main_window(
    anki_session: AnkiSession,
):
    # Just check that the function did not change between Anki versions and that it does not throw an exception
    # when called.
    with anki_session.profile_loaded():
        utils.check_and_prompt_for_updates_on_main_window()


# without this mark the test sometimes fails on cleanup
@pytest.mark.qt_no_exception_capture
class TestDebugModule:
    def test_setup_logging_for_sync_collection_and_media(
        self, anki_session: AnkiSession, mocker: MockerFixture
    ):
        # Test that the original AnkiQt._sync_collection_and_media method gets called
        # despite the monkeypatching we do in debug.py.
        with anki_session.profile_loaded():
            mw = anki_session.mw

            # Mock the AnkiWeb sync to do nothing
            mocker.patch.object(aqt.sync, "sync_collection")
            # ... and reload the main module so that the mock is used.
            importlib.reload(aqt.main)

            # Mock the sync_will_start hook so that we can check if it was called when the sync starts.
            sync_will_start_mock = mocker.patch.object(gui_hooks, "sync_will_start")

            _setup_logging_for_sync_collection_and_media()

            mw._sync_collection_and_media(after_sync=lambda: None)

            sync_will_start_mock.assert_called_once()

    def test_setup_logging_for_db_begin(
        self, anki_session: AnkiSession, mocker: MockerFixture
    ):
        with anki_session.profile_loaded():
            mw = anki_session.mw

            db_begin_mock = mocker.patch.object(mw.col._backend, "db_begin")

            _setup_logging_for_db_begin()

            if point_version() <= 66:
                # `db.begin` was removed in newer Anki versions
                mw.col.db.begin()  # type: ignore

                db_begin_mock.assert_called_once()

    def test_log_stack(self):
        # Test that the _log_stack function does not throw an exception when called.
        _log_stack("test")


@pytest.mark.parametrize(
    "ah_nid, was_deleted_from_webapp",
    [
        (
            # This note was deleted from the webapp and is the first from the list of notes
            # in deleted_notes_from_anking_deck.json
            uuid.UUID("66973dbb-3a7a-4153-a944-4aa1f77ebc02"),
            True,
        ),
        (
            uuid.UUID("00000000-0000-0000-0000-000000000000"),
            False,
        ),
    ],
)
def test_handle_notes_deleted_from_webapp(
    anki_session_with_addon_data: AnkiSession,
    import_ah_note: ImportAHNote,
    ah_nid: uuid.UUID,
    was_deleted_from_webapp: bool,
):
    with anki_session_with_addon_data.profile_loaded():
        mw = anki_session_with_addon_data.mw

        # Import the note
        note_data = import_ah_note(ah_nid=ah_nid)

        # Make sure that the note has been added to the ankihub db
        assert ankihub_db.ankihub_nid_exists(ah_nid)

    # Run the entry point and load the profile to trigger the handling of the deleted notes.
    entry_point.run()
    with anki_session_with_addon_data.profile_loaded():
        # Assert that the note has been deleted from the ankihub db if it was deleted from the webapp
        assert not ankihub_db.ankihub_nid_exists(ah_nid) == was_deleted_from_webapp

        # Assert that ankihub_id field of the note has been cleared if the note was deleted from the webapp
        note = mw.col.get_note(NoteId(note_data.anki_nid))
        assert (note[ANKIHUB_NOTE_TYPE_FIELD_NAME] == "") == was_deleted_from_webapp

        # Assert that the note has a ankihub deleted tag if it was deleted from the webapp
        assert (TAG_FOR_DELETED_NOTES in note.tags) == was_deleted_from_webapp


def test_upload_logs_and_data(
    anki_session_with_addon_data: AnkiSession,
    mocker: MockerFixture,
    qtbot: QtBot,
):
    with anki_session_with_addon_data.profile_loaded():
        file_copy_path = TEST_DATA_PATH / "ankihub_debug_info_copy.zip"
        key: Optional[str] = None

        def upload_logs_mock(*args, **kwargs):
            shutil.copy(kwargs["file"], file_copy_path)

            nonlocal key
            key = kwargs["key"]

        # Mock the client.upload_logs method
        mocker.patch.object(AnkiHubClient, "upload_logs", side_effect=upload_logs_mock)

        # Start the upload in the background and wait until it is finished.
        upload_logs_and_data_in_background()

        def upload_finished():
            return key is not None

        qtbot.wait_until(upload_finished)

    try:
        # Check the contents of the zip file
        with ZipFile(file_copy_path, "r") as zip_file:
            assert "ankihub.log" in zip_file.namelist()
            assert f"{settings.profile_files_path().name}/" in zip_file.namelist()
            assert "collection.anki2" in zip_file.namelist()

        # Check the key
        assert key.startswith("ankihub_addon_debug_info_")
        assert key.endswith(".zip")
    finally:
        file_copy_path.unlink(missing_ok=True)


class TestConfigDialog:
    def test_ankihub_menu_item_exists(self, anki_session_with_addon_data: AnkiSession):
        entry_point.run()
        with anki_session_with_addon_data.profile_loaded():
            # Assert that the Config menu item exists
            config_action = next(
                child
                for child in menu_state.ankihub_menu.children()
                if isinstance(child, QAction) and child.text() == "⚙️ Config"
            )
            assert config_action is not None

    def test_open_config_dialog(
        self, anki_session_with_addon_data: AnkiSession, qtbot: QtBot
    ):
        with anki_session_with_addon_data.profile_loaded():
            setup_config_dialog_manager()

            from ankihub.gui.ankiaddonconfig import ConfigManager, ConfigWindow

            # Open the config dialog (similar code to the one here):
            # https://github.com/ankipalace/ankihub_addon/blob/1c45c6e7f2075e3338b21bcf99430f9822ccc7cf/manager.py#L118
            config_dialog_manager: ConfigManager = get_config_dialog_manager()
            config_window = ConfigWindow(config_dialog_manager)
            for fn in config_dialog_manager.window_open_hook:
                fn(config_window)
            config_window.on_open()
            config_window.show()

            # Check that opening the dialog does not throw an exception
            qtbot.wait(500)


def test_delete_ankihub_private_config_on_deckBrowser__delete_option(
    anki_session_with_addon_data: AnkiSession,
    install_sample_ah_deck: InstallSampleAHDeck,
    qtbot: QtBot,
    mocker: MockerFixture,
):
    entry_point.run()

    anki_session = anki_session_with_addon_data
    with anki_session.profile_loaded():
        mw = anki_session.mw

        anki_deck_id, ah_did = install_sample_ah_deck()

        mids = ankihub_db.note_types_for_ankihub_deck(ah_did)
        deck_uuid = config.get_deck_uuid_by_did(anki_deck_id)

        assert len(mids) == 2
        assert mw.col.decks.count() == 2
        assert deck_uuid

        mocker.patch("ankihub.gui.deckbrowser.ask_user", return_value=True)

        unsubscribe_from_deck_mock = mocker.patch.object(
            AnkiHubClient, "unsubscribe_from_deck"
        )
        mw.deckBrowser._delete(anki_deck_id)
        unsubscribe_from_deck_mock.assert_called_once()

        # Assert that the deck was removed from the private config
        deck_uuid = config.get_deck_uuid_by_did(anki_deck_id)
        assert deck_uuid is None

        # Assert that the note type modifications were undone
        assert all(not note_type_contains_field(mw.col.models.get(mid)) for mid in mids)
        assert all(
            not re.search(
                ANKIHUB_TEMPLATE_SNIPPET_RE, mw.col.models.get(mid)["tmpls"][0]["afmt"]
            )
            for mid in mids
        )

        # Assert that the deck was removed from the AnkiHub database
        mids = ankihub_db.note_types_for_ankihub_deck(ah_did)
        assert len(mids) == 0

        nids = ankihub_db.anki_nids_for_ankihub_deck(ah_did)
        assert len(nids) == 0

        # Assert that the deck gets removed from the Anki database
        qtbot.wait_until(lambda: mw.col.decks.count() == 1)


def test_not_delete_ankihub_private_config_on_deckBrowser__delete_option(
    anki_session_with_addon_data: AnkiSession,
    install_sample_ah_deck: InstallSampleAHDeck,
    qtbot: QtBot,
    mocker: MockerFixture,
):
    entry_point.run()

    anki_session = anki_session_with_addon_data
    with anki_session.profile_loaded():
        mw = anki_session.mw

        anki_deck_id, _ = install_sample_ah_deck()

        deck_uuid = config.get_deck_uuid_by_did(anki_deck_id)

        assert mw.col.decks.count() == 2
        assert deck_uuid

        mocker.patch("ankihub.gui.deckbrowser.ask_user", return_value=False)

        mw.deckBrowser._delete(anki_deck_id)

        # Assert that the deck was not removed from the private config
        deck_uuid = config.get_deck_uuid_by_did(anki_deck_id)
        assert deck_uuid is not None

        # Assert that the deck gets removed from the Anki database
        qtbot.wait_until(lambda: mw.col.decks.count() == 1)


@pytest.mark.qt_no_exception_capture
class TestAHDBCheck:
    def test_with_nothing_missing(self, qtbot: QtBot, mocker: MockerFixture):
        with qtbot.wait_callback() as callback:
            check_ankihub_db(on_success=callback)

    @pytest.mark.parametrize(
        "user_confirms, deck_exists_on_ankihub",
        [
            (True, True),
            (True, False),
            (False, True),
            (False, False),
        ],
    )
    def test_with_deck_missing_from_config(
        self,
        anki_session_with_addon_data: AnkiSession,
        next_deterministic_uuid: Callable[[], uuid.UUID],
        import_ah_note: ImportAHNote,
        mock_download_and_install_deck_dependencies: MockDownloadAndInstallDeckDependencies,
        ankihub_basic_note_type: NotetypeDict,
        mocker: MockerFixture,
        qtbot: QtBot,
        user_confirms: bool,
        deck_exists_on_ankihub: bool,
    ):
        with anki_session_with_addon_data.profile_loaded():
            # Install a deck (side effect of importing note)
            ah_did = next_deterministic_uuid()
            import_ah_note(ah_did=ah_did)

            # Remove deck from config
            config.remove_deck_and_its_extensions(ah_did)

            # Mock dependencies for downloading and installing deck
            deck = DeckFactory.create(ah_did=ah_did)
            notes_data = [NoteInfoFactory.create(mid=ankihub_basic_note_type["id"])]
            mocks = mock_download_and_install_deck_dependencies(
                deck, notes_data, ankihub_basic_note_type
            )

            # Mock get_deck_by_id to return 404 if deck_exists_on_ankihub==False
            if not deck_exists_on_ankihub:

                def raise_404(*args, **kwargs) -> None:
                    response_404 = Response()
                    response_404.status_code = 404
                    raise AnkiHubHTTPError(response=response_404)

                mocker.patch.object(
                    AnkiHubClient,
                    "get_deck_by_id",
                    side_effect=raise_404,
                )

            # Mock ask_user function
            mocker.patch.object(ah_db_check, "ask_user", return_value=user_confirms)

            # Run the db check
            with qtbot.wait_callback() as callback:
                check_ankihub_db(on_success=callback)

            if user_confirms and deck_exists_on_ankihub:
                # The deck was downloaded and installed, is now also in config
                assert mocks["get_deck_by_id"].call_count == 1
                assert config.deck_ids() == [ah_did]
            elif user_confirms and not deck_exists_on_ankihub:
                # The deck could't be installed because it doesn't exist, was uninstalled completely
                assert ankihub_db.ankihub_deck_ids() == []
            else:
                # User didn't confirm, nothing to do
                assert mocks["get_deck_by_id"].call_count == 0<|MERGE_RESOLUTION|>--- conflicted
+++ resolved
@@ -645,16 +645,11 @@
             # Clear editor to prevent dialog that asks for confirmation to discard changes when closing the editor
             add_cards_dialog.editor.cleanup()
 
-<<<<<<< HEAD
     def test_suggestion_button_is_disabled_for_notes_without_ankihub_note_type(
-=======
-    def test_with_note_deleted_on_ankihub(
->>>>>>> 6f44b32e
         self,
         anki_session_with_addon_data: AnkiSession,
         mocker: MockerFixture,
         qtbot: QtBot,
-<<<<<<< HEAD
         add_anki_note: AddAnkiNote,
     ):
         editor.setup()
@@ -689,7 +684,37 @@
     ):
         editor.setup()
         with anki_session_with_addon_data.profile_loaded():
-=======
+            ah_did = install_ah_deck()
+            ah_note = import_ah_note(ah_did=ah_did)
+            anki_note = aqt.mw.col.get_note(NoteId(ah_note.anki_nid))
+
+            if is_deleted:
+                AnkiHubNote.update(
+                    last_update_type=SuggestionType.DELETE.value[0]
+                ).where(AnkiHubNote.ankihub_note_id == ah_note.ah_nid).execute()
+
+            add_cards_dialog: AddCards = dialogs.open("AddCards", aqt.mw)
+            add_cards_dialog.editor.set_note(anki_note)
+
+            self.wait_suggestion_button_ready(qtbot=qtbot, mocker=mocker)
+
+            self.assert_suggestion_button_text(
+                qtbot=qtbot,
+                addcards=add_cards_dialog,
+                expected_text=AnkiHubCommands.CHANGE.value,
+            )
+            self.assert_suggestion_button_enabled_status(
+                qtbot=qtbot, addcards=add_cards_dialog, expected_enabled=not is_deleted
+            )
+
+            # Clear editor to prevent dialog that asks for confirmation to discard changes when closing the editor
+            add_cards_dialog.editor.cleanup()
+
+    def test_with_note_deleted_on_ankihub(
+        self,
+        anki_session_with_addon_data: AnkiSession,
+        mocker: MockerFixture,
+        qtbot: QtBot,
         install_ah_deck: InstallAHDeck,
         import_ah_note: ImportAHNote,
         mock_suggestion_dialog: MockSuggestionDialog,
@@ -710,31 +735,10 @@
             )
 
             # Setup a note with some changes to create a change suggestion
->>>>>>> 6f44b32e
             ah_did = install_ah_deck()
             ah_note = import_ah_note(ah_did=ah_did)
             anki_note = aqt.mw.col.get_note(NoteId(ah_note.anki_nid))
 
-<<<<<<< HEAD
-            if is_deleted:
-                AnkiHubNote.update(
-                    last_update_type=SuggestionType.DELETE.value[0]
-                ).where(AnkiHubNote.ankihub_note_id == ah_note.ah_nid).execute()
-
-            add_cards_dialog: AddCards = dialogs.open("AddCards", aqt.mw)
-            add_cards_dialog.editor.set_note(anki_note)
-
-            self.wait_suggestion_button_ready(qtbot=qtbot, mocker=mocker)
-
-            self.assert_suggestion_button_text(
-                qtbot=qtbot,
-                addcards=add_cards_dialog,
-                expected_text=AnkiHubCommands.CHANGE.value,
-            )
-            self.assert_suggestion_button_enabled_status(
-                qtbot=qtbot, addcards=add_cards_dialog, expected_enabled=not is_deleted
-            )
-=======
             new_field_value = "new field value"
             anki_note["Front"] = new_field_value
 
@@ -754,7 +758,6 @@
                 == "This note has been deleted from AnkiHub. No new suggestions can be made."
             )
             create_change_note_suggestion_mock.assert_called_once()  # sanity check
->>>>>>> 6f44b32e
 
             # Clear editor to prevent dialog that asks for confirmation to discard changes when closing the editor
             add_cards_dialog.editor.cleanup()
