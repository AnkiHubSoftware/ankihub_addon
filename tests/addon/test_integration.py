--- conflicted
+++ resolved
@@ -11,17 +11,20 @@
 
 import aqt
 import pytest
+from anki._backend import RustBackendGenerated
 from anki.cards import CardId
 from anki.consts import QUEUE_TYPE_SUSPENDED
 from anki.decks import DeckId, FilteredDeckConfig
 from anki.models import NotetypeDict, NotetypeId
 from anki.notes import Note, NoteId
+from anki.sync import SyncOutput
 from aqt import AnkiQt
 from aqt.addcards import AddCards
 from aqt.addons import InstallOk
 from aqt.browser import Browser
 from aqt.importing import AnkiPackageImporter
 from aqt.qt import Qt
+from aqt.sync import sync_collection
 from pytest import MonkeyPatch, fixture
 from pytest_anki import AnkiSession
 from pytestqt.qtbot import QtBot  # type: ignore
@@ -34,14 +37,7 @@
 # has to be set before importing ankihub
 os.environ["SKIP_INIT"] = "1"
 
-<<<<<<< HEAD
-from ankihub.media_utils import IMG_NAME_IN_IMG_TAG_REGEX
-=======
-from anki._backend import RustBackendGenerated
-from anki.sync import SyncOutput
-from aqt.sync import sync_collection
-
->>>>>>> eb369642
+
 from ankihub import entry_point
 from ankihub.addons import (
     _change_file_permissions_of_addon_files,
@@ -84,6 +80,7 @@
     adjust_note_types,
     reset_note_types_of_notes,
 )
+from ankihub.media_utils import IMG_NAME_IN_IMG_TAG_REGEX
 from ankihub.note_conversion import (
     ADDON_INTERNAL_TAGS,
     ANKI_INTERNAL_TAGS,
