import copy
import importlib
import json
import os
import re
import shutil
import tempfile
import uuid
from concurrent.futures import Future
from datetime import datetime, timedelta, timezone
from pathlib import Path
from time import sleep
from typing import (
    Any,
    Callable,
    Dict,
    Iterator,
    List,
    Optional,
    Protocol,
    Set,
    Tuple,
    Union,
)
from unittest.mock import Mock
from zipfile import ZipFile

import aqt
import pytest
from anki.cards import Card
from anki.consts import QUEUE_TYPE_NEW, QUEUE_TYPE_SUSPENDED
from anki.decks import DeckId, FilteredDeckConfig
from anki.models import NotetypeDict, NotetypeId
from anki.notes import Note, NoteId
from anki.utils import point_version
from aqt import AnkiQt, dialogs, gui_hooks
from aqt.addcards import AddCards
from aqt.addons import InstallOk
from aqt.browser import Browser
from aqt.browser.sidebar.item import SidebarItem
from aqt.browser.sidebar.tree import SidebarTreeView
from aqt.importing import AnkiPackageImporter
from aqt.qt import QAction, Qt
from aqt.theme import theme_manager
from pytest import fixture
from pytest_anki import AnkiSession
from pytest_mock import MockerFixture
from pytestqt.qtbot import QtBot  # type: ignore
from requests import Response  # type: ignore
from requests_mock import Mocker

from ankihub.ankihub_client.models import (
    DeckMediaUpdateChunk,
    UserDeckExtensionRelation,
)
from ankihub.gui.browser.browser import (
    ModifiedAfterSyncSearchNode,
    NewNoteSearchNode,
    SuggestionTypeSearchNode,
    UpdatedInTheLastXDaysSearchNode,
    _on_protect_fields_action,
    _on_reset_optional_tags_action,
)

from ..factories import (
    DeckExtensionFactory,
    DeckFactory,
    DeckMediaFactory,
    NoteInfoFactory,
)
from ..fixtures import (
    ImportAHNote,
    InstallAHDeck,
    MockDownloadAndInstallDeckDependencies,
    MockShowDialogWithCB,
    MockStudyDeckDialogWithCB,
    MockSuggestionDialog,
    create_or_get_ah_version_of_note_type,
    record_review,
)
from .conftest import TEST_PROFILE_ID

# workaround for vscode test discovery not using pytest.ini which sets this env var
# has to be set before importing ankihub
os.environ["SKIP_INIT"] = "1"

from ankihub import entry_point, settings
from ankihub.addon_ankihub_client import AddonAnkiHubClient as AnkiHubClient
from ankihub.ankihub_client import (
    API_VERSION,
    AnkiHubHTTPError,
    ChangeNoteSuggestion,
    Deck,
    DeckUpdateChunk,
    Field,
    NewNoteSuggestion,
    NoteCustomization,
    NoteInfo,
    OptionalTagSuggestion,
    SuggestionType,
    TagGroupValidationResponse,
    UserDeckRelation,
)
from ankihub.ankihub_client.ankihub_client import (
    ANKIHUB_DATETIME_FORMAT_STR,
    DEFAULT_API_URL,
    DeckExtensionUpdateChunk,
    _transform_notes_data,
)
from ankihub.common_utils import local_media_names_from_html
from ankihub.db import ankihub_db, attached_ankihub_db
from ankihub.debug import (
    _log_stack,
    _setup_logging_for_db_begin,
    _setup_logging_for_sync_collection_and_media,
)
from ankihub.gui import utils
from ankihub.gui.auto_sync import (
    SYNC_RATE_LIMIT_SECONDS,
    _setup_ankihub_sync_on_ankiweb_sync,
)
from ankihub.gui.browser import custom_columns
from ankihub.gui.browser.custom_search_nodes import UpdatedSinceLastReviewSearchNode
from ankihub.gui.config_dialog import (
    get_config_dialog_manager,
    setup_config_dialog_manager,
)
from ankihub.gui.deck_updater import _AnkiHubDeckUpdater, ah_deck_updater
from ankihub.gui.decks_dialog import DeckManagementDialog
from ankihub.gui.editor import _on_suggestion_button_press, _refresh_buttons
from ankihub.gui.errors import upload_logs_and_data_in_background
from ankihub.gui.media_sync import media_sync
from ankihub.gui.menu import AnkiHubLogin, menu_state
from ankihub.gui.operations import ankihub_sync
from ankihub.gui.operations.db_check import ah_db_check
from ankihub.gui.operations.db_check.ah_db_check import check_ankihub_db
from ankihub.gui.operations.deck_installation import download_and_install_decks
from ankihub.gui.operations.new_deck_subscriptions import (
    check_and_install_new_deck_subscriptions,
)
from ankihub.gui.operations.utils import future_with_result
from ankihub.gui.optional_tag_suggestion_dialog import OptionalTagsSuggestionDialog
from ankihub.main.deck_creation import create_ankihub_deck, modify_note_type
<<<<<<< HEAD
from ankihub.main.exceptions import NotetypeFieldsMismatchError
=======
from ankihub.main.deck_unsubscribtion import uninstall_deck
>>>>>>> 915d4706
from ankihub.main.exporting import to_note_data
from ankihub.main.importing import (
    AnkiHubImporter,
    _adjust_note_types_in_anki_db,
    reset_note_types_of_notes,
)
from ankihub.main.note_conversion import (
    ADDON_INTERNAL_TAGS,
    ANKI_INTERNAL_TAGS,
    TAG_FOR_OPTIONAL_TAGS,
    TAG_FOR_PROTECTING_ALL_FIELDS,
    TAG_FOR_PROTECTING_FIELDS,
)
from ankihub.main.note_deletion import TAG_FOR_DELETED_NOTES
from ankihub.main.reset_local_changes import reset_local_changes_to_notes
from ankihub.main.subdecks import (
    SUBDECK_TAG,
    build_subdecks_and_move_cards_to_them,
    flatten_deck,
)
from ankihub.main.suggestions import (
    suggest_new_note,
    suggest_note_update,
    suggest_notes_in_bulk,
)
from ankihub.main.utils import (
    ANKIHUB_TEMPLATE_SNIPPET_RE,
    all_dids,
    get_note_types_in_deck,
    md5_file_hash,
    note_type_contains_field,
)
from ankihub.settings import (
    ANKIHUB_NOTE_TYPE_FIELD_NAME,
    AnkiHubCommands,
    DeckConfig,
    DeckExtension,
    DeckExtensionConfig,
    SuspendNewCardsOfExistingNotes,
    ankihub_base_path,
    config,
    profile_files_path,
)

SAMPLE_MODEL_ID = NotetypeId(1656968697414)
TEST_DATA_PATH = Path(__file__).parent.parent / "test_data"
SAMPLE_DECK_APKG = TEST_DATA_PATH / "small.apkg"
ANKIHUB_SAMPLE_DECK_APKG = TEST_DATA_PATH / "small_ankihub.apkg"
SAMPLE_NOTES_DATA = eval((TEST_DATA_PATH / "small_ankihub.txt").read_text())
SAMPLE_NOTE_TYPES: Dict[NotetypeId, NotetypeDict] = json.loads(
    (TEST_DATA_PATH / "small_ankihub_note_types.json").read_text()
)
SMALL_ANKIHUB_DECK_BASIC_NOTE_1_ID = NoteId(1608240057545)
SAMPLE_AH_DECK_BASIC_NOTE_TYPE_ID = NotetypeId(1657023668893)

# the package name in the manifest is "ankihub"
# the package name is used during the add-on installation process
# to determine the path to the add-on files which also determines if an existing add-on is updated
# or if a new add-on is installed
ANKIHUB_ANKIADDON_FILE = TEST_DATA_PATH / "ankihub.ankiaddon"


class InstallSampleAHDeck(Protocol):
    def __call__(self) -> Tuple[DeckId, uuid.UUID]:
        ...


@fixture
def install_sample_ah_deck(
    anki_session_with_addon_data: AnkiSession,
    next_deterministic_uuid: Callable[[], uuid.UUID],
) -> InstallSampleAHDeck:
    def _install_sample_ah_deck():
        # Can only be used in an anki_session_with_addon.profile_loaded() context

        ah_did = next_deterministic_uuid()
        anki_did = import_sample_ankihub_deck(ankihub_did=ah_did)
        config.add_deck(
            name="Testdeck",
            ankihub_did=ah_did,
            anki_did=anki_did,
            user_relation=UserDeckRelation.SUBSCRIBER,
        )
        return anki_did, ah_did

    return _install_sample_ah_deck


def import_sample_ankihub_deck(
    ankihub_did: uuid.UUID, assert_created_deck=True
) -> DeckId:
    # import the deck from the notes data
    dids_before_import = all_dids()
    importer = AnkiHubImporter()
    local_did = importer.import_ankihub_deck(
        ankihub_did=ankihub_did,
        notes=ankihub_sample_deck_notes_data(),
        deck_name="Testdeck",
        is_first_import_of_deck=True,
        protected_fields={},
        protected_tags=[],
        note_types=SAMPLE_NOTE_TYPES,
        suspend_new_cards_of_new_notes=DeckConfig.suspend_new_cards_of_new_notes_default(
            ankihub_did
        ),
        suspend_new_cards_of_existing_notes=DeckConfig.suspend_new_cards_of_existing_notes_default(),
    ).anki_did
    new_dids = all_dids() - dids_before_import

    if assert_created_deck:
        assert len(new_dids) == 1
        assert local_did == list(new_dids)[0]

    return local_did


class CreateAnkiAHNote(Protocol):
    def __call__(
        self,
        ankihub_nid: uuid.UUID = None,
        note_type_id: Optional[NotetypeId] = None,
    ) -> Note:
        ...


@fixture
def create_anki_ah_note(
    anki_session_with_addon_data: AnkiSession,
    next_deterministic_uuid: Callable[[], uuid.UUID],
    next_deterministic_id: Callable[[], int],
) -> CreateAnkiAHNote:
    """This fixture returns a new Anki Note that has a AnkiHub note type by default and
    the fields of the note are pre-filled with deterministic values.
    If the note type has an ankihub_id field, it will be set to the given ankihub_nid.
    The note is not saved in any database.
    Can only be used in an anki_session_with_addon.profile_loaded() context.
    """

    def _make_ah_note(
        ankihub_nid: uuid.UUID = None,
        note_type_id: Optional[NotetypeId] = None,
    ) -> Note:
        mw = anki_session_with_addon_data.mw

        if ankihub_nid is None:
            ankihub_nid = next_deterministic_uuid()

        if note_type_id is None:
            note_type = create_or_get_ah_version_of_note_type(
                mw=mw, note_type=mw.col.models.by_name("Basic")
            )
        else:
            note_type = mw.col.models.get(note_type_id)
            assert note_type is not None

        note = mw.col.new_note(note_type)
        note.id = NoteId(next_deterministic_id())

        # fields of the note will be set to "old <field_name>"
        # except for the ankihub note_type field (if it exists) which will be set to the ankihub nid
        for field_cfg in note_type["flds"]:
            field_name: str = field_cfg["name"]
            note[field_name] = f"old {field_name.lower()}"

        if ANKIHUB_NOTE_TYPE_FIELD_NAME in note:
            note[ANKIHUB_NOTE_TYPE_FIELD_NAME] = str(ankihub_nid)

        note[ANKIHUB_NOTE_TYPE_FIELD_NAME] = str(ankihub_nid)
        note.tags = []
        note.guid = "old guid"
        return note

    return _make_ah_note


def ankihub_sample_deck_notes_data() -> List[NoteInfo]:
    notes_data_raw = _transform_notes_data(SAMPLE_NOTES_DATA)
    result = [NoteInfo.from_dict(x) for x in notes_data_raw]
    return result


@fixture
def mock_ankihub_sync_dependencies(
    mock_client_methods_called_during_ankihub_sync: None,
    mock_fetch_note_types_to_return_empty_dict: None,
) -> None:
    # Set a fake token so that the deck update is not aborted
    config.save_token("test_token")


@fixture
def mock_fetch_note_types_to_return_empty_dict(
    mocker: MockerFixture,
) -> None:
    # This prevents the add-on from fetching the note types from the server
    mocker.patch("ankihub.main.note_types._fetch_note_types")


@pytest.fixture
def mock_client_methods_called_during_ankihub_sync(mocker: MockerFixture) -> None:
    mocker.patch.object(AnkiHubClient, "get_deck_subscriptions")
    mocker.patch.object(AnkiHubClient, "get_deck_extensions_by_deck_id")
    mocker.patch.object(AnkiHubClient, "is_media_upload_finished")
    mocker.patch.object(AnkiHubClient, "get_deck_updates")
    mocker.patch.object(AnkiHubClient, "get_deck_media_updates")
    mocker.patch.object(AnkiHubClient, "send_card_review_data")
    mocker.patch.object(AnkiHubClient, "get_deck_by_id")


class MockClientGetNoteType(Protocol):
    def __call__(self, note_types: List[NotetypeDict]) -> None:
        ...


@fixture
def mock_client_get_note_type(mocker: MockerFixture) -> MockClientGetNoteType:
    """Mock the get_note_type method of the AnkiHubClient to return the matching note type
    based on the id of the note type."""

    def _mock_client_note_types(note_types: List[NotetypeDict]) -> None:
        def note_type_by_id(self, note_type_id: int) -> NotetypeDict:
            result = next(
                (
                    note_type
                    for note_type in note_types
                    if note_type["id"] == note_type_id
                ),
                None,
            )
            assert result is not None
            return result

        mocker.patch.object(AnkiHubClient, "get_note_type", side_effect=note_type_by_id)

    return _mock_client_note_types


class SyncWithAnkiHub(Protocol):
    def __call__(self) -> None:
        ...


@pytest.fixture
def sync_with_ankihub(qtbot: QtBot) -> SyncWithAnkiHub:
    """Sync with AnkiHub and wait until the sync is done."""

    def _sync_with_ankihub() -> None:
        with qtbot.wait_callback() as callback:
            ankihub_sync.sync_with_ankihub(on_done=callback)

        future: Future = callback.args[0]
        future.result()  # raises exception if there is one

    return _sync_with_ankihub


class CreateChangeSuggestion(Protocol):
    def __call__(self, note: Note, wait_for_media_upload: bool) -> Mock:
        ...


@pytest.fixture
def create_change_suggestion(
    qtbot: QtBot, mocker: MockerFixture, mock_client_media_upload: Mock
):
    """Create a change suggestion for a note and wait for the background thread that uploads media to finish.
    Returns the mock for the create_change_note_suggestion method. It can be used to get information
    about the suggestion that was passed to the client."""

    create_change_suggestion_mock = mocker.patch.object(
        AnkiHubClient,
        "create_change_note_suggestion",
    )

    def create_change_suggestion_inner(note: Note, wait_for_media_upload: bool):
        suggest_note_update(
            note=note,
            change_type=SuggestionType.NEW_CONTENT,
            comment="test",
            media_upload_cb=media_sync.start_media_upload,
        )

        if wait_for_media_upload:
            # Wait for the background thread that uploads the media to finish.
            qtbot.wait_until(lambda: mock_client_media_upload.call_count == 1)

        return create_change_suggestion_mock

    return create_change_suggestion_inner


class CreateNewNoteSuggestion(Protocol):
    def __call__(
        self, note: Note, ah_did: uuid.UUID, wait_for_media_upload: bool
    ) -> Mock:
        ...


@pytest.fixture
def create_new_note_suggestion(
    qtbot: QtBot, mocker: MockerFixture, mock_client_media_upload: Mock
):
    """Create a new note suggestion for a note and wait for the background thread that uploads media to finish.
    Returns the mock for the create_new_note_suggestion_mock method. It can be used to get information
    about the suggestion that was passed to the client."""

    create_new_note_suggestion_mock = mocker.patch.object(
        AnkiHubClient,
        "create_new_note_suggestion",
    )

    def create_new_note_suggestion_inner(
        note: Note, ah_did: uuid.UUID, wait_for_media_upload: bool
    ):
        suggest_new_note(
            note=note,
            comment="test",
            ankihub_did=ah_did,
            media_upload_cb=media_sync.start_media_upload,
        )

        if wait_for_media_upload:
            # Wait for the background thread that uploads the media to finish.
            qtbot.wait_until(lambda: mock_client_media_upload.call_count == 1)

        return create_new_note_suggestion_mock

    return create_new_note_suggestion_inner


def test_entry_point(anki_session_with_addon_data: AnkiSession, qtbot: QtBot):
    entry_point.run()
    with anki_session_with_addon_data.profile_loaded():
        qtbot.wait(1000)

    # this test is just to make sure the entry point doesn't crash
    # and that the add-on doesn't crash on Anki startup


def test_editor(
    anki_session_with_addon_data: AnkiSession,
    requests_mock: Mocker,
    mocker: MockerFixture,
    next_deterministic_uuid: Callable[[], uuid.UUID],
    install_sample_ah_deck: InstallSampleAHDeck,
    mock_suggestion_dialog: MockSuggestionDialog,
):
    mocker.patch.object(config, "is_logged_in", return_value=True)

    with anki_session_with_addon_data.profile_loaded():
        mw = anki_session_with_addon_data.mw

        install_sample_ah_deck()

        mock_suggestion_dialog(user_cancels=False)

        add_cards_dialog: AddCards = dialogs.open("AddCards", mw)
        editor = add_cards_dialog.editor

        # test a new note suggestion
        editor.note = mw.col.new_note(mw.col.models.by_name("Basic (Testdeck / user1)"))

        note_1_ah_nid = next_deterministic_uuid()

        mocker.patch("ankihub.main.exporting.uuid.uuid4", return_value=note_1_ah_nid)

        requests_mock.post(
            f"{config.api_url}/notes/{note_1_ah_nid}/suggestion/",
            status_code=201,
            json={},
        )

        _refresh_buttons(editor)
        assert editor.ankihub_command == AnkiHubCommands.NEW.value  # type: ignore
        _on_suggestion_button_press(editor)

        # test a change note suggestion
        note = mw.col.get_note(mw.col.find_notes("")[0])
        editor.note = note

        note_2_ah_nid = ankihub_db.ankihub_nid_for_anki_nid(note.id)

        suggestion_endpoint_mock = requests_mock.post(
            f"{config.api_url}/notes/{note_2_ah_nid}/suggestion/",
            status_code=201,
            json={},
        )

        _refresh_buttons(editor)
        assert editor.ankihub_command == AnkiHubCommands.CHANGE.value  # type: ignore

        # this should not trigger a suggestion because the note has not been changed
        _on_suggestion_button_press(editor)
        assert suggestion_endpoint_mock.call_count == 0  # type: ignore

        # change the front of the note
        note["Front"] = "new front"
        note.flush()

        # this should trigger a suggestion because the note has been changed
        _on_suggestion_button_press(editor)

        # mocked requests: f"{config.api_url_base}/notes/{notes_2_ah_nid}/suggestion/"
        assert suggestion_endpoint_mock.call_count == 1  # type: ignore


def test_editor_should_display_login_window_if_user_attempts_to_submit_new_note_without_being_signed_in(
    qtbot: QtBot,
    anki_session_with_addon_data: AnkiSession,
    mocker: MockerFixture,
    install_sample_ah_deck: InstallSampleAHDeck,
):
    mocker.patch.object(config, "is_logged_in", return_value=False)

    with anki_session_with_addon_data.profile_loaded():
        mw = anki_session_with_addon_data.mw

        install_sample_ah_deck()

        add_cards_dialog: AddCards = dialogs.open("AddCards", mw)
        editor = add_cards_dialog.editor

        # test a new note suggestion
        editor.note = mw.col.new_note(mw.col.models.by_name("Basic (Testdeck / user1)"))

        _refresh_buttons(editor)
        assert editor.ankihub_command == AnkiHubCommands.NEW.value  # type: ignore
        _on_suggestion_button_press(editor)
        window: AnkiHubLogin = AnkiHubLogin._window
        qtbot.waitUntil(lambda: window.isVisible())


def test_editor_should_display_login_window_if_user_attempts_to_submit_change_note_suggestion_without_being_signed_in(
    qtbot: QtBot,
    anki_session_with_addon_data: AnkiSession,
    mocker: MockerFixture,
    install_sample_ah_deck: InstallSampleAHDeck,
):
    mocker.patch.object(config, "is_logged_in", return_value=False)

    with anki_session_with_addon_data.profile_loaded():
        mw = anki_session_with_addon_data.mw

        install_sample_ah_deck()

        add_cards_dialog: AddCards = dialogs.open("AddCards", mw)
        editor = add_cards_dialog.editor

        # test a change note suggestion
        note = mw.col.get_note(mw.col.find_notes("")[0])
        editor.note = note

        _refresh_buttons(editor)

        assert editor.ankihub_command == AnkiHubCommands.CHANGE.value  # type: ignore

        # change the front of the note
        note["Front"] = "new front"
        note.flush()

        # this should trigger a suggestion because the note has been changed
        _on_suggestion_button_press(editor)
        window: AnkiHubLogin = AnkiHubLogin._window
        qtbot.waitUntil(lambda: window.isVisible())


def test_get_note_types_in_deck(anki_session_with_addon_data: AnkiSession):
    anki_session = anki_session_with_addon_data
    with anki_session.profile_loaded():
        with anki_session.deck_installed(SAMPLE_DECK_APKG) as deck_id:
            # test get note types in deck
            note_model_ids = get_note_types_in_deck(DeckId(deck_id))
            # TODO test on a deck that has more than one note type.
            assert len(note_model_ids) == 2
            assert note_model_ids == [1656968697414, 1656968697418]


def test_note_type_contains_field(anki_session_with_addon_data: AnkiSession):
    anki_session = anki_session_with_addon_data
    with anki_session.profile_loaded():
        with anki_session.deck_installed(SAMPLE_DECK_APKG):
            note_type = anki_session.mw.col.models.get(SAMPLE_MODEL_ID)
            assert note_type_contains_field(note_type, SAMPLE_MODEL_ID) is False
            new_field = {"name": ANKIHUB_NOTE_TYPE_FIELD_NAME}
            note_type["flds"].append(new_field)
            assert note_type_contains_field(note_type, ANKIHUB_NOTE_TYPE_FIELD_NAME)
            note_type["flds"].remove(new_field)


def test_modify_note_type(anki_session_with_addon_data: AnkiSession):
    anki_session = anki_session_with_addon_data
    with anki_session.profile_loaded():
        with anki_session.deck_installed(SAMPLE_DECK_APKG):
            note_type = anki_session.mw.col.models.by_name("Basic")
            original_note_type = copy.deepcopy(note_type)
            original_note_template = original_note_type["tmpls"][0]["afmt"]
            modify_note_type(note_type)
            modified_template = note_type["tmpls"][0]["afmt"]
            # # TODO Make more precise assertions.
            assert ANKIHUB_NOTE_TYPE_FIELD_NAME in modified_template
            assert original_note_template != modified_template


def test_create_collaborative_deck_and_upload(
    anki_session_with_addon_data: AnkiSession,
    mocker: MockerFixture,
    next_deterministic_uuid: Callable[[], uuid.UUID],
):
    with anki_session_with_addon_data.profile_loaded():
        mw = anki_session_with_addon_data.mw

        # create a new deck with one note
        deck_name = "New Deck"
        mw.col.decks.add_normal_deck_with_name(deck_name)
        anki_did = mw.col.decks.id_for_name(deck_name)

        note = mw.col.new_note(mw.col.models.by_name("Basic"))
        note["Front"] = "front"
        note["Back"] = "back"
        mw.col.add_note(note, anki_did)

        # upload deck
        ah_did = next_deterministic_uuid()
        ah_nid = next_deterministic_uuid()
        upload_deck_mock = mocker.patch.object(
            AnkiHubClient,
            "upload_deck",
            return_value=ah_did,
        )
        mocker.patch("uuid.uuid4", return_value=ah_nid)
        create_ankihub_deck(deck_name, private=False)

        # re-load note to get updated note.mid
        note.load()

        # check that the client method was called with the correct data
        expected_note_types_data = [mw.col.models.get(note.mid)]
        expected_note_data = NoteInfo(
            ah_nid=ah_nid,
            anki_nid=note.id,
            fields=[
                Field(name="Front", value="front", order=0),
                Field(name="Back", value="back", order=1),
            ],
            tags=[],
            mid=note.mid,
            guid=note.guid,
            last_update_type=None,
        )

        upload_deck_mock.assert_called_once_with(
            deck_name=deck_name,
            notes_data=[expected_note_data],
            note_types_data=expected_note_types_data,
            anki_deck_id=anki_did,
            private=False,
        )

        # check that note data is in db
        assert ankihub_db.note_data(note.id) == expected_note_data

        # check that note mod value is in database
        assert (
            ankihub_db.scalar(
                "SELECT mod from notes WHERE ankihub_note_id = ?", str(ah_nid)
            )
            == note.mod
        )


class TestDownloadAndInstallDecks:
    @pytest.mark.qt_no_exception_capture
    def test_download_and_install_deck(
        self,
        anki_session_with_addon_data: AnkiSession,
        qtbot: QtBot,
        mocker: MockerFixture,
        mock_download_and_install_deck_dependencies: MockDownloadAndInstallDeckDependencies,
        ankihub_basic_note_type: NotetypeDict,
    ):
        anki_session = anki_session_with_addon_data
        with anki_session.profile_loaded():
            deck = DeckFactory.create()
            notes_data = [NoteInfoFactory.create(mid=ankihub_basic_note_type["id"])]
            mocks = mock_download_and_install_deck_dependencies(
                deck, notes_data, ankihub_basic_note_type
            )

            # Download and install the deck
            with qtbot.wait_callback() as callback:
                download_and_install_decks([deck.ah_did], on_done=callback)

            # Assert that the deck was installed
            # ... in the Anki database
            assert deck.anki_did in [x.id for x in aqt.mw.col.decks.all_names_and_ids()]
            assert aqt.mw.col.get_note(NoteId(notes_data[0].anki_nid)) is not None

            # ... in the AnkiHub database
            ankihub_db.ankihub_deck_ids() == [deck.ah_did]
            assert ankihub_db.note_data(NoteId(notes_data[0].anki_nid)) == notes_data[0]

            # ... in the config
            assert config.deck_ids() == [deck.ah_did]

            # Assert that the mocked functions were called
            for name, mock in mocks.items():
                assert (
                    mock.call_count == 1
                ), f"Mock {name} was not called once, but {mock.call_count} times"

    def test_exception_is_not_backpropagated_to_caller(
        self, anki_session_with_addon_data: AnkiSession, mocker: MockerFixture
    ):
        with anki_session_with_addon_data.profile_loaded():
            # Mock a function which is called in download_install_decks to raise an exception.
            exception_message = "test exception"

            mocker.patch.object(
                aqt.mw.taskman,
                "with_progress",
                side_effect=Exception(exception_message),
            )

            # Set up the on_done callback
            future: Optional[Future] = None

            def on_done(future_: Future) -> None:
                nonlocal future
                future = future_

            # Call download_and_install_decks. This shouldn't raise an exception.
            download_and_install_decks(ankihub_dids=[], on_done=on_done)

            # Assert that the future contains the exception and that it contains the expected message.
            assert future.exception().args[0] == exception_message


class TestCheckAndInstallNewDeckSubscriptions:
    def test_one_new_subscription(
        self,
        anki_session_with_addon_data: AnkiSession,
        qtbot: QtBot,
        mocker: MockerFixture,
        mock_show_dialog_with_cb: MockShowDialogWithCB,
    ):
        anki_session = anki_session_with_addon_data
        with anki_session.profile_loaded():
            # Mock confirmation dialog
            mock_show_dialog_with_cb(
                "ankihub.gui.operations.new_deck_subscriptions.show_dialog",
                button_index=1,
            )

            # Mock download and install operation to only call the on_done callback
            download_and_install_decks_mock = mocker.patch(
                "ankihub.gui.operations.new_deck_subscriptions.download_and_install_decks",
                side_effect=lambda *args, on_done, **kwargs: on_done(
                    future_with_result(None)
                ),
            )

            # Call the function with a deck
            deck = DeckFactory.create()
            with qtbot.wait_callback() as callback:
                check_and_install_new_deck_subscriptions(
                    subscribed_decks=[deck], on_done=callback
                )

            # Assert that the on_done callback was called with a future with a result of None
            assert callback.args[0].result() is None

            # Assert that the mocked functions were called
            assert download_and_install_decks_mock.call_count == 1
            assert download_and_install_decks_mock.call_args[0][0] == [deck.ah_did]

    def test_user_declines(
        self,
        anki_session_with_addon_data: AnkiSession,
        qtbot: QtBot,
        mock_show_dialog_with_cb: MockShowDialogWithCB,
    ):
        anki_session = anki_session_with_addon_data
        with anki_session.profile_loaded():
            # Mock confirmation dialog
            mock_show_dialog_with_cb(
                "ankihub.gui.operations.new_deck_subscriptions.show_dialog",
                button_index=0,
            )

            # Call the function with a deck
            deck = DeckFactory.create()
            with qtbot.wait_callback() as callback:
                check_and_install_new_deck_subscriptions(
                    subscribed_decks=[deck], on_done=callback
                )

            # Assert that the on_done callback was called with a future with a result of None
            assert callback.args[0].result() is None

    def test_no_new_subscriptions(
        self,
        anki_session_with_addon_data: AnkiSession,
        qtbot: QtBot,
    ):
        anki_session = anki_session_with_addon_data
        with anki_session.profile_loaded():
            # Call the function with an empty list
            with qtbot.wait_callback() as callback:
                check_and_install_new_deck_subscriptions(
                    subscribed_decks=[], on_done=callback
                )

            # Assert that the on_done callback was called with a future with a result of None
            assert callback.args[0].result() is None

    def test_confirmation_dialog_raises_exception(
        self,
        anki_session_with_addon_data: AnkiSession,
        qtbot: QtBot,
        mocker: MockerFixture,
    ):
        anki_session = anki_session_with_addon_data
        with anki_session.profile_loaded():
            # Mock confirmation dialog to raise an exception

            message_box_mock = mocker.patch(
                "ankihub.gui.operations.new_deck_subscriptions.show_dialog",
                side_effect=Exception("Something went wrong"),
            )

            # Call the function with a deck
            deck = DeckFactory.create()

            with qtbot.wait_callback() as callback:
                check_and_install_new_deck_subscriptions(
                    subscribed_decks=[deck], on_done=callback
                )

            # Assert that the on_done callback was called with a future with an exception
            assert callback.args[0].exception() is not None

            # Assert that the mocked functions were called
            assert message_box_mock.call_count == 1

    def test_install_operation_raises_exception(
        self,
        anki_session_with_addon_data: AnkiSession,
        qtbot: QtBot,
        mocker: MockerFixture,
        mock_show_dialog_with_cb: MockShowDialogWithCB,
    ):
        anki_session = anki_session_with_addon_data
        with anki_session.profile_loaded():
            # Mock confirmation dialog
            mock_show_dialog_with_cb(
                "ankihub.gui.operations.new_deck_subscriptions.show_dialog",
                button_index=1,
            )

            # Mock download and install operation to raise an exception
            download_and_install_decks_mock = mocker.patch(
                "ankihub.gui.operations.new_deck_subscriptions.download_and_install_decks",
                side_effect=Exception("Something went wrong"),
            )

            # Call the function with a deck
            deck = DeckFactory.create()
            with qtbot.wait_callback() as callback:
                check_and_install_new_deck_subscriptions(
                    subscribed_decks=[deck], on_done=callback
                )

            # Assert that the on_done callback was called with a future with an exception
            assert callback.args[0].exception() is not None

            # Assert that the mocked functions were called
            assert download_and_install_decks_mock.call_count == 1


def test_get_deck_by_id(
    requests_mock: Mocker, next_deterministic_uuid: Callable[[], uuid.UUID]
):
    client = AnkiHubClient()
    client.local_media_dir_path_cb = lambda: Path("/tmp/ankihub_media")

    # test get deck by id
    ah_did = next_deterministic_uuid()
    date_time = datetime.now(tz=timezone.utc)
    expected_data = {
        "id": str(ah_did),
        "name": "test",
        "anki_id": 1,
        "csv_last_upload": date_time.strftime(ANKIHUB_DATETIME_FORMAT_STR),
        "csv_notes_filename": "test.csv",
        "media_upload_finished": False,
        "user_relation": "subscriber",
    }

    requests_mock.get(f"{config.api_url}/decks/{ah_did}/", json=expected_data)
    deck_info = client.get_deck_by_id(ah_did=ah_did)  # type: ignore
    assert deck_info == Deck(
        ah_did=ah_did,
        anki_did=1,
        name="test",
        csv_last_upload=date_time,
        csv_notes_filename="test.csv",
        media_upload_finished=False,
        user_relation=UserDeckRelation.SUBSCRIBER,
    )

    # test get deck by id unauthenticated
    requests_mock.get(f"{config.api_url}/decks/{ah_did}/", status_code=403)

    try:
        client.get_deck_by_id(ah_did=ah_did)  # type: ignore
    except AnkiHubHTTPError as e:
        exc = e
    assert exc is not None and exc.response.status_code == 403


def test_suggest_note_update(
    anki_session_with_addon_data: AnkiSession,
    install_sample_ah_deck: InstallSampleAHDeck,
    mocker: MockerFixture,
):
    anki_session = anki_session_with_addon_data
    with anki_session.profile_loaded():
        mw = anki_session.mw

        _, ah_did = install_sample_ah_deck()

        nid = mw.col.find_notes("")[0]
        note = mw.col.get_note(nid)

        # Set up tags on the note
        tags_that_shouldnt_be_sent = [
            # internal and optional tags should be ignored
            *ADDON_INTERNAL_TAGS,
            *ANKI_INTERNAL_TAGS,
            f"{TAG_FOR_OPTIONAL_TAGS}::TAG_GROUP::OptionalTag",
        ]

        note.tags = [
            "stays",
            "removed",
            *tags_that_shouldnt_be_sent,
        ]

        # Update the note in the database to match the note in the collection
        # so that the changes are detected relative to this state of the note.
        ankihub_db.upsert_notes_data(
            ankihub_did=ah_did, notes_data=[to_note_data(note)]
        )

        # Make some changes to the note
        note["Front"] = "updated"
        note.tags.append("added")
        note.tags.remove("removed")

        # Suggest the changes
        create_change_note_suggestion_mock = mocker.patch.object(
            AnkiHubClient,
            "create_change_note_suggestion",
        )

        suggest_note_update(
            note=note,
            change_type=SuggestionType.NEW_CONTENT,
            comment="test",
            media_upload_cb=mocker.stub(),
        )

        # Check that the correct suggestion was created
        create_change_note_suggestion_mock.assert_called_once_with(
            change_note_suggestion=ChangeNoteSuggestion(
                anki_nid=note.id,
                ah_nid=ankihub_db.ankihub_nid_for_anki_nid(note.id),
                change_type=SuggestionType.NEW_CONTENT,
                fields=[Field(name="Front", value="updated", order=0)],
                added_tags=["added"],
                removed_tags=["removed"],
                comment="test",
            ),
            auto_accept=False,
        )


def test_suggest_note_update_with_changed_note_type_fields(
    anki_session_with_addon_data: AnkiSession,
    install_sample_ah_deck: InstallSampleAHDeck,
):
    with anki_session_with_addon_data.profile_loaded():
        mw = anki_session_with_addon_data.mw

        install_sample_ah_deck()

        # Get a note from the deck
        note = mw.col.get_note(NoteId(SMALL_ANKIHUB_DECK_BASIC_NOTE_1_ID))

        # Change the fields of the note type of the note
        note_type = note.note_type()
        mw.col.models.add_field(note_type, mw.col.models.new_field("New Field"))
        mw.col.models.update_dict(note_type)

        # Try to suggest the note update, this should fail because the note type fields have changed
        with pytest.raises(NotetypeFieldsMismatchError) as exc_info:
            suggest_note_update(
                note=note,
                change_type=SuggestionType.NEW_CONTENT,
                comment="test",
                media_upload_cb=Mock(),
            )

        exception: NotetypeFieldsMismatchError = exc_info.value
        assert exception.note_type_id == note_type["id"]
        assert exception.note_type_name == note_type["name"]
        assert exception.ankihub_field_names == [
            "Front",
            "Back",
            ANKIHUB_NOTE_TYPE_FIELD_NAME,
        ]
        assert exception.anki_field_names == [
            "Front",
            "Back",
            ANKIHUB_NOTE_TYPE_FIELD_NAME,
            "New Field",
        ]


def test_suggest_new_note(
    anki_session_with_addon_data: AnkiSession,
    mocker: MockerFixture,
    requests_mock: Mocker,
    install_sample_ah_deck: InstallSampleAHDeck,
):
    anki_session = anki_session_with_addon_data
    with anki_session.profile_loaded():
        mw = anki_session.mw

        _, ah_did = install_sample_ah_deck()
        note = mw.col.new_note(mw.col.models.by_name("Basic (Testdeck / user1)"))

        adapter = requests_mock.post(
            f"{config.api_url}/decks/{ah_did}/note-suggestion/",
            status_code=201,
        )

        note.tags = [
            "a",
            *ADDON_INTERNAL_TAGS,
            *ANKI_INTERNAL_TAGS,
            f"{TAG_FOR_OPTIONAL_TAGS}::TAG_GROUP::OptionalTag",
        ]
        suggest_new_note(
            note=note,
            ankihub_did=ah_did,
            comment="test",
            media_upload_cb=mocker.stub(),
        )

        # ... assert that add-on internal and optional tags were filtered out
        suggestion_data = adapter.last_request.json()  # type: ignore
        assert set(suggestion_data["tags"]) == set(
            [
                "a",
            ]
        )

        # test create change note suggestion unauthenticated
        url = f"{config.api_url}/decks/{ah_did}/note-suggestion/"
        requests_mock.post(
            url,
            status_code=403,
        )

        exc = None
        try:
            suggest_new_note(
                note=note,
                ankihub_did=ah_did,
                comment="test",
                media_upload_cb=mocker.stub(),
            )
        except AnkiHubHTTPError as e:
            exc = e
        assert exc is not None and exc.response.status_code == 403


def test_suggest_notes_in_bulk(
    anki_session_with_addon_data: AnkiSession,
    mocker: MockerFixture,
    install_sample_ah_deck: InstallSampleAHDeck,
    next_deterministic_uuid: Callable[[], uuid.UUID],
):
    anki_session = anki_session_with_addon_data
    bulk_suggestions_method_mock = mocker.patch.object(
        AnkiHubClient, "create_suggestions_in_bulk"
    )
    with anki_session.profile_loaded():
        mw = anki_session.mw

        anki_did, ah_did = install_sample_ah_deck()

        # add a new note
        new_note = mw.col.new_note(mw.col.models.by_name("Basic (Testdeck / user1)"))
        mw.col.add_note(new_note, deck_id=anki_did)

        CHANGED_NOTE_ID = NoteId(1608240057545)
        changed_note = mw.col.get_note(CHANGED_NOTE_ID)
        changed_note["Front"] = "changed front"
        changed_note.tags += ["a"]
        changed_note.flush()

        # suggest two notes, one new and one updated, check if the client method was called with the correct arguments
        nids = [changed_note.id, new_note.id]
        notes = [mw.col.get_note(nid) for nid in nids]
        # also add one optional tag to each one of them to verify that the optional tags are not sent
        for note in notes:
            note.tags = list(
                set(note.tags)
                | set([f"{TAG_FOR_OPTIONAL_TAGS}::TAG_GROUP::OptionalTag"])
            )
        mw.col.update_notes(notes)

        new_note_ah_id = next_deterministic_uuid()
        mocker.patch("uuid.uuid4", return_value=new_note_ah_id)
        suggest_notes_in_bulk(
            ankihub_did=ah_did,
            notes=notes,
            auto_accept=False,
            change_type=SuggestionType.NEW_CONTENT,
            comment="test",
            media_upload_cb=mocker.stub(),
        )

        assert bulk_suggestions_method_mock.call_count == 1
        assert bulk_suggestions_method_mock.call_args.kwargs == {
            "change_note_suggestions": [
                ChangeNoteSuggestion(
                    ah_nid=uuid.UUID("67f182c2-7306-47f8-aed6-d7edb42cd7de"),
                    anki_nid=CHANGED_NOTE_ID,
                    fields=[
                        Field(
                            name="Front",
                            order=0,
                            value="changed front",
                        ),
                    ],
                    added_tags=["a"],
                    removed_tags=[],
                    comment="test",
                    change_type=SuggestionType.NEW_CONTENT,
                ),
            ],
            "new_note_suggestions": [
                NewNoteSuggestion(
                    ah_nid=new_note_ah_id,
                    anki_nid=new_note.id,
                    fields=[
                        Field(name="Front", order=0, value=""),
                        Field(name="Back", order=1, value=""),
                    ],
                    tags=[],
                    guid=new_note.guid,
                    comment="test",
                    ah_did=ah_did,
                    note_type_name="Basic (Testdeck / user1)",
                    anki_note_type_id=1657023668893,
                ),
            ],
            "auto_accept": False,
        }


def test_adjust_note_types(anki_session_with_addon_data: AnkiSession):
    anki_session = anki_session_with_addon_data
    with anki_session.profile_loaded():
        mw = anki_session.mw

        # for testing creating missing note type
        ankihub_basic_1 = copy.deepcopy(mw.col.models.by_name("Basic"))
        ankihub_basic_1["id"] = 1
        ankihub_basic_1["name"] = "AnkiHub Basic 1"
        modify_note_type(ankihub_basic_1)

        # for testing updating existing note type
        ankihub_basic_2 = copy.deepcopy(mw.col.models.by_name("Basic"))
        ankihub_basic_2["name"] = "AnkiHub Basic 2"
        modify_note_type(ankihub_basic_2)
        # ... save the note type
        ankihub_basic_2["id"] = 0
        changes = mw.col.models.add_dict(ankihub_basic_2)
        ankihub_basic_2["id"] = changes.id
        # ... then add a field
        new_field = mw.col.models.new_field("foo")
        new_field["ord"] = 2
        mw.col.models.add_field(ankihub_basic_2, new_field)
        # ... and change the name
        ankihub_basic_2["name"] = "AnkiHub Basic 2 (new)"

        remote_note_types = {
            ankihub_basic_1["id"]: ankihub_basic_1,
            ankihub_basic_2["id"]: ankihub_basic_2,
        }
        _adjust_note_types_in_anki_db(remote_note_types)

        assert mw.col.models.by_name("AnkiHub Basic 1") is not None
        assert mw.col.models.get(ankihub_basic_2["id"])["flds"][3]["name"] == "foo"
        assert (
            mw.col.models.get(ankihub_basic_2["id"])["name"] == "AnkiHub Basic 2 (new)"
        )


def test_reset_note_types_of_notes(anki_session_with_addon_data: AnkiSession):
    anki_session = anki_session_with_addon_data
    with anki_session.profile_loaded():
        mw = anki_session.mw

        # create a note and save it
        basic = mw.col.models.by_name("Basic")
        note = mw.col.new_note(basic)
        note["Front"] = "abc"
        note["Back"] = "abc"
        mw.col.add_note(note, mw.col.decks.active()[0])

        cloze = mw.col.models.by_name("Cloze")

        # change the note type of the note using reset_note_types_of_notes
        nid_mid_pairs = [
            (NoteId(note.id), NotetypeId(cloze["id"])),
        ]
        reset_note_types_of_notes(nid_mid_pairs)

        assert mw.col.get_note(note.id).mid == cloze["id"]


class TestAnkiHubImporter:
    def test_import_new_deck(
        self,
        anki_session_with_addon_data: AnkiSession,
        next_deterministic_uuid: Callable[[], uuid.UUID],
    ):
        anki_session = anki_session_with_addon_data
        with anki_session.profile_loaded():
            mw = anki_session.mw

            # import the apkg to get the note types, then delete the deck
            file = str(ANKIHUB_SAMPLE_DECK_APKG.absolute())
            importer = AnkiPackageImporter(mw.col, file)
            importer.run()
            mw.col.decks.remove([mw.col.decks.id_for_name("Testdeck")])

            ah_did = next_deterministic_uuid()
            dids_before_import = all_dids()
            ankihub_importer = AnkiHubImporter()
            import_result = ankihub_importer.import_ankihub_deck(
                ankihub_did=ah_did,
                notes=ankihub_sample_deck_notes_data(),
                deck_name="test",
                is_first_import_of_deck=True,
                note_types=SAMPLE_NOTE_TYPES,
                protected_fields={},
                protected_tags=[],
                suspend_new_cards_of_new_notes=DeckConfig.suspend_new_cards_of_new_notes_default(
                    ah_did
                ),
                suspend_new_cards_of_existing_notes=DeckConfig.suspend_new_cards_of_existing_notes_default(),
            )
            anki_did = import_result.anki_did
            new_dids = all_dids() - dids_before_import

            assert (
                len(new_dids) == 1
            )  # we have no mechanism for importing subdecks from a csv yet, so ti will be just onen deck
            assert anki_did == list(new_dids)[0]

            assert len(import_result.created_nids) == 3
            assert len(import_result.updated_nids) == 0

            assert_that_only_ankihub_sample_deck_info_in_database(ah_did=ah_did)

    def test_import_existing_deck_1(
        self,
        anki_session_with_addon_data: AnkiSession,
        next_deterministic_uuid: Callable[[], uuid.UUID],
    ):
        anki_session = anki_session_with_addon_data
        with anki_session.profile_loaded():
            mw = anki_session.mw

            # import the apkg
            file = str(ANKIHUB_SAMPLE_DECK_APKG.absolute())
            importer = AnkiPackageImporter(mw.col, file)
            importer.run()
            existing_did = mw.col.decks.id_for_name("Testdeck")

            ah_did = next_deterministic_uuid()
            dids_before_import = all_dids()
            ankihub_importer = AnkiHubImporter()
            import_result = ankihub_importer.import_ankihub_deck(
                ankihub_did=ah_did,
                notes=ankihub_sample_deck_notes_data(),
                deck_name="test",
                is_first_import_of_deck=True,
                note_types=SAMPLE_NOTE_TYPES,
                protected_fields={},
                protected_tags=[],
                suspend_new_cards_of_new_notes=DeckConfig.suspend_new_cards_of_new_notes_default(
                    ah_did
                ),
                suspend_new_cards_of_existing_notes=DeckConfig.suspend_new_cards_of_existing_notes_default(),
            )
            anki_did = import_result.anki_did
            new_dids = all_dids() - dids_before_import

            assert not new_dids
            assert anki_did == existing_did

            # no notes should be changed because they already exist
            assert len(import_result.created_nids) == 0
            assert len(import_result.updated_nids) == 0

            assert_that_only_ankihub_sample_deck_info_in_database(ah_did=ah_did)

    def test_import_existing_deck_2(
        self,
        anki_session_with_addon_data: AnkiSession,
        next_deterministic_uuid: Callable[[], uuid.UUID],
    ):
        anki_session = anki_session_with_addon_data
        with anki_session.profile_loaded():
            mw = anki_session.mw

            # import the apkg
            file = str(ANKIHUB_SAMPLE_DECK_APKG.absolute())
            importer = AnkiPackageImporter(mw.col, file)
            importer.run()

            # move one card to another deck
            other_deck_id = mw.col.decks.add_normal_deck_with_name("other deck").id
            cids = mw.col.find_cards("deck:Testdeck")
            assert len(cids) == 3
            mw.col.set_deck([cids[0]], other_deck_id)

            ah_did = next_deterministic_uuid()
            dids_before_import = all_dids()
            ankihub_importer = AnkiHubImporter()
            import_result = ankihub_importer.import_ankihub_deck(
                ankihub_did=ah_did,
                notes=ankihub_sample_deck_notes_data(),
                deck_name="test",
                is_first_import_of_deck=False,
                note_types=SAMPLE_NOTE_TYPES,
                protected_fields={},
                protected_tags=[],
                suspend_new_cards_of_new_notes=DeckConfig.suspend_new_cards_of_new_notes_default(
                    ah_did
                ),
                suspend_new_cards_of_existing_notes=DeckConfig.suspend_new_cards_of_existing_notes_default(),
            )
            anki_did = import_result.anki_did
            new_dids = all_dids() - dids_before_import

            # when the existing cards are in multiple seperate decks a new deck is created
            assert len(new_dids) == 1
            assert anki_did == list(new_dids)[0]

            # no notes should be changed because they already exist
            assert len(import_result.created_nids) == 0
            assert len(import_result.updated_nids) == 0

            assert_that_only_ankihub_sample_deck_info_in_database(ah_did=ah_did)

    def test_import_existing_deck_3(
        self,
        anki_session_with_addon_data: AnkiSession,
        next_deterministic_uuid: Callable[[], uuid.UUID],
    ):
        anki_session = anki_session_with_addon_data
        with anki_session.profile_loaded():
            mw = anki_session.mw

            # import the apkg
            file = str(ANKIHUB_SAMPLE_DECK_APKG.absolute())
            importer = AnkiPackageImporter(mw.col, file)
            importer.run()
            existing_did = mw.col.decks.id_for_name("Testdeck")

            # modify two notes
            note_1 = mw.col.get_note(NoteId(1608240057545))
            note_1["Front"] = "new front"

            note_2 = mw.col.get_note(NoteId(1656968819662))
            note_2.tags.append("foo")

            mw.col.update_notes([note_1, note_2])

            # delete one note
            mw.col.remove_notes([NoteId(1608240029527)])

            ah_did = next_deterministic_uuid()
            dids_before_import = all_dids()
            ankihub_importer = AnkiHubImporter()
            import_result = ankihub_importer.import_ankihub_deck(
                ankihub_did=ah_did,
                notes=ankihub_sample_deck_notes_data(),
                deck_name="test",
                is_first_import_of_deck=True,
                note_types=SAMPLE_NOTE_TYPES,
                protected_fields={},
                protected_tags=[],
                suspend_new_cards_of_new_notes=DeckConfig.suspend_new_cards_of_new_notes_default(
                    ah_did
                ),
                suspend_new_cards_of_existing_notes=DeckConfig.suspend_new_cards_of_existing_notes_default(),
            )
            anki_did = import_result.anki_did
            new_dids = all_dids() - dids_before_import

            assert not new_dids
            assert anki_did == existing_did

            assert len(import_result.created_nids) == 1
            assert len(import_result.updated_nids) == 2

            assert_that_only_ankihub_sample_deck_info_in_database(ah_did=ah_did)

    def test_update_deck(
        self,
        anki_session_with_addon_data: AnkiSession,
        install_sample_ah_deck: InstallSampleAHDeck,
        next_deterministic_uuid: Callable[[], uuid.UUID],
    ):
        anki_session = anki_session_with_addon_data
        with anki_session.profile_loaded():
            anki_did, _ = install_sample_ah_deck()
            first_local_did = anki_did

            ah_did = next_deterministic_uuid()
            dids_before_import = all_dids()
            ankihub_importer = AnkiHubImporter()
            import_result = ankihub_importer.import_ankihub_deck(
                ankihub_did=ah_did,
                notes=ankihub_sample_deck_notes_data(),
                note_types=SAMPLE_NOTE_TYPES,
                deck_name="test",
                is_first_import_of_deck=False,
                protected_fields={},
                protected_tags=[],
                anki_did=first_local_did,
                suspend_new_cards_of_new_notes=DeckConfig.suspend_new_cards_of_new_notes_default(
                    ah_did
                ),
                suspend_new_cards_of_existing_notes=DeckConfig.suspend_new_cards_of_existing_notes_default(),
            )
            second_anki_did = import_result.anki_did
            new_dids = all_dids() - dids_before_import

            assert len(new_dids) == 0
            assert first_local_did == second_anki_did

            # no notes should be changed because they already exist
            assert len(import_result.created_nids) == 0
            assert len(import_result.updated_nids) == 0

            assert_that_only_ankihub_sample_deck_info_in_database(ah_did=ah_did)

    def test_update_deck_when_it_was_deleted(
        self,
        anki_session_with_addon_data: AnkiSession,
        install_sample_ah_deck: InstallSampleAHDeck,
        next_deterministic_uuid: Callable[[], uuid.UUID],
    ):
        anki_session = anki_session_with_addon_data
        with anki_session.profile_loaded():
            mw = anki_session.mw

            anki_did, _ = install_sample_ah_deck()
            first_local_did = anki_did

            # move cards to another deck and remove the original one
            other_deck = mw.col.decks.add_normal_deck_with_name("other deck").id
            cids = mw.col.find_cards(f"deck:{mw.col.decks.name(first_local_did)}")
            assert len(cids) == 3
            mw.col.set_deck(cids, other_deck)
            mw.col.decks.remove([first_local_did])

            ah_did = next_deterministic_uuid()
            dids_before_import = all_dids()
            ankihub_importer = AnkiHubImporter()
            import_result = ankihub_importer.import_ankihub_deck(
                ankihub_did=ah_did,
                notes=ankihub_sample_deck_notes_data(),
                note_types=SAMPLE_NOTE_TYPES,
                deck_name="test",
                is_first_import_of_deck=False,
                protected_fields={},
                protected_tags=[],
                anki_did=first_local_did,
                suspend_new_cards_of_new_notes=DeckConfig.suspend_new_cards_of_new_notes_default(
                    ah_did
                ),
                suspend_new_cards_of_existing_notes=DeckConfig.suspend_new_cards_of_existing_notes_default(),
            )
            second_anki_did = import_result.anki_did
            new_dids = all_dids() - dids_before_import

            # deck with first_local_did should be recreated
            assert len(new_dids) == 1
            assert list(new_dids)[0] == first_local_did
            assert second_anki_did == first_local_did

            # no notes should be changed because they already exist
            assert len(import_result.created_nids) == 0
            assert len(import_result.updated_nids) == 0

            assert_that_only_ankihub_sample_deck_info_in_database(ah_did=ah_did)

    def test_update_deck_with_subdecks(
        self,
        anki_session_with_addon_data: AnkiSession,
        install_sample_ah_deck: InstallSampleAHDeck,
    ):
        anki_session = anki_session_with_addon_data
        with anki_session.profile_loaded():
            mw = anki_session.mw

            anki_did, ah_did = install_sample_ah_deck()

            # add a subdeck tag to a note
            notes_data = ankihub_sample_deck_notes_data()
            note_data = notes_data[0]
            note_data.tags = [f"{SUBDECK_TAG}::Testdeck::A::B"]
            note = mw.col.get_note(NoteId(note_data.anki_nid))

            # import the deck again, now with the changed note data
            dids_before_import = all_dids()
            ankihub_importer = AnkiHubImporter()
            import_result = ankihub_importer.import_ankihub_deck(
                ankihub_did=ah_did,
                notes=notes_data,
                deck_name="test",
                is_first_import_of_deck=False,
                note_types=SAMPLE_NOTE_TYPES,
                protected_fields={},
                protected_tags=[],
                anki_did=anki_did,
                subdecks=True,
                suspend_new_cards_of_new_notes=DeckConfig.suspend_new_cards_of_new_notes_default(
                    ah_did
                ),
                suspend_new_cards_of_existing_notes=DeckConfig.suspend_new_cards_of_existing_notes_default(),
            )
            second_anki_did = import_result.anki_did
            new_dids = all_dids() - dids_before_import

            # assert that two new decks were created
            assert len(new_dids) == 2
            assert anki_did == second_anki_did
            assert mw.col.decks.by_name("Testdeck::A::B") is not None

            # one note should be updated
            assert len(import_result.created_nids) == 0
            assert len(import_result.updated_nids) == 1

            assert_that_only_ankihub_sample_deck_info_in_database(ah_did=ah_did)

            # check that cards of the note were moved to the subdeck
            assert note.cards()
            for card in note.cards():
                assert card.did == mw.col.decks.id_for_name("Testdeck::A::B")

    def test_import_deck_and_check_that_values_are_saved_to_databases(
        self,
        anki_session_with_addon_data: AnkiSession,
        install_sample_ah_deck: InstallSampleAHDeck,
    ):
        with anki_session_with_addon_data.profile_loaded():
            mw = anki_session_with_addon_data.mw

            # import the deck to setup note types
            _, ah_did = install_sample_ah_deck()

            note_data = ankihub_sample_deck_notes_data()[0]

            # set fields and tags of note_data
            # so that we can check if protected fields and tags are handled correctly
            protected_field_name = note_data.fields[0].name
            note_data.fields[0].value = "new field content"
            note_type_id = note_data.mid

            note_data.tags = ["tag1", "tag2"]

            nid = NoteId(note_data.anki_nid)
            note = mw.col.get_note(nid)
            note.tags = ["protected_tag"]

            protected_field_content = "protected field content"
            note[protected_field_name] = protected_field_content

            note.flush()

            importer = AnkiHubImporter()
            importer.import_ankihub_deck(
                ankihub_did=ah_did,
                notes=[note_data],
                deck_name="test",
                is_first_import_of_deck=False,
                protected_fields={note_type_id: [protected_field_name]},
                protected_tags=["protected_tag"],
                note_types=SAMPLE_NOTE_TYPES,
                suspend_new_cards_of_new_notes=DeckConfig.suspend_new_cards_of_new_notes_default(
                    ah_did
                ),
                suspend_new_cards_of_existing_notes=DeckConfig.suspend_new_cards_of_existing_notes_default(),
            )

            # assert that the fields are saved correctly in the Anki DB (protected)
            assert note[protected_field_name] == protected_field_content

            # assert that the tags are saved correctly in the Anki DB (protected)
            note = mw.col.get_note(nid)
            assert set(note.tags) == set(["tag1", "tag2", "protected_tag"])

            # assert that the note_data was saved correctly in the AnkiHub DB (without modifications)
            note_data_from_db = ankihub_db.note_data(nid)
            assert note_data_from_db == note_data

    def test_conflicting_notes_dont_get_imported(
        self,
        anki_session_with_addon_data: AnkiSession,
        ankihub_basic_note_type: NotetypeDict,
        next_deterministic_uuid: Callable[[], uuid.UUID],
    ):
        with anki_session_with_addon_data.profile_loaded():
            mw = anki_session_with_addon_data.mw

            anki_nid = NoteId(1)

            mid_1 = ankihub_basic_note_type["id"]

            note_type_2 = create_copy_of_note_type(mw, ankihub_basic_note_type)
            mid_2 = note_type_2["id"]

            # import the first note
            ah_did_1 = next_deterministic_uuid()
            note_info_1 = NoteInfoFactory.create(
                anki_nid=anki_nid,
                tags=["tag1"],
                mid=mid_1,
            )
            importer = AnkiHubImporter()
            import_result = importer.import_ankihub_deck(
                ankihub_did=ah_did_1,
                notes=[note_info_1],
                note_types={mid_1: ankihub_basic_note_type},
                protected_fields={},
                protected_tags=[],
                deck_name="test",
                is_first_import_of_deck=True,
                suspend_new_cards_of_new_notes=DeckConfig.suspend_new_cards_of_new_notes_default(
                    ah_did_1
                ),
                suspend_new_cards_of_existing_notes=DeckConfig.suspend_new_cards_of_existing_notes_default(),
            )
            assert import_result.created_nids == [anki_nid]
            assert import_result.updated_nids == []
            assert import_result.skipped_nids == []

            mod_1 = ankihub_db.scalar("SELECT mod FROM notes WHERE anki_note_id = ?", 1)
            sleep(0.1)  # sleep to test for mod value changes

            # import the second note with the same nid
            ah_did_2 = next_deterministic_uuid()
            note_info_2 = NoteInfoFactory.create(
                anki_nid=anki_nid,
                tags=["tag2"],
                mid=mid_2,
            )
            importer = AnkiHubImporter()
            import_result = importer.import_ankihub_deck(
                ankihub_did=ah_did_2,
                notes=[note_info_2],
                note_types={mid_2: note_type_2},
                protected_fields={},
                protected_tags=[],
                deck_name="test",
                is_first_import_of_deck=True,
                suspend_new_cards_of_new_notes=DeckConfig.suspend_new_cards_of_new_notes_default(
                    ah_did_2
                ),
                suspend_new_cards_of_existing_notes=DeckConfig.suspend_new_cards_of_existing_notes_default(),
            )
            assert import_result.created_nids == []
            assert import_result.updated_nids == []
            assert import_result.skipped_nids == [anki_nid]

            # Check that the first note wasn't changed by the second import.
            assert ankihub_db.note_data(anki_nid) == note_info_1
            assert ankihub_db.ankihub_deck_ids() == [ah_did_1]

            # Check that the mod value of the first note was not changed.
            mod_2 = ankihub_db.scalar("SELECT mod FROM notes WHERE anki_note_id = ?", 1)
            assert mod_2 == mod_1

            # Check that the note in the Anki database wasn't changed by the second import.
            assert mw.col.get_note(anki_nid).tags == ["tag1"]
            assert mw.col.get_note(anki_nid).mid == mid_1
            assert to_note_data(mw.col.get_note(anki_nid)) == note_info_1


def assert_that_only_ankihub_sample_deck_info_in_database(ah_did: uuid.UUID):
    assert ankihub_db.ankihub_deck_ids() == [ah_did]
    assert len(ankihub_db.anki_nids_for_ankihub_deck(ah_did)) == 3


def create_copy_of_note_type(mw: AnkiQt, note_type: NotetypeDict) -> NotetypeDict:
    new_model = copy.deepcopy(note_type)
    new_model["id"] = 0
    changes = mw.col.models.add_dict(new_model)
    mid = NotetypeId(changes.id)
    result = mw.col.models.get(mid)
    return result


class TestAnkiHubImporterSuspendNewCardsOfExistingNotesOption:
    @pytest.mark.parametrize(
        "option_value, existing_card_suspended, expected_new_card_suspended",
        [
            # Always suspend new cards
            (SuspendNewCardsOfExistingNotes.ALWAYS, False, True),
            (SuspendNewCardsOfExistingNotes.ALWAYS, True, True),
            # Never suspend new cards
            (SuspendNewCardsOfExistingNotes.NEVER, True, False),
            (SuspendNewCardsOfExistingNotes.NEVER, False, False),
            # Suspend new cards if existing sibling cards are suspended
            (SuspendNewCardsOfExistingNotes.IF_SIBLINGS_SUSPENDED, True, True),
            (SuspendNewCardsOfExistingNotes.IF_SIBLINGS_SUSPENDED, False, False),
        ],
    )
    def test_suspend_new_cards_of_existing_notes_option(
        self,
        anki_session_with_addon_data: AnkiSession,
        next_deterministic_uuid: Callable[[], uuid.UUID],
        install_ah_deck: InstallAHDeck,
        import_ah_note: ImportAHNote,
        option_value: SuspendNewCardsOfExistingNotes,
        existing_card_suspended: bool,
        expected_new_card_suspended: bool,
    ):
        anki_session = anki_session_with_addon_data
        with anki_session.profile_loaded():
            ah_did = install_ah_deck()
            config.set_suspend_new_cards_of_existing_notes(ah_did, option_value)

            ah_nid = next_deterministic_uuid()
            old_card, new_card = self._create_and_update_note_with_new_card(
                ah_did=ah_did,
                ah_nid=ah_nid,
                existing_card_suspended=existing_card_suspended,
                import_ah_note=import_ah_note,
            )

            # Assert the old card has the same suspension state as before
            assert old_card.queue == (
                QUEUE_TYPE_SUSPENDED if existing_card_suspended else QUEUE_TYPE_NEW
            )

            # Assert the new card is suspended or not suspended depending on the option value
            assert new_card.queue == (
                QUEUE_TYPE_SUSPENDED if expected_new_card_suspended else QUEUE_TYPE_NEW
            )

    def _create_and_update_note_with_new_card(
        self,
        ah_did: uuid.UUID,
        ah_nid: uuid.UUID,
        existing_card_suspended: bool,
        import_ah_note: ImportAHNote,
    ) -> Tuple[Card, Card]:
        # Create a cloze note with one card, optionally suspend the existing card,
        # then update the note, adding a new cloze, which results in a new card
        # getting created for the added cloze.
        # Return the old and new card.

        ankihub_cloze = create_or_get_ah_version_of_note_type(
            aqt.mw, aqt.mw.col.models.by_name("Cloze")
        )

        note = aqt.mw.col.new_note(ankihub_cloze)
        note["Text"] = "{{c1::foo}}"
        aqt.mw.col.add_note(note, DeckId(0))

        if existing_card_suspended:
            # Suspend the only card of the note
            card = note.cards()[0]
            card.queue = QUEUE_TYPE_SUSPENDED
            card.flush()

        # Update the note using the AnkiHub importer
        note_data = NoteInfoFactory.create(
            anki_nid=note.id,
            ah_nid=ah_nid,
            fields=[Field(name="Text", value="{{c1::foo}} {{c2::bar}}", order=0)],
            mid=ankihub_cloze["id"],
        )
        import_ah_note(note_data=note_data, mid=ankihub_cloze["id"], ah_did=ah_did)

        updated_note = aqt.mw.col.get_note(note.id)

        assert len(updated_note.cards()) == 2  # one existing and one new card

        # The id is a timestamp, so the old card has a lower id than the new card
        old_card = min(updated_note.cards(), key=lambda c: c.id)
        new_card = max(updated_note.cards(), key=lambda c: c.id)

        return old_card, new_card


class TestAnkiHubImporterSuspendNewCardsOfNewNotesOption:
    @pytest.mark.parametrize(
        "option_value, expected_new_card_suspended",
        [
            (True, True),
            (False, False),
        ],
    )
    def test_suspend_new_cards_of_new_notes_option(
        self,
        anki_session_with_addon_data: AnkiSession,
        install_ah_deck: InstallAHDeck,
        import_ah_note: ImportAHNote,
        option_value: bool,
        expected_new_card_suspended: bool,
    ):
        anki_session = anki_session_with_addon_data
        with anki_session.profile_loaded():
            ah_did = install_ah_deck()
            config.set_suspend_new_cards_of_new_notes(ah_did, option_value)

            note_info = import_ah_note(ah_did=ah_did)
            note = aqt.mw.col.get_note(NoteId(note_info.anki_nid))
            assert len(note.cards()) == 1

            new_card = note.cards()[0]

            # Assert the new card is suspended or not suspended depending on the option value
            assert new_card.queue == (
                QUEUE_TYPE_SUSPENDED if expected_new_card_suspended else QUEUE_TYPE_NEW
            )


def test_unsubscribe_from_deck(
    anki_session_with_addon_data: AnkiSession,
    install_sample_ah_deck: InstallSampleAHDeck,
    qtbot: QtBot,
    mocker: MockerFixture,
    requests_mock: Mocker,
):
    anki_session = anki_session_with_addon_data
    with anki_session.profile_loaded():
        mw = anki_session.mw

        anki_deck_id, ah_did = install_sample_ah_deck()

        mids = ankihub_db.note_types_for_ankihub_deck(ah_did)
        assert len(mids) == 2

        mocker.patch.object(config, "is_logged_in", return_value=True)
        deck = mw.col.decks.get(anki_deck_id)
        requests_mock.get(
            f"{DEFAULT_API_URL}/decks/subscriptions/",
            status_code=200,
            json=[
                {
                    "deck": {
                        "id": str(ah_did),
                        "name": deck["name"],
                        "owner": 1,
                        "anki_id": anki_deck_id,
                        "csv_last_upload": None,
                        "csv_notes_filename": "",
                        "media_upload_finished": True,
                        "user_relation": "subscriber",
                    }
                }
            ],
        )
        dialog = DeckManagementDialog()
        decks_list = dialog.decks_list
        deck_item_index = 0
        deck_item = decks_list.item(deck_item_index)
        deck_item.setSelected(True)
        mocker.patch("ankihub.gui.decks_dialog.ask_user", return_value=True)

        requests_mock.get(
            f"{DEFAULT_API_URL}/decks/subscriptions/", status_code=200, json=[]
        )
        unsubscribe_from_deck_mock = mocker.patch.object(
            AnkiHubClient,
            "unsubscribe_from_deck",
        )
        qtbot.mouseClick(dialog.unsubscribe_btn, Qt.MouseButton.LeftButton)
        unsubscribe_from_deck_mock.assert_called_once()

        assert dialog.decks_list.count() == 0

        # check if note type modifications were removed
        assert all(not note_type_contains_field(mw.col.models.get(mid)) for mid in mids)
        assert all(
            not re.search(
                ANKIHUB_TEMPLATE_SNIPPET_RE, mw.col.models.get(mid)["tmpls"][0]["afmt"]
            )
            for mid in mids
        )

        # check if the deck was removed from the db
        mids = ankihub_db.note_types_for_ankihub_deck(ah_did)
        assert len(mids) == 0

        nids = ankihub_db.anki_nids_for_ankihub_deck(ah_did)
        assert len(nids) == 0


def import_note_types_for_sample_deck(mw: AnkiQt):
    # import the apkg to get the note types, then delete created decks
    dids_before_import = all_dids()

    file = str(ANKIHUB_SAMPLE_DECK_APKG.absolute())
    importer = AnkiPackageImporter(mw.col, file)
    importer.run()

    dids_after_import = all_dids()
    new_dids = list(dids_after_import - dids_before_import)

    mw.col.decks.remove(new_dids)


class TestPrepareNote:
    def test_prepare_note(
        self,
        anki_session_with_addon_data: AnkiSession,
        create_anki_ah_note: CreateAnkiAHNote,
        ankihub_basic_note_type: NotetypeDict,
        next_deterministic_uuid: Callable[[], uuid.UUID],
    ):
        with anki_session_with_addon_data.profile_loaded():
            ankihub_nid = next_deterministic_uuid()

            new_fields = [
                Field(name="Front", value="new front", order=0),
                Field(name="Back", value="new back", order=1),
            ]
            new_tags = ["c", "d"]

            note = create_anki_ah_note(ankihub_nid=ankihub_nid)
            note.tags = ["a", "b"]
            note_was_changed_1 = prepare_note(
                note,
                fields=new_fields,
                tags=new_tags,
                protected_fields={ankihub_basic_note_type["id"]: ["Back"]},
                protected_tags=["a"],
            )
            # assert that the note was modified but the protected fields and tags were not
            assert note_was_changed_1
            assert note["Front"] == "new front"
            assert note["Back"] == "old back"
            assert set(note.tags) == set(["a", "c", "d"])

            # assert that the note was not modified because the same arguments were used on the same note
            note_was_changed_2 = prepare_note(
                note,
                fields=new_fields,
                tags=new_tags,
                protected_fields={ankihub_basic_note_type["id"]: ["Back"]},
                protected_tags=["a"],
            )
            assert not note_was_changed_2
            assert note["Front"] == "new front"
            assert note["Back"] == "old back"
            assert set(note.tags) == set(["a", "c", "d"])

            # assert that addon-internal tags don't get removed
            note = create_anki_ah_note(ankihub_nid=ankihub_nid)
            note.tags = list(ADDON_INTERNAL_TAGS)
            note_was_changed_5 = prepare_note(note, tags=[])
            assert not note_was_changed_5
            assert set(note.tags) == set(ADDON_INTERNAL_TAGS)

            # assert that fields protected by tags are in fact protected
            note = create_anki_ah_note(ankihub_nid=ankihub_nid)
            note.tags = [f"{TAG_FOR_PROTECTING_FIELDS}::Front"]
            note["Front"] = "old front"
            note_was_changed_6 = prepare_note(
                note,
                fields=[Field(name="Front", value="new front", order=0)],
            )
            assert not note_was_changed_6
            assert note["Front"] == "old front"

            # assert that fields protected by tags are in fact protected
            note = create_anki_ah_note(ankihub_nid=ankihub_nid)
            note.tags = [f"{TAG_FOR_PROTECTING_FIELDS}::All"]
            note_was_changed_7 = prepare_note(
                note,
                fields=[
                    Field(name="Front", value="new front", order=0),
                    Field(name="Back", value="new back", order=1),
                ],
            )
            assert not note_was_changed_7
            assert note["Front"] == "old front"
            assert note["Back"] == "old back"

            # assert that the tag for protecting all fields works
            note = create_anki_ah_note(ankihub_nid=ankihub_nid)
            note.tags = [f"{TAG_FOR_PROTECTING_FIELDS}::All"]
            note_was_changed_7 = prepare_note(
                note,
                fields=[
                    Field(name="Front", value="new front", order=0),
                    Field(name="Back", value="new back", order=1),
                ],
            )
            assert not note_was_changed_7
            assert note["Front"] == "old front"
            assert note["Back"] == "old back"

            # assert that the note guid is changed
            note = create_anki_ah_note(ankihub_nid=ankihub_nid)
            note_was_changed_8 = prepare_note(
                note,
                guid="new guid",
            )
            assert note_was_changed_8
            assert note.guid == "new guid"

    def test_prepare_note_protect_field_with_spaces(
        self,
        anki_session_with_addon_data: AnkiSession,
        create_anki_ah_note: CreateAnkiAHNote,
        ankihub_basic_note_type: Dict[str, Any],
        next_deterministic_uuid: Callable[[], uuid.UUID],
    ):
        anki_session = anki_session_with_addon_data
        with anki_session_with_addon_data.profile_loaded():
            mw = anki_session.mw

            ankihub_nid = next_deterministic_uuid()

            field_name_with_spaces = "Field name with spaces"
            ah_basic_variation = ankihub_basic_note_type.copy()
            ah_basic_variation["id"] = 0
            ah_basic_variation["name"] = "AnkiHub Basic Variation"
            ah_basic_variation["flds"][0]["name"] = field_name_with_spaces
            ah_basic_variation["tmpls"][0]["qfmt"] = ankihub_basic_note_type["tmpls"][
                0
            ]["qfmt"].replace("Front", field_name_with_spaces)
            mw.col.models.add_dict(ah_basic_variation)
            ah_basic_variation = mw.col.models.by_name(ah_basic_variation["name"])
            ah_basic_variation_id = ah_basic_variation["id"]

            # assert that fields with spaces are protected by tags that have spaces replaced by underscores
            note = create_anki_ah_note(
                ankihub_nid=ankihub_nid,
                note_type_id=ah_basic_variation_id,
            )
            note.tags = [
                f"{TAG_FOR_PROTECTING_FIELDS}::{field_name_with_spaces.replace(' ', '_')}"
            ]
            note_changed = prepare_note(
                note=note,
                ankihub_nid=ankihub_nid,
                fields=[Field(name=field_name_with_spaces, value="new front", order=0)],
            )
            assert not note_changed
            assert note[field_name_with_spaces] == "old field name with spaces"

            # assert that field is not protected without this tag (to make sure the test is correct)
            note = create_anki_ah_note(
                ankihub_nid=ankihub_nid,
                note_type_id=ah_basic_variation_id,
            )
            note_changed = prepare_note(
                note=note,
                ankihub_nid=ankihub_nid,
                fields=[Field(name=field_name_with_spaces, value="new front", order=0)],
            )
            assert note_changed
            assert note[field_name_with_spaces] == "new front"


def prepare_note(
    note,
    ankihub_nid: Optional[uuid.UUID] = None,
    tags: List[str] = [],
    fields: Optional[List[Field]] = [],
    protected_fields: Optional[Dict] = {},
    protected_tags: List[str] = [],
    guid: Optional[str] = None,
    last_update_type: SuggestionType = SuggestionType.NEW_CONTENT,
):
    if ankihub_nid is None:
        ankihub_nid = note[ANKIHUB_NOTE_TYPE_FIELD_NAME]

    if guid is None:
        guid = note.guid

    note_data = NoteInfo(
        ah_nid=ankihub_nid,
        anki_nid=note.id,
        fields=fields,
        tags=tags,
        mid=note.mid,
        guid=guid,
        last_update_type=last_update_type,
    )

    ankihub_importer = AnkiHubImporter()
    result = ankihub_importer._prepare_note_inner(
        note,
        note_data=note_data,
        protected_fields=protected_fields,
        protected_tags=protected_tags,
    )
    return result


class TestCustomSearchNodes:
    def test_ModifiedAfterSyncSearchNode_with_notes(
        self,
        anki_session_with_addon_data: AnkiSession,
        install_sample_ah_deck: InstallSampleAHDeck,
        mocker: MockerFixture,
    ):
        with anki_session_with_addon_data.profile_loaded():
            mw = anki_session_with_addon_data.mw

            install_sample_ah_deck()
            all_nids = mw.col.find_notes("")

            browser = mocker.Mock()
            browser.table.is_notes_mode.return_value = True

            with attached_ankihub_db():
                assert (
                    ModifiedAfterSyncSearchNode(browser, "yes").filter_ids(all_nids)
                    == []
                )
                assert (
                    ModifiedAfterSyncSearchNode(browser, "no").filter_ids(all_nids)
                    == all_nids
                )

                # we can't use freeze_time here because note.mod is set by the Rust backend
                sleep(1.1)

                # modify a note - this changes its mod value in the Anki DB
                nid = all_nids[0]
                note = mw.col.get_note(nid)
                note["Front"] = "new front"
                note.flush()

                nids = ModifiedAfterSyncSearchNode(browser, "yes").filter_ids(all_nids)
                assert nids == [nid]

    def test_ModifiedAfterSyncSearchNode_with_cards(
        self,
        anki_session_with_addon_data: AnkiSession,
        install_sample_ah_deck: InstallSampleAHDeck,
        mocker: MockerFixture,
    ):
        with anki_session_with_addon_data.profile_loaded():
            mw = anki_session_with_addon_data.mw

            install_sample_ah_deck()
            all_cids = mw.col.find_cards("")

            browser = mocker.Mock()
            browser.table.is_notes_mode.return_value = False

            with attached_ankihub_db():
                assert (
                    ModifiedAfterSyncSearchNode(browser, "yes").filter_ids(all_cids)
                    == []
                )
                assert (
                    ModifiedAfterSyncSearchNode(browser, "no").filter_ids(all_cids)
                    == all_cids
                )

                # we can't use freeze_time here because note.mod is set by the Rust backend
                sleep(1.1)

                # modify a note - this changes its mod value in the Anki DB
                cid = all_cids[0]
                note = mw.col.get_note(mw.col.get_card(cid).nid)
                note["Front"] = "new front"
                note.flush()

                cids = ModifiedAfterSyncSearchNode(browser, "yes").filter_ids(all_cids)
                assert cids == [cid]

    def test_UpdatedInTheLastXDaysSearchNode(
        self,
        anki_session_with_addon_data: AnkiSession,
        install_sample_ah_deck: InstallSampleAHDeck,
        mocker: MockerFixture,
    ):
        with anki_session_with_addon_data.profile_loaded():
            mw = anki_session_with_addon_data.mw

            install_sample_ah_deck()

            all_nids = mw.col.find_notes("")

            browser = mocker.Mock()
            browser.table.is_notes_mode.return_value = True

            with attached_ankihub_db():
                assert (
                    UpdatedInTheLastXDaysSearchNode(browser, "1").filter_ids(all_nids)
                    == all_nids
                )
                assert (
                    UpdatedInTheLastXDaysSearchNode(browser, "2").filter_ids(all_nids)
                    == all_nids
                )

                yesterday_timestamp = int(
                    (datetime.now() - timedelta(days=1)).timestamp()
                )
                mw.col.db.execute(
                    f"UPDATE ankihub_db.notes SET mod = {yesterday_timestamp}"
                )

                assert (
                    UpdatedInTheLastXDaysSearchNode(browser, "1").filter_ids(all_nids)
                    == []
                )
                assert (
                    UpdatedInTheLastXDaysSearchNode(browser, "2").filter_ids(all_nids)
                    == all_nids
                )

    def test_NewNoteSearchNode(
        self,
        anki_session_with_addon_data: AnkiSession,
        next_deterministic_uuid: Callable[[], uuid.UUID],
        mocker: MockerFixture,
    ):
        with anki_session_with_addon_data.profile_loaded():
            mw = anki_session_with_addon_data.mw

            import_note_types_for_sample_deck(mw)
            notes_data = ankihub_sample_deck_notes_data()
            notes_data[0].last_update_type = None
            notes_data[1].last_update_type = None
            notes_data[2].last_update_type = SuggestionType.OTHER

            ankihub_models = {
                m["id"]: m for m in mw.col.models.all() if "/" in m["name"]
            }
            ah_did = next_deterministic_uuid()
            AnkiHubImporter().import_ankihub_deck(
                ankihub_did=ah_did,
                notes=notes_data,
                note_types=ankihub_models,
                protected_fields={},
                protected_tags=[],
                deck_name="Test-Deck",
                is_first_import_of_deck=True,
                suspend_new_cards_of_new_notes=DeckConfig.suspend_new_cards_of_new_notes_default(
                    ah_did
                ),
                suspend_new_cards_of_existing_notes=DeckConfig.suspend_new_cards_of_existing_notes_default(),
            )

            all_nids = mw.col.find_notes("")

            browser = mocker.Mock()
            browser.table.is_notes_mode.return_value = True

            with attached_ankihub_db():
                # notes without a last_update_type are new
                assert NewNoteSearchNode(browser, "").filter_ids(all_nids) == [
                    notes_data[0].anki_nid,
                    notes_data[1].anki_nid,
                ]

    def test_SuggestionTypeSearchNode(
        self,
        anki_session_with_addon_data: AnkiSession,
        next_deterministic_uuid: Callable[[], uuid.UUID],
        mocker: MockerFixture,
    ):
        with anki_session_with_addon_data.profile_loaded():
            mw = anki_session_with_addon_data.mw

            import_note_types_for_sample_deck(mw)
            notes_data = ankihub_sample_deck_notes_data()
            notes_data[0].last_update_type = SuggestionType.NEW_CONTENT
            notes_data[1].last_update_type = SuggestionType.NEW_CONTENT
            notes_data[2].last_update_type = SuggestionType.SPELLING_GRAMMATICAL

            ankihub_models = {
                m["id"]: m for m in mw.col.models.all() if "/" in m["name"]
            }
            ah_did = next_deterministic_uuid()
            AnkiHubImporter().import_ankihub_deck(
                ankihub_did=ah_did,
                notes=notes_data,
                note_types=ankihub_models,
                protected_fields={},
                protected_tags=[],
                deck_name="Test-Deck",
                suspend_new_cards_of_new_notes=DeckConfig.suspend_new_cards_of_new_notes_default(
                    ah_did
                ),
                suspend_new_cards_of_existing_notes=DeckConfig.suspend_new_cards_of_existing_notes_default(),
                is_first_import_of_deck=True,
            )

            all_nids = mw.col.find_notes("")

            browser = mocker.Mock()
            browser.table.is_notes_mode.return_value = True

            with attached_ankihub_db():
                assert SuggestionTypeSearchNode(
                    browser, SuggestionType.NEW_CONTENT.value[0]
                ).filter_ids(all_nids) == [
                    notes_data[0].anki_nid,
                    notes_data[1].anki_nid,
                ]
                assert SuggestionTypeSearchNode(
                    browser, SuggestionType.SPELLING_GRAMMATICAL.value[0]
                ).filter_ids(all_nids) == [notes_data[2].anki_nid]

    def test_UpdatedSinceLastReviewSearchNode(
        self,
        anki_session_with_addon_data: AnkiSession,
        install_sample_ah_deck: InstallSampleAHDeck,
        mocker: MockerFixture,
    ):
        with anki_session_with_addon_data.profile_loaded():
            mw = anki_session_with_addon_data.mw

            install_sample_ah_deck()

            all_nids = mw.col.find_notes("")

            browser = mocker.Mock()
            browser.table.is_notes_mode.return_value = True

            with attached_ankihub_db():
                assert (
                    UpdatedSinceLastReviewSearchNode(browser, "").filter_ids(all_nids)
                    == []
                )

            # Add a review entry for a card to the database.
            nid = all_nids[0]
            note = mw.col.get_note(nid)
            cid = note.card_ids()[0]

            record_review(cid, review_time_ms=1 * 1000)

            # Update the mod time in the ankihub database to simulate a note update.
            ankihub_db.execute(
                "UPDATE notes SET mod = ? WHERE anki_note_id = ?",
                2,
                nid,
            )

            # Check that the note of the card is now included in the search results.
            with attached_ankihub_db():
                assert UpdatedSinceLastReviewSearchNode(browser, "").filter_ids(
                    all_nids
                ) == [nid]

            # Add another review entry for the card to the database.
            record_review(cid, review_time_ms=3 * 1000)

            # Check that the note of the card is not included in the search results anymore.
            with attached_ankihub_db():
                assert (
                    UpdatedSinceLastReviewSearchNode(browser, "").filter_ids(all_nids)
                    == []
                )


class TestBrowserTreeView:
    # without this mark the test sometime fails on clean-up
    @pytest.mark.qt_no_exception_capture
    def test_ankihub_items_exist_and_work(
        self,
        anki_session_with_addon_data: AnkiSession,
        qtbot: QtBot,
        install_sample_ah_deck: InstallSampleAHDeck,
    ):
        config.public_config["sync_on_startup"] = False
        entry_point.run()

        with anki_session_with_addon_data.profile_loaded():
            mw = anki_session_with_addon_data.mw

            install_sample_ah_deck()

            browser: Browser = dialogs.open("Browser", mw)

            qtbot.wait(500)
            sidebar: SidebarTreeView = browser.sidebar
            ankihub_item: SidebarItem = sidebar.model().root.children[0]
            assert "AnkiHub" in ankihub_item.name

            # assert that all children of the ankihub_item exist
            ankihub_child_item_names = [item.name for item in ankihub_item.children]
            assert ankihub_child_item_names == [
                "With AnkiHub ID",
                "ID Pending",
                "Modified After Sync",
                "Not Modified After Sync",
                "Updated Today",
                "Updated Since Last Review",
            ]

            updated_today_item = ankihub_item.children[4]
            assert updated_today_item.name == "Updated Today"
            updated_today_child_item_names = [
                item.name for item in updated_today_item.children
            ]
            assert updated_today_child_item_names == [
                "New Note",
                *[x.value[1] for x in SuggestionType],
            ]

            # click on the first item
            with_ankihub_id_item = ankihub_item.children[0]
            sidebar._on_search(sidebar.model().index_for_item(with_ankihub_id_item))
            qtbot.wait(500)

            # assert that expected number of notes shows up
            browser.table.select_all()
            nids = browser.table.get_selected_note_ids()
            assert len(nids) == 3

    # without this mark the test sometime fails on clean-up
    @pytest.mark.qt_no_exception_capture
    def test_contains_ankihub_tag_items(
        self,
        anki_session_with_addon_data: AnkiSession,
        qtbot: QtBot,
        install_sample_ah_deck: InstallSampleAHDeck,
    ):
        config.public_config["sync_on_startup"] = False
        entry_point.run()

        with anki_session_with_addon_data.profile_loaded():
            mw = anki_session_with_addon_data.mw

            install_sample_ah_deck()

            notes = mw.col.find_notes("")
            note = mw.col.get_note(notes[0])

            # add ankihub tags to a note
            # when no notes have the tag, the related ankihub tag tree item will not exist
            note.tags = [TAG_FOR_PROTECTING_FIELDS, SUBDECK_TAG, TAG_FOR_OPTIONAL_TAGS]
            note.flush()

            browser: Browser = dialogs.open("Browser", mw)

            qtbot.wait(500)
            sidebar: SidebarTreeView = browser.sidebar
            ankihub_item: SidebarItem = sidebar.model().root.children[0]
            assert "AnkiHub" in ankihub_item.name

            # assert that all children of the ankihub_item exist
            item_names = [item.name for item in ankihub_item.children]
            assert item_names == [
                "With AnkiHub ID",
                "ID Pending",
                "Modified After Sync",
                "Not Modified After Sync",
                "Updated Today",
                "Updated Since Last Review",
                TAG_FOR_OPTIONAL_TAGS,
                TAG_FOR_PROTECTING_FIELDS,
                SUBDECK_TAG,
            ]


# without this mark the test sometime fails on clean-up
@pytest.mark.qt_no_exception_capture
def test_browser_custom_columns(
    anki_session_with_addon_data: AnkiSession,
    qtbot: QtBot,
    install_sample_ah_deck: InstallSampleAHDeck,
):
    config.public_config["sync_on_startup"] = False
    entry_point.run()

    with anki_session_with_addon_data.profile_loaded():
        mw = anki_session_with_addon_data.mw

        install_sample_ah_deck()

        notes_data = ankihub_sample_deck_notes_data()

        browser: Browser = dialogs.open("Browser", mw)
        browser.search_for("")
        qtbot.wait(500)

        browser.table.select_all()
        nids = browser.table.get_selected_note_ids()
        assert len(nids) == len(notes_data) == 3

        # enable all custom columns
        for custom_column in custom_columns:
            browser.table._on_column_toggled(True, custom_column.builtin_column.key)

        qtbot.wait(500)

        # compare the custom column values with the expected values for the first row
        current_row = browser.table._model.get_row(browser.table._current())
        custom_column_cells = current_row.cells[4:]
        custom_column_cells_texts = [cell.text for cell in custom_column_cells]
        assert custom_column_cells_texts == [
            str(notes_data[0].ah_nid),
            "No",
            "No",
        ]


@pytest.mark.qt_no_exception_capture
@pytest.mark.parametrize(
    "field_names_to_protect, expected_tag",
    [
        ({"Front"}, f"{TAG_FOR_PROTECTING_FIELDS}::Front"),
        ({"Front", "Back"}, f"{TAG_FOR_PROTECTING_ALL_FIELDS}"),
    ],
)
def test_protect_fields_action(
    anki_session_with_addon_data: AnkiSession,
    install_sample_ah_deck: InstallSampleAHDeck,
    mocker: MockerFixture,
    qtbot: QtBot,
    field_names_to_protect: Set[str],
    expected_tag: str,
):
    with anki_session_with_addon_data.profile_loaded():
        mw = anki_session_with_addon_data.mw

        install_sample_ah_deck()

        # Open the browser
        browser: Browser = dialogs.open("Browser", mw)

        # Patch gui function choose_subset to return the fields to protect
        mocker.patch(
            "ankihub.gui.browser.browser.choose_subset",
            return_value=field_names_to_protect,
        )

        # Call the action for a note
        nids = mw.col.find_notes("Front:*")
        nid = nids[0]
        _on_protect_fields_action(browser, [nid])

        # Assert that the note has the expected tag
        def assert_note_has_expected_tag():
            note = mw.col.get_note(nid)
            assert expected_tag in note.tags

        qtbot.wait_until(assert_note_has_expected_tag)


class TestDeckManagementDialog:
    @pytest.mark.parametrize(
        "nightmode",
        [True, False],
    )
    def test_basic(
        self,
        anki_session_with_addon_data: AnkiSession,
        install_ah_deck: InstallAHDeck,
        qtbot: QtBot,
        mocker: MockerFixture,
        nightmode: bool,
    ):
        with anki_session_with_addon_data.profile_loaded():
            self._mock_dependencies(mocker)

            deck_name = "Test Deck"
            ah_did = install_ah_deck(ah_deck_name=deck_name)
            anki_did = config.deck_config(ah_did).anki_id

            mocker.patch.object(
                AnkiHubClient,
                "get_deck_subscriptions",
                return_value=[
                    DeckFactory.create(ah_did=ah_did, anki_did=anki_did, name=deck_name)
                ],
            )

            theme_manager.night_mode = nightmode

            dialog = DeckManagementDialog()
            dialog.display_subscribe_window()

            assert dialog.decks_list.count() == 1

            # Select a deck from the list
            dialog.decks_list.setCurrentRow(0)
            qtbot.wait(200)

            deck_name = config.deck_config(ah_did).name
            assert deck_name in dialog.deck_name_label.text()

    def test_toggle_subdecks(
        self,
        anki_session_with_addon_data: AnkiSession,
        qtbot: QtBot,
        install_ah_deck: InstallAHDeck,
        import_ah_note: ImportAHNote,
        mocker: MockerFixture,
    ):
        with anki_session_with_addon_data.profile_loaded():
            self._mock_dependencies(mocker)

            # Install a deck with subdeck tags
            subdeck_name, anki_did, ah_did = self._install_deck_with_subdeck_tag(
                install_ah_deck, import_ah_note
            )
            # ... The subdeck should not exist yet
            assert aqt.mw.col.decks.by_name(subdeck_name) is None

            # Mock get_deck_subscriptions to return the deck
            mocker.patch.object(
                AnkiHubClient,
                "get_deck_subscriptions",
                return_value=[DeckFactory.create(ah_did=ah_did, anki_did=anki_did)],
            )

            # Open the dialog
            dialog = DeckManagementDialog()
            dialog.display_subscribe_window()
            qtbot.wait(200)

            # Select the deck and click the toggle subdeck button
            assert dialog.decks_list.count() == 1
            dialog.decks_list.setCurrentRow(0)
            qtbot.wait(200)

            assert dialog.subdecks_cb.isEnabled()
            dialog.subdecks_cb.click()
            qtbot.wait(200)

            # The subdeck should now exist
            assert aqt.mw.col.decks.by_name(subdeck_name) is not None

            # Click the toggle subdeck button again
            dialog.subdecks_cb.click()
            qtbot.wait(200)

            # The subdeck should not exist anymore
            assert aqt.mw.col.decks.by_name(subdeck_name) is None

    def _install_deck_with_subdeck_tag(
        self, install_ah_deck: InstallAHDeck, import_ah_note: ImportAHNote
    ) -> Tuple[str, int, uuid.UUID]:
        """Install a deck with a subdeck tag and return the full subdeck name."""
        ah_did = install_ah_deck()
        subdeck_name = "Subdeck"
        deck_name = config.deck_config(ah_did).name
        deck_name_as_tag = deck_name.replace(" ", "_")
        note_info = NoteInfoFactory.create(
            tags=[f"{SUBDECK_TAG}::{deck_name_as_tag}::{subdeck_name}"]
        )
        import_ah_note(ah_did=ah_did, note_data=note_info)
        anki_did = config.deck_config(ah_did).anki_id
        subdeck_full_name = f"{deck_name}::{subdeck_name}"
        return subdeck_full_name, anki_did, ah_did

    def test_change_destination_for_new_cards(
        self,
        anki_session_with_addon_data: AnkiSession,
        qtbot: QtBot,
        install_ah_deck: InstallAHDeck,
        mocker: MockerFixture,
        mock_study_deck_dialog_with_cb: MockStudyDeckDialogWithCB,
    ):
        with anki_session_with_addon_data.profile_loaded():
            self._mock_dependencies(mocker)

            ah_did = install_ah_deck()

            # Mock get_deck_subscriptions to return the deck
            mocker.patch.object(
                AnkiHubClient,
                "get_deck_subscriptions",
                return_value=[
                    DeckFactory.create(
                        ah_did=ah_did, anki_did=config.deck_config(ah_did).anki_id
                    )
                ],
            )

            # Mock the dialog that asks the user for the destination deck to choose
            # a new deck.
            new_destination_deck_name = "New Deck"
            install_ah_deck(anki_deck_name=new_destination_deck_name)
            new_home_deck_anki_id = aqt.mw.col.decks.id_for_name(
                new_destination_deck_name
            )
            mock_study_deck_dialog_with_cb(
                "ankihub.gui.decks_dialog.StudyDeckWithoutHelpButton",
                deck_name=new_destination_deck_name,
            )

            # Open the dialog
            dialog = DeckManagementDialog()
            dialog.display_subscribe_window()
            qtbot.wait(200)

            # Select the deck and click the Set Updates Destination button
            dialog.decks_list.setCurrentRow(0)
            qtbot.wait(200)

            dialog.set_new_cards_destination_btn.click()
            qtbot.wait(200)

            # Assert that the destination deck was updated
            assert config.deck_config(ah_did).anki_id == new_home_deck_anki_id

    def test_with_deck_not_installed(
        self,
        anki_session_with_addon_data: AnkiSession,
        qtbot: QtBot,
        mocker: MockerFixture,
        next_deterministic_uuid: Callable[[], uuid.UUID],
        next_deterministic_id: Callable[[], int],
    ):
        with anki_session_with_addon_data.profile_loaded():
            self._mock_dependencies(mocker)

            ah_did = next_deterministic_uuid()
            anki_did = next_deterministic_id()
            mocker.patch.object(
                AnkiHubClient,
                "get_deck_subscriptions",
                return_value=[DeckFactory.create(ah_did=ah_did, anki_did=anki_did)],
            )

            dialog = DeckManagementDialog()
            dialog.display_subscribe_window()

            assert dialog.decks_list.count() == 1

            # Select the deck from the list
            dialog.decks_list.setCurrentRow(0)
            qtbot.wait(200)

            assert hasattr(dialog, "deck_not_installed_label")

    def _mock_dependencies(self, mocker: MockerFixture) -> None:
        # Mock the config to return that the user is logged in
        mocker.patch.object(config, "is_logged_in", return_value=True)

        # Mock the ask_user function to always return True
        mocker.patch("ankihub.gui.operations.subdecks.ask_user", return_value=True)


class TestBuildSubdecksAndMoveCardsToThem:
    def test_basic(
        self,
        anki_session_with_addon_data: AnkiSession,
        install_sample_ah_deck: InstallSampleAHDeck,
    ):
        with anki_session_with_addon_data.profile_loaded():
            mw = anki_session_with_addon_data.mw

            _, ah_did = install_sample_ah_deck()

            # add subdeck tags to notes
            nids = mw.col.find_notes("deck:Testdeck")
            note1 = mw.col.get_note(nids[0])
            note1.tags = [f"{SUBDECK_TAG}::Testdeck"]
            note1.flush()

            note2 = mw.col.get_note(nids[1])
            note2.tags = [f"{SUBDECK_TAG}::Testdeck::B::C"]
            note2.flush()

            # call the function that moves all cards in the deck to their subdecks
            build_subdecks_and_move_cards_to_them(ah_did)

            # assert that the decks were created and the cards of the notes were moved to them
            assert note1.cards()
            for card in note1.cards():
                assert mw.col.decks.name(card.did) == "Testdeck"

            assert note2.cards()
            for card in note2.cards():
                assert mw.col.decks.name(card.did) == "Testdeck::B::C"

    def test_empty_decks_get_deleted(
        self,
        anki_session_with_addon_data: AnkiSession,
        install_sample_ah_deck: InstallSampleAHDeck,
    ):
        with anki_session_with_addon_data.profile_loaded():
            mw = anki_session_with_addon_data.mw

            _, ah_did = install_sample_ah_deck()

            # create empty decks
            mw.col.decks.add_normal_deck_with_name("Testdeck::empty::A")
            # assert that the empty decks were created to be sure
            assert mw.col.decks.id("Testdeck::empty", create=False)
            assert mw.col.decks.id("Testdeck::empty::A", create=False)

            # call the function that moves all cards in the deck to their subdecks
            build_subdecks_and_move_cards_to_them(ah_did)

            # assert that the empty decks were deleted
            assert mw.col.decks.id("Testdeck::empty", create=False) is None
            assert mw.col.decks.id("Testdeck::empty::A", create=False) is None

    def test_notes_not_moved_out_filtered_decks(
        self,
        anki_session_with_addon_data: AnkiSession,
        install_sample_ah_deck: InstallSampleAHDeck,
    ):
        with anki_session_with_addon_data.profile_loaded():
            mw = anki_session_with_addon_data.mw

            # Set the config to not suspend new cards of new notes.
            # This is needed because the filtered deck will be empty otherwise.
            config.public_config["suspend_new_cards_of_new_notes"] = "never"

            _, ah_did = install_sample_ah_deck()

            nids = mw.col.find_notes("deck:Testdeck")

            # create a filtered deck that will contain the cards of the imported deck
            filtered_deck = mw.col.sched.get_or_create_filtered_deck(DeckId(0))
            filtered_deck.name = "filtered deck"
            filtered_deck.config.search_terms.pop(0)
            filtered_deck.config.search_terms.append(
                FilteredDeckConfig.SearchTerm(
                    search="deck:Testdeck",
                    limit=100,
                    order=0,  # type: ignore
                )
            )
            mw.col.sched.add_or_update_filtered_deck(filtered_deck)
            filtered_deck_id = mw.col.decks.id("filtered deck", create=False)
            filtered_deck = mw.col.sched.get_or_create_filtered_deck(filtered_deck_id)

            # assign a subdeck tag to a note
            nids = mw.col.find_notes("deck:Testdeck")
            note = mw.col.get_note(nids[0])
            note.tags = [f"{SUBDECK_TAG}::Testdeck::B::C"]
            note.flush()

            # assert that the note is in the filtered deck to be safe
            assert note.cards()
            for card in note.cards():
                assert card.did == filtered_deck.id

            # call the function that moves all cards in the deck to their subdecks
            build_subdecks_and_move_cards_to_them(ah_did)

            # assert that only the odid of the cards of the note was changed
            assert note.cards()
            for card in note.cards():
                assert mw.col.decks.name(card.did) == "filtered deck"
                assert mw.col.decks.name(card.odid) == "Testdeck::B::C"

    def test_note_without_subdeck_tag_not_moved(
        self,
        anki_session_with_addon_data: AnkiSession,
        install_sample_ah_deck: InstallSampleAHDeck,
    ):
        with anki_session_with_addon_data.profile_loaded():
            mw = anki_session_with_addon_data.mw

            _, ah_did = install_sample_ah_deck()

            # move cards of a note to the default deck
            nids = mw.col.find_notes("deck:Testdeck")
            note = mw.col.get_note(nids[0])
            mw.col.set_deck(note.card_ids(), 1)

            # call the function that moves all cards in the deck to their subdecks
            build_subdecks_and_move_cards_to_them(ah_did)

            # assert that the cards of the note were not moved because the note has no subdeck tag
            assert note.cards()
            for card in note.cards():
                assert card.did == 1


def test_create_copy_browser_action_does_not_copy_ah_nid(
    anki_session_with_addon_data: AnkiSession,
    ankihub_basic_note_type: Dict[str, Any],
    next_deterministic_uuid: Callable[[], uuid.UUID],
    qtbot: QtBot,
):
    # Run the entry point so that the changes to the create copy action are applied.
    entry_point.run()
    with anki_session_with_addon_data.profile_loaded():
        mw = anki_session_with_addon_data.mw

        # Create a note.
        note = mw.col.new_note(ankihub_basic_note_type)
        note["Front"] = "front"
        note["Back"] = "back"
        note[ANKIHUB_NOTE_TYPE_FIELD_NAME] = str(next_deterministic_uuid())
        mw.col.add_note(note, DeckId(1))

        # Use the browser context menu action to create a copy of the note.
        browser = Browser(mw)
        qtbot.addWidget(browser)
        browser.show()
        # ... Select the note.
        browser.form.tableView.selectRow(0)
        # ... And call the action.
        browser.on_create_copy()

        # Check that the ANKIHUB_NOTE_TYPE_FIELD_NAME field is empty.
        add_cards_dialog: AddCards = aqt.dialogs._dialogs["AddCards"][1]
        note = add_cards_dialog.editor.note
        assert note.fields == ["front", "back", ""]


def test_flatten_deck(
    anki_session_with_addon_data: AnkiSession,
    install_sample_ah_deck: InstallSampleAHDeck,
):
    with anki_session_with_addon_data.profile_loaded():
        mw = anki_session_with_addon_data.mw

        _, ah_did = install_sample_ah_deck()

        subdeck_name = "Testdeck::A::B"
        mw.col.decks.add_normal_deck_with_name(subdeck_name)
        subdeck_id = mw.col.decks.id_for_name(subdeck_name)

        # move cards of a note to the default deck
        nids = mw.col.find_notes("deck:Testdeck")
        note = mw.col.get_note(nids[0])
        mw.col.set_deck(note.card_ids(), subdeck_id)

        # call the function that flattens the deck and removes all subdecks
        flatten_deck(ah_did)

        # assert that the cards of the note were moved back to the root deck
        # because the note has no subdeck tag
        assert note.cards()
        for card in note.cards():
            assert mw.col.decks.name(card.did) == "Testdeck"

        # assert that the subdecks were deleted
        assert mw.col.decks.by_name(subdeck_name) is None


def test_reset_local_changes_to_notes(
    anki_session_with_addon_data: AnkiSession,
    install_sample_ah_deck: InstallSampleAHDeck,
    mock_client_get_note_type: MockClientGetNoteType,
    mocker: MockerFixture,
):
    with anki_session_with_addon_data.profile_loaded():
        mw = anki_session_with_addon_data.mw

        _, ah_did = install_sample_ah_deck()

        # ids of notes are from small_ankihub.txt
        basic_note_1 = mw.col.get_note(NoteId(1608240029527))
        basic_note_2 = mw.col.get_note(NoteId(1608240057545))

        # change the content of a note and move it to a different deck
        basic_note_1["Front"] = "changed"
        basic_note_1.flush()
        mw.col.set_deck(basic_note_1.card_ids(), 1)

        # delete a note
        mw.col.remove_notes([basic_note_2.id])

        # mock the client functions that are called to get the data needed for resetting local changes
        mocker.patch.object(AnkiHubClient, "get_protected_fields")
        mocker.patch.object(AnkiHubClient, "get_protected_tags")
        mock_client_get_note_type([note_type for note_type in mw.col.models.all()])

        # reset local changes
        nids = ankihub_db.anki_nids_for_ankihub_deck(ah_did)
        reset_local_changes_to_notes(nids=nids, ah_did=ah_did)

        # assert that basic_note_1 was changed back is still in the deck it was moved to
        # (resetting local changes to notes should not move existing notes between decks as the
        # user might not want that)
        basic_note_1.load()
        assert basic_note_1["Front"] == "This is the front 1"
        assert basic_note_1.cards()
        for card in basic_note_1.cards():
            assert card.did == 1

        # assert that basic_note_2 was added back and is in the ankihub deck
        basic_note_2.load()
        assert basic_note_2["Front"] == "<p>This is the front 2 without review</p>"
        assert basic_note_2.cards()
        for card in basic_note_2.cards():
            assert mw.col.decks.name(card.did) == "Testdeck"


def test_migrate_profile_data_from_old_location(
    anki_session_with_addon_before_profile_support: AnkiSession,
    mocker: MockerFixture,
):
    anki_session = anki_session_with_addon_before_profile_support

    # mock update_decks_and_media so that the add-on doesn't try to download updates from AnkiHub
    mocker.patch("ankihub.gui.deck_updater.ah_deck_updater.update_decks_and_media")

    # run the entrypoint and load the profile to trigger the migration
    entry_point.run()
    with anki_session.profile_loaded():
        pass

    # Assert that the profile data was migrated
    assert set([x.name for x in profile_files_path().glob("*")]) == {
        "ankihub.db",
        ".private_config.json",
    }
    assert config.user() == "user1"
    assert len(config.deck_ids()) == 1

    # Assert the expected contents of the ankihub base folder
    assert set([x.name for x in ankihub_base_path().glob("*")]) == {
        str(TEST_PROFILE_ID),
        "ankihub.log",
    }


def test_profile_swap(
    anki_session_with_addon_data: AnkiSession,
    mocker: MockerFixture,
    install_sample_ah_deck: InstallSampleAHDeck,
):
    anki_session = anki_session_with_addon_data

    # already exists
    PROFILE_1_NAME = "User 1"
    PROFILE_1_ID = TEST_PROFILE_ID
    # will be created in the test
    PROFILE_2_NAME = "User 2"
    PROFILE_2_ID = uuid.UUID("22222222-2222-2222-2222-222222222222")

    general_setup_mock = mocker.patch("ankihub.entry_point._general_setup")

    entry_point.run()

    # load the first profile and import a deck
    with anki_session.profile_loaded():
        mw = anki_session.mw

        assert profile_files_path() == ankihub_base_path() / str(PROFILE_1_ID)

        install_sample_ah_deck()

        # the database should contain the imported deck
        assert len(ankihub_db.ankihub_deck_ids()) == 1
        # the config should contain the deck subscription
        assert len(config.deck_ids()) == 1

    # create the second profile
    mw.pm.create(PROFILE_2_NAME)

    # load the second profile
    mw.pm.load(PROFILE_2_NAME)
    # monkey patch uuid4 so that the id of the second profile is known
    mocker.patch("uuid.uuid4", return_value=PROFILE_2_ID)
    with anki_session.profile_loaded():
        assert profile_files_path() == ankihub_base_path() / str(PROFILE_2_ID)
        # the database should be empty
        assert len(ankihub_db.ankihub_deck_ids()) == 0
        # the config should not conatin any deck subscriptions
        assert len(config.deck_ids()) == 0

    # load the first profile again
    mw.pm.load(PROFILE_1_NAME)
    with anki_session.profile_loaded():
        assert profile_files_path() == ankihub_base_path() / str(PROFILE_1_ID)
        # the database should contain the imported deck
        assert len(ankihub_db.ankihub_deck_ids()) == 1
        # the config should contain the deck subscription
        assert len(config.deck_ids()) == 1

    # assert that the general_setup function was only called once
    assert general_setup_mock.call_count == 1


def test_migrate_addon_data_from_old_location(
    anki_session_with_addon_data: AnkiSession,
):
    # Move the profile data to the old location and add a file to the folder
    old_profile_files_path = (
        settings.user_files_path() / settings._get_anki_profile_id()
    )
    shutil.move(settings.profile_files_path(), old_profile_files_path)
    (old_profile_files_path / "test").touch()

    assert not settings.profile_files_path().exists()  # sanity check

    # Start the add-on and load the profile to trigger the migration
    entry_point.run()
    with anki_session_with_addon_data.profile_loaded():
        pass

    # Assert that the profile data was migrated to the new location and the file was also moved
    assert not old_profile_files_path.exists()
    assert settings.profile_files_path().exists()
    assert (settings.profile_files_path() / "test").exists()


class TestDeckUpdater:
    def test_update_note(
        self,
        anki_session_with_addon_data: AnkiSession,
        install_ah_deck: InstallAHDeck,
        import_ah_note: ImportAHNote,
        mocker: MockerFixture,
        mock_ankihub_sync_dependencies: None,
    ):
        with anki_session_with_addon_data.profile_loaded():
            # Install a deck to be updated
            ah_did = install_ah_deck()

            # Mock client.get_deck_updates to return a note update
            note_info = import_ah_note()
            note_info.fields[0].value = "changed"

            latest_update = datetime.now()
            mocker.patch.object(
                AnkiHubClient,
                "get_deck_updates",
                return_value=[
                    DeckUpdateChunk(
                        latest_update=latest_update,
                        protected_fields={},
                        protected_tags=[],
                        notes=[note_info],
                    )
                ],
            )

            mocker.patch.object(
                AnkiHubClient,
                "get_deck_by_id",
                return_value=DeckFactory.create(ah_did=ah_did),
            )

            # Use the deck updater to update the deck
            ah_deck_updater.update_decks_and_media(
                ah_dids=[ah_did], start_media_sync=False
            )

            # Assert last_update_results are accurate
            deck_updates_results = ah_deck_updater.last_deck_updates_results()
            assert len(deck_updates_results) == 1
            deck_update_result = deck_updates_results[0]
            assert deck_update_result.ankihub_did == ah_did
            assert deck_update_result.updated_nids == [note_info.anki_nid]
            assert deck_update_result.created_nids == []
            assert deck_update_result.skipped_nids == []

            # Assert that the note was updated in Anki
            note = aqt.mw.col.get_note(NoteId(note_info.anki_nid))
            assert note["Front"] == "changed"

            # Assert that the note was updated in the add-on database
            note_info = ankihub_db.note_data(note.id)
            assert note_info.fields[0].value == "changed"

            # Assert that the last update time was updated in the config
            assert config.deck_config(ah_did).latest_update == latest_update

    @pytest.mark.parametrize(
        "initial_tags, incoming_optional_tags, expected_tags",
        [
            # An optional tag gets added
            (
                ["foo::bar"],
                ["AnkiHub_Optional::tag_group::test1"],
                ["foo::bar", "AnkiHub_Optional::tag_group::test1"],
            ),
            # Optional tag of current deck gets removed
            (
                ["AnkiHub_Optional::tag_group::test1"],
                [],
                [],
            ),
            # Optional tag of other deck extension is not removed
            (
                ["AnkiHub_Optional::other_tag_group::test1"],
                [],
                ["AnkiHub_Optional::other_tag_group::test1"],
            ),
            # Optional tag gets replaced
            (
                ["foo::bar", "AnkiHub_Optional::tag_group::test1"],
                ["AnkiHub_Optional::tag_group::test2"],
                ["foo::bar", "AnkiHub_Optional::tag_group::test2"],
            ),
        ],
    )
    def test_update_optional_tags(
        self,
        anki_session_with_addon_data: AnkiSession,
        install_ah_deck: InstallAHDeck,
        import_ah_note: ImportAHNote,
        initial_tags: List[str],
        incoming_optional_tags: List[str],
        expected_tags: List[str],
        mocker: MockerFixture,
        mock_ankihub_sync_dependencies: None,
    ):
        with anki_session_with_addon_data.profile_loaded():
            ah_did = install_ah_deck()

            # Create note with initial tags
            note_info = import_ah_note(ah_did=ah_did)
            note = aqt.mw.col.get_note(NoteId(note_info.anki_nid))
            note.tags = initial_tags
            aqt.mw.col.update_note(note)

            # Mock client to return a deck extension update with incoming_optional_tags
            latest_update = datetime.now()

            mocker.patch.object(
                AnkiHubClient,
                "get_deck_by_id",
                return_value=DeckFactory.create(ah_did=ah_did),
            )

            deck_extension = DeckExtensionFactory.create(
                ah_did=ah_did, tag_group_name="tag_group"
            )
            mocker.patch.object(
                AnkiHubClient,
                "get_deck_extensions_by_deck_id",
                return_value=[deck_extension],
            )

            mocker.patch.object(
                AnkiHubClient,
                "get_deck_extension_updates",
                return_value=[
                    DeckExtensionUpdateChunk(
                        note_customizations=[
                            NoteCustomization(
                                ankihub_nid=note_info.ah_nid,
                                tags=incoming_optional_tags,
                            ),
                        ],
                        latest_update=latest_update,
                    ),
                ],
            )

            # Update the deck
            deck_updater = _AnkiHubDeckUpdater()
            deck_updater.update_decks_and_media(
                ah_dids=[ah_did], start_media_sync=False
            )

            # Assert that the note now has the expected tags
            note.load()
            assert set(note.tags) == set(expected_tags)

            # Assert that the deck extension info was saved in the config
            assert config.deck_extension_config(
                extension_id=deck_extension.id
            ) == DeckExtensionConfig(
                ah_did=ah_did,
                owner_id=deck_extension.owner_id,
                name=deck_extension.name,
                tag_group_name=deck_extension.tag_group_name,
                description=deck_extension.description,
                latest_update=latest_update,
            )

    @pytest.mark.parametrize(
        "current_relation, incoming_relation",
        [
            (UserDeckRelation.SUBSCRIBER, UserDeckRelation.MAINTAINER),
            (UserDeckRelation.MAINTAINER, UserDeckRelation.SUBSCRIBER),
            (UserDeckRelation.SUBSCRIBER, UserDeckRelation.SUBSCRIBER),
        ],
    )
    def test_user_relation_gets_updated_in_deck_config(
        self,
        anki_session_with_addon_data: AnkiSession,
        install_ah_deck: InstallAHDeck,
        mocker: MockerFixture,
        current_relation: UserDeckRelation,
        incoming_relation: UserDeckRelation,
        mock_ankihub_sync_dependencies: None,
    ):
        with anki_session_with_addon_data.profile_loaded():
            # Install deck and set the current relation in the config
            ah_did = install_ah_deck()
            deck = DeckFactory.create(
                ah_did=ah_did,
                user_relation=current_relation,
            )
            config.update_deck(deck)

            # Mock client.get_deck_by_id to return the deck with the incoming relation
            deck = copy.deepcopy(deck)
            deck.user_relation = incoming_relation
            mocker.patch.object(
                AnkiHubClient,
                "get_deck_by_id",
                return_value=deck,
            )

            # Update the deck
            deck_updater = _AnkiHubDeckUpdater()
            deck_updater.update_decks_and_media(
                ah_dids=[ah_did], start_media_sync=False
            )

            # Assert that the deck config was updated with the incoming relation
            assert config.deck_config(ah_did).user_relation == incoming_relation


class TestSyncWithAnkiHub:
    """Tests for the sync_with_ankihub operation."""

    @pytest.mark.parametrize(
        "subscribed_to_deck",
        [True, False],
    )
    @pytest.mark.qt_no_exception_capture
    def test_sync_uninstalls_unsubscribed_decks(
        self,
        anki_session_with_addon_data: AnkiSession,
        install_sample_ah_deck: InstallSampleAHDeck,
        mocker: MockerFixture,
        mock_client_methods_called_during_ankihub_sync: None,
        sync_with_ankihub: SyncWithAnkiHub,
        subscribed_to_deck: bool,
    ):
        with anki_session_with_addon_data.profile_loaded():
            mw = anki_session_with_addon_data.mw

            # Install a deck
            anki_did, ah_did = install_sample_ah_deck()

            # Mock client methods
            deck = DeckFactory.create(ah_did=ah_did)
            mocker.patch.object(
                AnkiHubClient,
                "get_deck_subscriptions",
                return_value=[deck] if subscribed_to_deck else [],
            )
            mocker.patch.object(AnkiHubClient, "get_deck_by_id", return_value=deck)

            # Set a fake token so that the sync is not skipped
            config.save_token("test_token")

            # Sync
            sync_with_ankihub()

            # Assert that the deck was uninstalled if the user is not subscribed to it,
            # else assert that it was not uninstalled
            assert config.deck_ids() == ([ah_did] if subscribed_to_deck else [])
            assert ankihub_db.ankihub_deck_ids() == (
                [ah_did] if subscribed_to_deck else []
            )

            mids = [
                mw.col.get_note(nid).mid for nid in mw.col.find_notes(f"did:{anki_did}")
            ]
            is_ankihub_note_type = [
                note_type_contains_field(
                    mw.col.models.get(mid), ANKIHUB_NOTE_TYPE_FIELD_NAME
                )
                for mid in mids
            ]
            assert (
                all(is_ankihub_note_type)
                if subscribed_to_deck
                else not any(is_ankihub_note_type)
            )

    def test_sync_updates_api_version_on_last_sync(
        self,
        anki_session_with_addon_data: AnkiSession,
        sync_with_ankihub: SyncWithAnkiHub,
        mock_ankihub_sync_dependencies: None,
    ):
        assert config._private_config.api_version_on_last_sync is None  # sanity check

        with anki_session_with_addon_data.profile_loaded():
            sync_with_ankihub()

        assert config._private_config.api_version_on_last_sync == API_VERSION

    def test_exception_is_not_backpropagated_to_caller(
        self, anki_session_with_addon_data: AnkiSession, mocker: MockerFixture
    ):
        with anki_session_with_addon_data.profile_loaded():
            # Mock a client function which is called in sync_with_ankihub to raise an exception.
            exception_message = "test exception"

            mocker.patch.object(
                AnkiHubClient,
                "get_deck_subscriptions",
                side_effect=Exception(exception_message),
            )

            # Set up the on_done callback
            future: Optional[Future] = None

            def on_done(future_: Future) -> None:
                nonlocal future
                future = future_

            # Call sync_with_ankihub. This shouldn't raise an exception.
            ankihub_sync.sync_with_ankihub(on_done=on_done)

            # Assert that the future contains the exception and that it contains the expected message.
            assert future.exception().args[0] == exception_message


def test_uninstalling_deck_removes_related_deck_extension_from_config(
    anki_session_with_addon_data: AnkiSession, install_ah_deck: InstallAHDeck
):
    with anki_session_with_addon_data.profile_loaded():
        ah_did = install_ah_deck()
        deck_extension = DeckExtensionFactory.create(
            ah_did=ah_did,
        )
        config.create_or_update_deck_extension_config(deck_extension)

        # sanity check
        assert config.deck_extensions_ids_for_ah_did(ah_did) == [deck_extension.id]

        uninstall_deck(ah_did)
        assert config.deck_extensions_ids_for_ah_did(ah_did) == []


class TestAutoSync:
    def test_with_on_ankiweb_sync_config_option(
        self,
        anki_session_with_addon_data: AnkiSession,
        mocker: MockerFixture,
        mock_client_methods_called_during_ankihub_sync: None,
        qtbot: QtBot,
    ):
        with anki_session_with_addon_data.profile_loaded():
            mw = anki_session_with_addon_data.mw

            # Mock the syncs.
            self._mock_syncs_and_check_new_subscriptions(mocker)

            # Setup the auto sync.
            _setup_ankihub_sync_on_ankiweb_sync()

            # Set the auto sync config option.
            config.public_config["auto_sync"] = "on_ankiweb_sync"

            # Trigger the AnkiWeb sync.
            with qtbot.wait_callback() as callback:
                mw._sync_collection_and_media(after_sync=callback)

            # Assert that both syncs were called.
            assert self.check_and_install_new_deck_subscriptions_mock.call_count == 1
            assert self.udpate_decks_and_media_mock.call_count == 1
            assert self.ankiweb_sync_mock.call_count == 1

    def test_with_never_option(
        self,
        anki_session_with_addon_data: AnkiSession,
        mocker: MockerFixture,
        qtbot: QtBot,
    ):
        with anki_session_with_addon_data.profile_loaded():
            mw = anki_session_with_addon_data.mw

            # Mock the syncs.
            self._mock_syncs_and_check_new_subscriptions(mocker)

            # Setup the auto sync.
            _setup_ankihub_sync_on_ankiweb_sync()

            # Set the auto sync config option.
            config.public_config["auto_sync"] = "never"

            # Trigger the AnkiWeb sync.
            with qtbot.wait_callback() as callback:
                mw._sync_collection_and_media(after_sync=callback)

            # Assert that only the AnkiWeb sync was called.
            assert self.udpate_decks_and_media_mock.call_count == 0
            assert self.check_and_install_new_deck_subscriptions_mock.call_count == 0
            assert self.ankiweb_sync_mock.call_count == 1

    def test_with_on_startup_option(
        self,
        anki_session_with_addon_data: AnkiSession,
        mocker: MockerFixture,
        mock_client_methods_called_during_ankihub_sync: None,
        qtbot: QtBot,
    ):
        with anki_session_with_addon_data.profile_loaded():
            mw = anki_session_with_addon_data.mw

            # Mock the syncs.
            self._mock_syncs_and_check_new_subscriptions(mocker)

            # Setup the auto sync.
            _setup_ankihub_sync_on_ankiweb_sync()

            # Set the auto sync config option.
            config.public_config["auto_sync"] = "on_startup"

            # Trigger the AnkiWeb sync.
            with qtbot.wait_callback() as callback:
                mw._sync_collection_and_media(after_sync=callback)

            # Assert that both syncs were called.
            assert self.udpate_decks_and_media_mock.call_count == 1
            assert self.ankiweb_sync_mock.call_count == 1

            # Assert that the new deck subscriptions operation was called.
            self.check_and_install_new_deck_subscriptions_mock.call_count == 1

            # Trigger the AnkiWeb sync again.
            with qtbot.wait_callback() as callback:
                mw._sync_collection_and_media(after_sync=callback)

            # Assert that only the AnkiWeb sync was called the second time.
            assert self.udpate_decks_and_media_mock.call_count == 1
            assert self.ankiweb_sync_mock.call_count == 2

            assert self.check_and_install_new_deck_subscriptions_mock.call_count == 1

    def test_with_user_not_being_logged_in(
        self,
        anki_session_with_addon_data: AnkiSession,
        mocker: MockerFixture,
        mock_client_methods_called_during_ankihub_sync: None,
        qtbot: QtBot,
    ):
        with anki_session_with_addon_data.profile_loaded():
            mw = anki_session_with_addon_data.mw

            # Mock the syncs.
            self._mock_syncs_and_check_new_subscriptions(mocker)

            # Set the token to None
            mocker.patch.object(config, "token", return_value=None)

            display_login_mock = mocker.patch.object(AnkiHubLogin, "display_login")

            # Setup the auto sync.
            _setup_ankihub_sync_on_ankiweb_sync()

            # Set the auto sync config option.
            config.public_config["auto_sync"] = "on_ankiweb_sync"

            # Trigger the AnkiWeb sync.
            mw._sync_collection_and_media(after_sync=mocker.stub())
            qtbot.wait(500)

            # Assert that the login dialog was displayed.
            assert display_login_mock.call_count == 1

            # Assert that the he AnkiWeb sync was run
            assert self.ankiweb_sync_mock.call_count == 1

            # Assert that the AnkiHub sync was not run.
            assert self.check_and_install_new_deck_subscriptions_mock.call_count == 0
            assert self.udpate_decks_and_media_mock.call_count == 0

    def _mock_syncs_and_check_new_subscriptions(self, mocker: MockerFixture):
        # Mock the token so that the AnkiHub sync is not skipped.
        mocker.patch.object(config, "token", return_value="test_token")

        # Mock update_decks_and_media so it does nothing.
        self.udpate_decks_and_media_mock = mocker.patch.object(
            ah_deck_updater, "update_decks_and_media"
        )

        # Mock the AnkiWeb sync so it only calls its callback on the main thread.
        def run_callback_on_main(*args, **kwargs) -> None:
            on_done = kwargs["on_done"]
            aqt.mw.taskman.run_on_main(on_done)

        self.ankiweb_sync_mock = mocker.patch.object(
            aqt.sync, "sync_collection", side_effect=run_callback_on_main
        )
        # ... and reload aqt.main so the mock is used.
        importlib.reload(aqt.main)

        # Mock the aqt.mw.reset method which is called after the AnkiWeb sync to refresh Anki's UI.
        # Otherwise it causes exceptions in the qt event loop when it is called after Anki is closed.
        mocker.patch.object(aqt.mw, "reset")

        # Mock the new deck subscriptions operation to just call its callback.
        self.check_and_install_new_deck_subscriptions_mock = mocker.patch(
            "ankihub.gui.operations.ankihub_sync.check_and_install_new_deck_subscriptions"
        )
        self.check_and_install_new_deck_subscriptions_mock.side_effect = (
            lambda *args, **kwargs: kwargs["on_done"](future_with_result(None))
        )


class TestAutoSyncRateLimit:
    @pytest.mark.parametrize(
        "delay_between_syncs_in_seconds, expected_call_count",
        [
            # When the delay is less than the rate limit, the sync should be called only once.
            (0.0, 1),
            # When the delay is higher than the rate limit, the sync should be called twice.
            (SYNC_RATE_LIMIT_SECONDS + 0.1, 2),
        ],
    )
    def test_rate_limit(
        self,
        anki_session_with_addon_data: AnkiSession,
        mocker: MockerFixture,
        qtbot: QtBot,
        mock_ankihub_sync_dependencies,
        delay_between_syncs_in_seconds: float,
        expected_call_count: int,
    ):
        # Run the entry point so that the auto sync and rate limit is set up.
        entry_point.run()
        with anki_session_with_addon_data.profile_loaded():
            sync_with_ankihub_mock = mocker.patch(
                "ankihub.gui.auto_sync.sync_with_ankihub"
            )

            # Trigger the sync two times, with a delay in between.
            aqt.mw._sync_collection_and_media(lambda: None)
            qtbot.wait(int(delay_between_syncs_in_seconds * 1000))
            aqt.mw._sync_collection_and_media(lambda: None)

            # Let the tasks run.
            qtbot.wait(500)

            assert sync_with_ankihub_mock.call_count == expected_call_count


def test_optional_tag_suggestion_dialog(
    anki_session_with_addon_data: AnkiSession,
    qtbot: QtBot,
    mocker: MockerFixture,
    import_ah_note: ImportAHNote,
    next_deterministic_uuid,
):
    anki_session = anki_session_with_addon_data

    with anki_session.profile_loaded():
        # Create 3 notes
        ah_did = next_deterministic_uuid()
        notes: List[Note] = []
        note_infos: List[NoteInfo] = []
        for _ in range(3):
            note_info = import_ah_note(ah_did=ah_did)
            note = aqt.mw.col.get_note(NoteId(note_info.anki_nid))
            note_infos.append(note_info)
            notes.append(note)

        # The first note has an optional tag associated with a valid tag group
        notes[0].tags = [
            f"{TAG_FOR_OPTIONAL_TAGS}::VALID::tag1",
        ]
        notes[0].flush()

        # The second note has an optional tag associated with an invalid tag group
        notes[1].tags = [
            f"{TAG_FOR_OPTIONAL_TAGS}::INVALID::tag1",
        ]
        notes[1].flush()

        # The third note has no optional tags
        notes[2].tags = []
        notes[2].flush()

        # Mock client methods
        mocker.patch.object(
            AnkiHubClient,
            "get_deck_extensions",
            return_value=[],
        )

        mocker.patch.object(
            AnkiHubClient,
            "prevalidate_tag_groups",
            return_value=[
                TagGroupValidationResponse(
                    tag_group_name="VALID",
                    deck_extension_id=1,
                    success=True,
                    errors=[],
                ),
                TagGroupValidationResponse(
                    tag_group_name="INVALID",
                    deck_extension_id=2,
                    success=False,
                    errors=["error message"],
                ),
            ],
        )

        # Open the dialog
        dialog = OptionalTagsSuggestionDialog(
            parent=aqt.mw, nids=[note.id for note in notes]
        )
        dialog.show()

        qtbot.wait(500)

        # Assert that the dialog is in the correct state
        # Items are sorted alphabetically and tooltips contain error messages if the tag group is invalid.
        assert dialog.tag_group_list.count() == 2
        assert dialog.tag_group_list.item(0).text() == "INVALID"
        assert "error message" in dialog.tag_group_list.item(0).toolTip()
        assert dialog.tag_group_list.item(1).text() == "VALID"
        assert dialog.tag_group_list.item(1).toolTip() == ""
        assert dialog.submit_btn.isEnabled()

        suggest_optional_tags_mock = mocker.patch.object(
            AnkiHubClient,
            "suggest_optional_tags",
        )

        # Select the "VALID" tag group and click the submit button
        dialog.tag_group_list.item(1).setSelected(True)

        qtbot.mouseClick(dialog.submit_btn, Qt.MouseButton.LeftButton)
        qtbot.wait_until(lambda: suggest_optional_tags_mock.call_count == 1)

        # Assert that the suggest_optional_tags function was called with the correct arguments.
        # Suggestions should be created for all notes, even if they don't have optional tags.
        # (To make it possible to remove all optional tags from notes.)
        assert suggest_optional_tags_mock.call_args.kwargs == {
            "suggestions": [
                OptionalTagSuggestion(
                    tag_group_name="VALID",
                    deck_extension_id=1,
                    ah_nid=note_infos[0].ah_nid,
                    tags=["AnkiHub_Optional::VALID::tag1"],
                ),
                OptionalTagSuggestion(
                    tag_group_name="VALID",
                    deck_extension_id=1,
                    ah_nid=note_infos[1].ah_nid,
                    tags=[],
                ),
                OptionalTagSuggestion(
                    tag_group_name="VALID",
                    deck_extension_id=1,
                    ah_nid=note_infos[2].ah_nid,
                    tags=[],
                ),
            ],
            "auto_accept": False,
        }


@pytest.mark.qt_no_exception_capture
def test_reset_optional_tags_action(
    anki_session_with_addon_data: AnkiSession,
    qtbot: QtBot,
    mocker: MockerFixture,
    install_sample_ah_deck: InstallSampleAHDeck,
):
    entry_point.run()

    with anki_session_with_addon_data.profile_loaded():
        mw = anki_session_with_addon_data.mw

        _, ah_did = install_sample_ah_deck()

        config.create_or_update_deck_extension_config(
            DeckExtension(
                id=1,
                ah_did=ah_did,
                owner_id=1,
                name="test99",
                tag_group_name="test99",
                description="",
                user_relation=UserDeckExtensionRelation.SUBSCRIBER,
            )
        )

        # add a note with an optional tag that should be reset
        nids = mw.col.find_notes("")
        nid = nids[0]

        note = mw.col.get_note(nid)
        note.tags = [f"{TAG_FOR_OPTIONAL_TAGS}::test99::test1"]
        note.flush()

        # create other note that should not be affected by the reset
        other_note = mw.col.new_note(mw.col.models.by_name("Basic"))
        other_note.tags = [f"{TAG_FOR_OPTIONAL_TAGS}::test99::test2"]
        mw.col.add_note(other_note, DeckId(1))

        # mock the choose_list function to always return the first item
        choose_list_mock = mocker.patch(
            "ankihub.gui.browser.browser.choose_list",
            return_value=0,
        )

        # mock the ask_user function to always confirm the reset
        mocker.patch("ankihub.gui.browser.browser.ask_user", return_value=True)

        # mock the is_logged_in function to always return True
        is_logged_in_mock = mocker.patch.object(
            config,
            "is_logged_in",
            return_value=True,
        )

        # mock method of ah_deck_updater
        update_decks_and_media_mock = mocker.patch.object(
            ah_deck_updater,
            "update_decks_and_media",
        )

        # run the reset action
        browser: Browser = dialogs.open("Browser", mw)
        qtbot.wait(300)

        _on_reset_optional_tags_action(browser)
        qtbot.wait(300)

        # assert that the ui behaved as expected
        assert choose_list_mock.call_count == 1
        assert choose_list_mock.call_args.kwargs["choices"] == ["test99 (Testdeck)"]

        # assert that the note was reset
        note = mw.col.get_note(nid)
        assert note.tags == []

        assert is_logged_in_mock.call_count == 1
        assert update_decks_and_media_mock.call_count == 1

        # the other note should not be affected, because it is in a different deck
        assert mw.col.get_note(other_note.id).tags == [
            f"{TAG_FOR_OPTIONAL_TAGS}::test99::test2"
        ]


class TestMediaSyncMediaDownload:
    def test_download_media(
        self,
        anki_session_with_addon_data: AnkiSession,
        install_sample_ah_deck: InstallSampleAHDeck,
        mocker: MockerFixture,
        qtbot: QtBot,
    ):
        with anki_session_with_addon_data.profile_loaded():
            _, ah_did = install_sample_ah_deck()

            # Mock client to return a deck media update
            latest_media_update = datetime.now()
            deck_media = DeckMediaFactory.create(
                name="image.png",
                modified=latest_media_update,
                referenced_on_accepted_note=True,
                exists_on_s3=True,
                download_enabled=True,
            )
            get_deck_media_updates_mock = mocker.patch.object(
                AnkiHubClient,
                "get_deck_media_updates",
                return_value=[
                    DeckMediaUpdateChunk(
                        media=[deck_media], latest_update=latest_media_update
                    ),
                ],
            )

            # Mock the client method for downloading media
            download_media_mock = mocker.patch.object(AnkiHubClient, "download_media")

            # Start the media sync and wait for it to finish
            media_sync.start_media_download()
            qtbot.wait_until(lambda: media_sync._download_in_progress is False)

            # Assert the client methods were called with the correct arguments
            get_deck_media_updates_mock.assert_called_once_with(
                ah_did,
                since=None,
            )
            download_media_mock.assert_called_once_with(["image.png"], ah_did)

            # Assert that the deck media was added to the database
            assert ankihub_db.downloadable_media_names_for_ankihub_deck(ah_did) == {
                deck_media.name
            }
            assert ankihub_db.media_names_exist_for_ankihub_deck(
                ah_did=ah_did, media_names={deck_media.name}
            ) == {deck_media.name: True}

            # Assert that the latest media update time was updated in the config
            assert (
                config.deck_config(ankihub_did=ah_did).latest_media_update
                == latest_media_update
            )

    def test_download_media_with_no_updates(
        self,
        anki_session_with_addon_data: AnkiSession,
        install_sample_ah_deck: InstallSampleAHDeck,
        mocker: MockerFixture,
        qtbot: QtBot,
    ):
        with anki_session_with_addon_data.profile_loaded():
            _, ah_did = install_sample_ah_deck()

            # Mock client to return an empty deck media update
            get_deck_media_updates_mock = mocker.patch.object(
                AnkiHubClient,
                "get_deck_media_updates",
                return_value=[
                    DeckMediaUpdateChunk(media=[], latest_update=datetime.now())
                ],
            )

            # Mock the client method for downloading media
            download_media_mock = mocker.patch.object(AnkiHubClient, "download_media")

            # Start the media sync and wait for it to finish
            media_sync.start_media_download()
            qtbot.wait_until(lambda: media_sync._download_in_progress is False)

            # Assert the client methods were called with the correct arguments
            get_deck_media_updates_mock.assert_called_once_with(
                ah_did,
                since=None,
            )
            download_media_mock.assert_not_called()


@fixture
def mock_client_media_upload(mocker: MockerFixture) -> Iterator[Mock]:
    """Setup a temporary media folder and mock client methods used for uploading media.
    Returns a mock for the _upload_file_to_s3_with_reusable_presigned_url method,
    which takes a filepath argument for the file to upload.
    This fixture also mocks the os.remove function so that the file to upload is not deleted
    by the client.
    """
    upload_file_to_s3_with_reusable_presigned_url_mock = mocker.patch.object(
        AnkiHubClient, "_upload_file_to_s3_with_reusable_presigned_url"
    )
    mocker.patch.object(AnkiHubClient, "_get_presigned_url_for_multiple_uploads")
    mocker.patch.object(AnkiHubClient, "media_upload_finished")

    # Mock os.remove so the zip is not deleted
    mocker.patch("os.remove")

    # Create a temporary media folder and copy the test media files to it.
    # Patch the media folder path to point to the temporary folder.
    with tempfile.TemporaryDirectory() as tmp_dir:
        for file in (TEST_DATA_PATH / "media").glob("*"):
            shutil.copy(file, Path(tmp_dir) / file.name)

        mocker.patch("anki.media.MediaManager.dir", return_value=tmp_dir)

        yield upload_file_to_s3_with_reusable_presigned_url_mock


class TestSuggestionsWithMedia:
    def test_suggest_note_update_with_media(
        self,
        anki_session_with_addon_data: AnkiSession,
        mock_client_media_upload: Mock,
        import_ah_note: ImportAHNote,
        create_change_suggestion: CreateChangeSuggestion,
    ):
        with anki_session_with_addon_data.profile_loaded():
            mw = anki_session_with_addon_data.mw

            note_data = import_ah_note()
            note = mw.col.get_note(NoteId(note_data.anki_nid))

            # Add media reference to a note
            media_file_name = "testfile_1.jpeg"
            note["Front"] = f'<img src="{media_file_name}">'
            note.flush()

            # Create a suggestion for the note
            create_change_suggestion_mock = create_change_suggestion(
                note, wait_for_media_upload=True
            )

            # Assert that the suggestion was created with the correct media file name
            expected_file_name = self._new_media_file_name(media_file_name)
            self._assert_media_names_on_note_and_suggestion_as_expected(
                note=note,
                suggestion_request_mock=create_change_suggestion_mock,
                expected_media_name=expected_file_name,
            )
            self._assert_media_name_in_zip_as_expected(
                upload_request_mock=mock_client_media_upload,  # type: ignore
                expected_media_name=expected_file_name,
            )

    def _new_media_file_name(self, file_name: str) -> str:
        """Return the file name the media file should have when the image was uploaded to S3."""
        media_dir = Path(aqt.mw.col.media.dir())
        media_file_path = media_dir / file_name
        suffix = (
            ".webp"
            if AnkiHubClient()._media_file_should_be_converted_to_webp(media_file_path)
            else media_file_path.suffix
        )
        result = md5_file_hash(media_file_path) + suffix
        return result

    def test_suggest_new_note_with_media(
        self,
        anki_session_with_addon_data: AnkiSession,
<<<<<<< HEAD
        install_sample_ah_deck: InstallSampleAHDeck,
        mock_client_media_upload: Tuple[AnkiQt, Mock],
        requests_mock: Mocker,
        monkeypatch: MonkeyPatch,
        qtbot: QtBot,
=======
        mock_client_media_upload: Mock,
        ankihub_basic_note_type: NotetypeDict,
        create_new_note_suggestion: CreateNewNoteSuggestion,
>>>>>>> 915d4706
    ):
        with anki_session_with_addon_data.profile_loaded():
            mw = anki_session_with_addon_data.mw

<<<<<<< HEAD
            with tempfile.NamedTemporaryFile(dir=TEST_DATA_PATH, suffix=".png") as f:
                install_sample_ah_deck()

                # Add file to media folder
                file_name_in_col = mw.col.media.add_file(f.name)

                # Create a new note and add a reference to the media file
                basic_note_type = mw.col.models.get(SAMPLE_AH_DECK_BASIC_NOTE_TYPE_ID)
                note = mw.col.new_note(basic_note_type)
                note["Front"] = f'<img src="{file_name_in_col}">'
                mw.col.add_note(note, DeckId(1))

                # Mock the suggestion endpoint
                ah_did = ankihub_db.ankihub_did_for_anki_nid(note.id)
                suggestion_request_mock = requests_mock.post(
                    f"{config.api_url}/decks/{ah_did}/note-suggestion/",
                    status_code=201,
                )

                # Create a suggestion for the note
                suggest_new_note(
                    note=note,
                    ankihub_did=ah_did,
                    comment="test",
                    media_upload_cb=media_sync.media_sync.start_media_upload,
                )

                # Wait for the background thread that uploads the media to finish.
                def assert_s3_upload():
                    assert s3_upload_request_mock.called_once

                qtbot.wait_until(assert_s3_upload)

                assert suggestion_request_mock.called_once  # type: ignore

                # Assert that the media file was uploaded
                self._assert_media_names_as_expected(
                    note=note,
                    upload_request_mock=s3_upload_request_mock,  # type: ignore
                    suggestion_request_mock=suggestion_request_mock,  # type: ignore
                    monkeypatch=monkeypatch,
                )
=======
            # Add media reference to a note
            media_file_name = "testfile_1.jpeg"
            note = mw.col.new_note(ankihub_basic_note_type)
            note["Front"] = f'<img src="{media_file_name}">'
            mw.col.add_note(note, DeckId(1))

            # Create a suggestion for the note
            ah_did = ankihub_db.ankihub_did_for_anki_nid(note.id)
            create_new_note_suggestion_mock = create_new_note_suggestion(
                note=note, ah_did=ah_did, wait_for_media_upload=True
            )

            # Assert that the suggestion was created with the correct media file name
            expected_file_name = self._new_media_file_name(media_file_name)
            self._assert_media_names_on_note_and_suggestion_as_expected(
                note=note,
                suggestion_request_mock=create_new_note_suggestion_mock,
                expected_media_name=expected_file_name,
            )
            self._assert_media_name_in_zip_as_expected(
                upload_request_mock=mock_client_media_upload,  # type: ignore
                expected_media_name=expected_file_name,
            )
>>>>>>> 915d4706

    def test_do_not_upload_files_which_already_exist_in_deck(
        self,
        anki_session_with_addon_data: AnkiSession,
        mock_client_media_upload: Mock,
        import_ah_note: ImportAHNote,
        create_change_suggestion: CreateChangeSuggestion,
    ):
        with anki_session_with_addon_data.profile_loaded():
            mw = anki_session_with_addon_data.mw

            # Import a note with a media reference
            existing_media_name = "foo.mp3"
            import_ah_note(
                note_data=NoteInfoFactory.create(
                    fields=[
                        Field(name="Front", value="front", order=0),
                        Field(
                            name="Back", value=f"[sound:{existing_media_name}]", order=1
                        ),
                    ]
                )
            )

            # Create a note with a reference to the same media file
            note_data = import_ah_note()
            note = mw.col.get_note(NoteId(note_data.anki_nid))
            note["Front"] = f"[sound:{existing_media_name}]"
            note.flush()

            # Create a suggestion for the note
            create_change_suggestion_mock = create_change_suggestion(
                note=note, wait_for_media_upload=False
            )

            # Assert that the suggestion was created
            assert create_change_suggestion_mock.called_once

            # Assert the file was not uploaded to S3
            assert mock_client_media_upload.call_count == 0

    def test_with_file_not_existing_in_collection(
        self,
        anki_session_with_addon_data: AnkiSession,
        mock_client_media_upload: Mock,
        import_ah_note: ImportAHNote,
        create_change_suggestion: CreateChangeSuggestion,
    ):
        with anki_session_with_addon_data.profile_loaded():
            mw = anki_session_with_addon_data.mw

            note_data = import_ah_note()
            note = mw.col.get_note(NoteId(note_data.anki_nid))

            # Add reference to a media file that does not exist locally to the note
            note_content = '<img src="this_file_is_not_in_the_local_collection.png">'
            note["Front"] = note_content
            note.flush()

            # Create a suggestion for the note
            create_change_suggestion_mock = create_change_suggestion(
                note=note, wait_for_media_upload=False
            )

            # Assert that the suggestion was created
            assert create_change_suggestion_mock.called_once

            # Assert the file was not uploaded to S3
            assert mock_client_media_upload.call_count == 0

            # Assert note content is unchanged
            note.load()
            assert note["Front"] == note_content

    def test_with_matching_file_existing_for_deck(
        self,
        anki_session_with_addon_data: AnkiSession,
        mock_client_media_upload: Mock,
        import_ah_note: ImportAHNote,
        next_deterministic_uuid: Callable[[], uuid.UUID],
        create_change_suggestion: CreateChangeSuggestion,
    ):
        with anki_session_with_addon_data.profile_loaded():
            mw = anki_session_with_addon_data.mw

            media_dir = Path(mw.col.media.dir())
            ah_did = next_deterministic_uuid()

            note_data = import_ah_note(ah_did=ah_did)

            # Two media files with the contents, one will be in the collection and the other in the database.
            media_file_in_db = "testfile_1.jpeg"
            media_file_in_collection = "testfile_1_copy.jpeg"
            media_file_in_db_path = TEST_DATA_PATH / "media" / media_file_in_db
            media_file_hash = md5_file_hash(media_file_in_db_path)

            # Add a deck media entry to the database
            ankihub_db.upsert_deck_media_infos(
                ankihub_did=ah_did,
                media_list=[
                    DeckMediaFactory.create(
                        name=media_file_in_db,
                        file_content_hash=media_file_hash,
                    )
                ],
            )

            # Add the media file copy to the collection
            shutil.copy(
                media_file_in_db_path,
                media_dir / media_file_in_collection,
            )

            # Create a suggestion for a note that references the media file in the collection
            note = mw.col.get_note(NoteId(note_data.anki_nid))
            note_content = f'<img src="{media_file_in_collection}">'
            note["Front"] = note_content
            note.flush()

            create_change_suggestion_mock = create_change_suggestion(
                note=note, wait_for_media_upload=False
            )

            # Assert that the suggestion was created.
            assert create_change_suggestion_mock.called_once  # type: ignore

            # Assert the file was not uploaded to S3.
            assert mock_client_media_upload.call_count == 0

            # Assert that the media reference was replaced with a reference to the existing
            # media file in the database with the same hash on the note and in the suggestion.
            self._assert_media_names_on_note_and_suggestion_as_expected(
                note=note,
                suggestion_request_mock=create_change_suggestion_mock,
                expected_media_name=media_file_in_db,
            )

            # Assert both media files exist in the collection.
            # The first one already existed and the second was created by copying the first one.
            assert (media_dir / media_file_in_collection).is_file()
            assert (media_dir / media_file_in_db).is_file()

    def _assert_media_names_on_note_and_suggestion_as_expected(
        self,
        note: Note,
        suggestion_request_mock: Mock,
        expected_media_name: str,
    ):
        # Assert that the media name in the note is as expected.
        note.load()
        media_name_in_note = list(local_media_names_from_html(note["Front"]))[0]
        assert media_name_in_note == expected_media_name

        # Assert that the media name in the suggestion is as expected.
        suggestion: Union[ChangeNoteSuggestion, NewNoteSuggestion] = None
        if "change_note_suggestion" in suggestion_request_mock.call_args.kwargs:
            suggestion = suggestion_request_mock.call_args.kwargs[
                "change_note_suggestion"
            ]
        else:
            suggestion = suggestion_request_mock.call_args.kwargs["new_note_suggestion"]

        first_field_value = suggestion.fields[0].value
        media_name_in_suggestion = list(local_media_names_from_html(first_field_value))[
            0
        ]
        assert media_name_in_suggestion == expected_media_name

    def _assert_media_name_in_zip_as_expected(
        self,
        upload_request_mock: Mock,
        expected_media_name: str,
    ) -> None:
        zipfile_name = upload_request_mock.call_args.kwargs["filepath"]
        media_dir = Path(aqt.mw.col.media.dir())
        path_to_created_zip_file: Path = media_dir / zipfile_name
        with ZipFile(path_to_created_zip_file, "r") as zfile:
            namelist = zfile.namelist()
            name_of_uploaded_media = namelist[0]

        assert name_of_uploaded_media == expected_media_name


class TestAddonInstallAndUpdate:
    def test_install_and_update_addon(
        self,
        anki_session_with_addon_data: AnkiSession,
        qtbot: QtBot,
    ):
        """This test does not install the latest version of the add-on. It just tests
        that we are not breaking the add-on update process somehow."""

        assert aqt.mw.addonManager.allAddons() == []

        # Install the add-on
        with anki_session_with_addon_data.profile_loaded():
            result = aqt.mw.addonManager.install(file=str(ANKIHUB_ANKIADDON_FILE))
            assert isinstance(result, InstallOk)
            assert aqt.mw.addonManager.allAddons() == ["ankihub"]

        # Udpate the add-on
        entry_point.run()
        with anki_session_with_addon_data.profile_loaded():
            result = aqt.mw.addonManager.install(file=str(ANKIHUB_ANKIADDON_FILE))
            assert isinstance(result, InstallOk)
            assert aqt.mw.addonManager.allAddons() == ["ankihub"]

        # Start Anki
        entry_point.run()
        with anki_session_with_addon_data.profile_loaded():
            assert aqt.mw.addonManager.allAddons() == ["ankihub"]
            qtbot.wait(1000)


def test_check_and_prompt_for_updates_on_main_window(
    anki_session: AnkiSession,
):
    # Just check that the function did not change between Anki versions and that it does not throw an exception
    # when called.
    with anki_session.profile_loaded():
        utils.check_and_prompt_for_updates_on_main_window()


# without this mark the test sometimes fails on cleanup
@pytest.mark.qt_no_exception_capture
class TestDebugModule:
    def test_setup_logging_for_sync_collection_and_media(
        self, anki_session: AnkiSession, mocker: MockerFixture
    ):
        # Test that the original AnkiQt._sync_collection_and_media method gets called
        # despite the monkeypatching we do in debug.py.
        with anki_session.profile_loaded():
            mw = anki_session.mw

            # Mock the AnkiWeb sync to do nothing
            mocker.patch.object(aqt.sync, "sync_collection")
            # ... and reload the main module so that the mock is used.
            importlib.reload(aqt.main)

            # Mock the sync_will_start hook so that we can check if it was called when the sync starts.
            sync_will_start_mock = mocker.patch.object(gui_hooks, "sync_will_start")

            _setup_logging_for_sync_collection_and_media()

            mw._sync_collection_and_media(after_sync=lambda: None)

            sync_will_start_mock.assert_called_once()

    def test_setup_logging_for_db_begin(
        self, anki_session: AnkiSession, mocker: MockerFixture
    ):
        with anki_session.profile_loaded():
            mw = anki_session.mw

            db_begin_mock = mocker.patch.object(mw.col._backend, "db_begin")

            _setup_logging_for_db_begin()

            if point_version() <= 66:
                # `db.begin` was removed in newer Anki versions
                mw.col.db.begin()  # type: ignore

                db_begin_mock.assert_called_once()

    def test_log_stack(self):
        # Test that the _log_stack function does not throw an exception when called.
        _log_stack("test")


@pytest.mark.parametrize(
    "ah_nid, was_deleted_from_webapp",
    [
        (
            # This note was deleted from the webapp and is the first from the list of notes
            # in deleted_notes_from_anking_deck.json
            uuid.UUID("66973dbb-3a7a-4153-a944-4aa1f77ebc02"),
            True,
        ),
        (
            uuid.UUID("00000000-0000-0000-0000-000000000000"),
            False,
        ),
    ],
)
def test_handle_notes_deleted_from_webapp(
    anki_session_with_addon_data: AnkiSession,
    import_ah_note: ImportAHNote,
    ah_nid: uuid.UUID,
    was_deleted_from_webapp: bool,
):
    with anki_session_with_addon_data.profile_loaded():
        mw = anki_session_with_addon_data.mw

        # Import the note
        note_data = import_ah_note(ah_nid=ah_nid)

        # Make sure that the note has been added to the ankihub db
        assert ankihub_db.ankihub_nid_exists(ah_nid)

    # Run the entry point and load the profile to trigger the handling of the deleted notes.
    entry_point.run()
    with anki_session_with_addon_data.profile_loaded():
        # Assert that the note has been deleted from the ankihub db if it was deleted from the webapp
        assert not ankihub_db.ankihub_nid_exists(ah_nid) == was_deleted_from_webapp

        # Assert that ankihub_id field of the note has been cleared if the note was deleted from the webapp
        note = mw.col.get_note(NoteId(note_data.anki_nid))
        assert (note[ANKIHUB_NOTE_TYPE_FIELD_NAME] == "") == was_deleted_from_webapp

        # Assert that the note has a ankihub deleted tag if it was deleted from the webapp
        assert (TAG_FOR_DELETED_NOTES in note.tags) == was_deleted_from_webapp


def test_upload_logs_and_data(
    anki_session_with_addon_data: AnkiSession,
    mocker: MockerFixture,
    qtbot: QtBot,
):
    with anki_session_with_addon_data.profile_loaded():
        file_copy_path = TEST_DATA_PATH / "ankihub_debug_info_copy.zip"
        key: Optional[str] = None

        def upload_logs_mock(*args, **kwargs):
            shutil.copy(kwargs["file"], file_copy_path)

            nonlocal key
            key = kwargs["key"]

        # Mock the client.upload_logs method
        mocker.patch.object(AnkiHubClient, "upload_logs", side_effect=upload_logs_mock)

        # Start the upload in the background and wait until it is finished.
        upload_logs_and_data_in_background()

        def upload_finished():
            return key is not None

        qtbot.wait_until(upload_finished)

    try:
        # Check the contents of the zip file
        with ZipFile(file_copy_path, "r") as zip_file:
            assert "ankihub.log" in zip_file.namelist()
            assert f"{settings.profile_files_path().name}/" in zip_file.namelist()
            assert "collection.anki2" in zip_file.namelist()

        # Check the key
        assert key.startswith("ankihub_addon_debug_info_")
        assert key.endswith(".zip")
    finally:
        file_copy_path.unlink(missing_ok=True)


class TestConfigDialog:
    def test_ankihub_menu_item_exists(self, anki_session_with_addon_data: AnkiSession):
        entry_point.run()
        with anki_session_with_addon_data.profile_loaded():
            # Assert that the Config menu item exists
            config_action = next(
                child
                for child in menu_state.ankihub_menu.children()
                if isinstance(child, QAction) and child.text() == "⚙️ Config"
            )
            assert config_action is not None

    def test_open_config_dialog(
        self, anki_session_with_addon_data: AnkiSession, qtbot: QtBot
    ):
        with anki_session_with_addon_data.profile_loaded():
            setup_config_dialog_manager()

            from ankihub.gui.ankiaddonconfig import ConfigManager, ConfigWindow

            # Open the config dialog (similar code to the one here):
            # https://github.com/ankipalace/ankihub_addon/blob/1c45c6e7f2075e3338b21bcf99430f9822ccc7cf/manager.py#L118
            config_dialog_manager: ConfigManager = get_config_dialog_manager()
            config_window = ConfigWindow(config_dialog_manager)
            for fn in config_dialog_manager.window_open_hook:
                fn(config_window)
            config_window.on_open()
            config_window.show()

            # Check that opening the dialog does not throw an exception
            qtbot.wait(500)


def test_delete_ankihub_private_config_on_deckBrowser__delete_option(
    anki_session_with_addon_data: AnkiSession,
    install_sample_ah_deck: InstallSampleAHDeck,
    qtbot: QtBot,
    mocker: MockerFixture,
):
    entry_point.run()

    anki_session = anki_session_with_addon_data
    with anki_session.profile_loaded():
        mw = anki_session.mw

        anki_deck_id, ah_did = install_sample_ah_deck()

        mids = ankihub_db.note_types_for_ankihub_deck(ah_did)
        deck_uuid = config.get_deck_uuid_by_did(anki_deck_id)

        assert len(mids) == 2
        assert mw.col.decks.count() == 2
        assert deck_uuid

        mocker.patch("ankihub.gui.deckbrowser.ask_user", return_value=True)

        unsubscribe_from_deck_mock = mocker.patch.object(
            AnkiHubClient, "unsubscribe_from_deck"
        )
        mw.deckBrowser._delete(anki_deck_id)
        unsubscribe_from_deck_mock.assert_called_once()

        # Assert that the deck was removed from the private config
        deck_uuid = config.get_deck_uuid_by_did(anki_deck_id)
        assert deck_uuid is None

        # Assert that the note type modifications were undone
        assert all(not note_type_contains_field(mw.col.models.get(mid)) for mid in mids)
        assert all(
            not re.search(
                ANKIHUB_TEMPLATE_SNIPPET_RE, mw.col.models.get(mid)["tmpls"][0]["afmt"]
            )
            for mid in mids
        )

        # Assert that the deck was removed from the AnkiHub database
        mids = ankihub_db.note_types_for_ankihub_deck(ah_did)
        assert len(mids) == 0

        nids = ankihub_db.anki_nids_for_ankihub_deck(ah_did)
        assert len(nids) == 0

        # Assert that the deck gets removed from the Anki database
        qtbot.wait_until(lambda: mw.col.decks.count() == 1)


def test_not_delete_ankihub_private_config_on_deckBrowser__delete_option(
    anki_session_with_addon_data: AnkiSession,
    install_sample_ah_deck: InstallSampleAHDeck,
    qtbot: QtBot,
    mocker: MockerFixture,
):
    entry_point.run()

    anki_session = anki_session_with_addon_data
    with anki_session.profile_loaded():
        mw = anki_session.mw

        anki_deck_id, _ = install_sample_ah_deck()

        deck_uuid = config.get_deck_uuid_by_did(anki_deck_id)

        assert mw.col.decks.count() == 2
        assert deck_uuid

        mocker.patch("ankihub.gui.deckbrowser.ask_user", return_value=False)

        mw.deckBrowser._delete(anki_deck_id)

        # Assert that the deck was not removed from the private config
        deck_uuid = config.get_deck_uuid_by_did(anki_deck_id)
        assert deck_uuid is not None

        # Assert that the deck gets removed from the Anki database
        qtbot.wait_until(lambda: mw.col.decks.count() == 1)


@pytest.mark.qt_no_exception_capture
class TestAHDBCheck:
    def test_with_nothing_missing(self, qtbot: QtBot, mocker: MockerFixture):
        with qtbot.wait_callback() as callback:
            check_ankihub_db(on_success=callback)

    @pytest.mark.parametrize(
        "user_confirms, deck_exists_on_ankihub",
        [
            (True, True),
            (True, False),
            (False, True),
            (False, False),
        ],
    )
    def test_with_deck_missing_from_config(
        self,
        anki_session_with_addon_data: AnkiSession,
        next_deterministic_uuid: Callable[[], uuid.UUID],
        import_ah_note: ImportAHNote,
        mock_download_and_install_deck_dependencies: MockDownloadAndInstallDeckDependencies,
        ankihub_basic_note_type: NotetypeDict,
        mocker: MockerFixture,
        qtbot: QtBot,
        user_confirms: bool,
        deck_exists_on_ankihub: bool,
    ):
        with anki_session_with_addon_data.profile_loaded():
            # Install a deck (side effect of importing note)
            ah_did = next_deterministic_uuid()
            import_ah_note(ah_did=ah_did)

            # Remove deck from config
            config.remove_deck_and_its_extensions(ah_did)

            # Mock dependencies for downloading and installing deck
            deck = DeckFactory.create(ah_did=ah_did)
            notes_data = [NoteInfoFactory.create(mid=ankihub_basic_note_type["id"])]
            mocks = mock_download_and_install_deck_dependencies(
                deck, notes_data, ankihub_basic_note_type
            )

            # Mock get_deck_by_id to return 404 if deck_exists_on_ankihub==False
            if not deck_exists_on_ankihub:

                def raise_404(*args, **kwargs) -> None:
                    response_404 = Response()
                    response_404.status_code = 404
                    raise AnkiHubHTTPError(response=response_404)

                mocker.patch.object(
                    AnkiHubClient,
                    "get_deck_by_id",
                    side_effect=raise_404,
                )

            # Mock ask_user function
            mocker.patch.object(ah_db_check, "ask_user", return_value=user_confirms)

            # Run the db check
            with qtbot.wait_callback() as callback:
                check_ankihub_db(on_success=callback)

            if user_confirms and deck_exists_on_ankihub:
                # The deck was downloaded and installed, is now also in config
                assert mocks["get_deck_by_id"].call_count == 1
                assert config.deck_ids() == [ah_did]
            elif user_confirms and not deck_exists_on_ankihub:
                # The deck could't be installed because it doesn't exist, was uninstalled completely
                assert ankihub_db.ankihub_deck_ids() == (
                    [ah_did] if deck_exists_on_ankihub else []
                )
            else:
                # User didn't confirm, nothing to do
                assert mocks["get_deck_by_id"].call_count == 0<|MERGE_RESOLUTION|>--- conflicted
+++ resolved
@@ -70,6 +70,7 @@
 )
 from ..fixtures import (
     ImportAHNote,
+    ImportAHNoteType,
     InstallAHDeck,
     MockDownloadAndInstallDeckDependencies,
     MockShowDialogWithCB,
@@ -141,11 +142,8 @@
 from ankihub.gui.operations.utils import future_with_result
 from ankihub.gui.optional_tag_suggestion_dialog import OptionalTagsSuggestionDialog
 from ankihub.main.deck_creation import create_ankihub_deck, modify_note_type
-<<<<<<< HEAD
+from ankihub.main.deck_unsubscribtion import uninstall_deck
 from ankihub.main.exceptions import NotetypeFieldsMismatchError
-=======
-from ankihub.main.deck_unsubscribtion import uninstall_deck
->>>>>>> 915d4706
 from ankihub.main.exporting import to_note_data
 from ankihub.main.importing import (
     AnkiHubImporter,
@@ -4082,68 +4080,17 @@
     def test_suggest_new_note_with_media(
         self,
         anki_session_with_addon_data: AnkiSession,
-<<<<<<< HEAD
-        install_sample_ah_deck: InstallSampleAHDeck,
-        mock_client_media_upload: Tuple[AnkiQt, Mock],
-        requests_mock: Mocker,
-        monkeypatch: MonkeyPatch,
-        qtbot: QtBot,
-=======
         mock_client_media_upload: Mock,
-        ankihub_basic_note_type: NotetypeDict,
+        import_ah_note_type: ImportAHNoteType,
         create_new_note_suggestion: CreateNewNoteSuggestion,
->>>>>>> 915d4706
     ):
         with anki_session_with_addon_data.profile_loaded():
             mw = anki_session_with_addon_data.mw
 
-<<<<<<< HEAD
-            with tempfile.NamedTemporaryFile(dir=TEST_DATA_PATH, suffix=".png") as f:
-                install_sample_ah_deck()
-
-                # Add file to media folder
-                file_name_in_col = mw.col.media.add_file(f.name)
-
-                # Create a new note and add a reference to the media file
-                basic_note_type = mw.col.models.get(SAMPLE_AH_DECK_BASIC_NOTE_TYPE_ID)
-                note = mw.col.new_note(basic_note_type)
-                note["Front"] = f'<img src="{file_name_in_col}">'
-                mw.col.add_note(note, DeckId(1))
-
-                # Mock the suggestion endpoint
-                ah_did = ankihub_db.ankihub_did_for_anki_nid(note.id)
-                suggestion_request_mock = requests_mock.post(
-                    f"{config.api_url}/decks/{ah_did}/note-suggestion/",
-                    status_code=201,
-                )
-
-                # Create a suggestion for the note
-                suggest_new_note(
-                    note=note,
-                    ankihub_did=ah_did,
-                    comment="test",
-                    media_upload_cb=media_sync.media_sync.start_media_upload,
-                )
-
-                # Wait for the background thread that uploads the media to finish.
-                def assert_s3_upload():
-                    assert s3_upload_request_mock.called_once
-
-                qtbot.wait_until(assert_s3_upload)
-
-                assert suggestion_request_mock.called_once  # type: ignore
-
-                # Assert that the media file was uploaded
-                self._assert_media_names_as_expected(
-                    note=note,
-                    upload_request_mock=s3_upload_request_mock,  # type: ignore
-                    suggestion_request_mock=suggestion_request_mock,  # type: ignore
-                    monkeypatch=monkeypatch,
-                )
-=======
             # Add media reference to a note
             media_file_name = "testfile_1.jpeg"
-            note = mw.col.new_note(ankihub_basic_note_type)
+            note_type = import_ah_note_type()
+            note = mw.col.new_note(note_type)
             note["Front"] = f'<img src="{media_file_name}">'
             mw.col.add_note(note, DeckId(1))
 
@@ -4164,7 +4111,6 @@
                 upload_request_mock=mock_client_media_upload,  # type: ignore
                 expected_media_name=expected_file_name,
             )
->>>>>>> 915d4706
 
     def test_do_not_upload_files_which_already_exist_in_deck(
         self,
