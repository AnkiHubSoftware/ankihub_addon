--- conflicted
+++ resolved
@@ -26,11 +26,7 @@
 @pytest.fixture(scope="function", autouse=True)
 def anki_session_with_addon(
     anki_session: AnkiSession, requests_mock: Mocker, monkeypatch: MonkeyPatch
-<<<<<<< HEAD
-) -> AnkiSession:
-=======
 ) -> Generator[AnkiSession, None, None]:
->>>>>>> 5423eda0
     """Sets up the add-on, config and database and returns the AnkiSession.
     Does similar setup like in profile_setup in entry_point.py.
     """
