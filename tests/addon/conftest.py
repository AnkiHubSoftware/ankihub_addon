import json
import os
import shutil
import tempfile
import uuid
from pathlib import Path
from typing import Any, Dict, Generator, Optional

import pytest
from pytest import FixtureRequest, MonkeyPatch
from pytest_anki import AnkiSession
from pytest_anki.plugin import anki_running
from pytestqt.qtbot import QtBot  # type: ignore
from requests_mock import Mocker

from ..fixtures import (  # noqa F401
    MockAllFeatureFlagsToDefaultValues,
    ankihub_basic_note_type,
    import_ah_note,
    import_ah_note_type,
    import_ah_notes,
    install_ah_deck,
    mock_all_feature_flags_to_default_values,
    mock_download_and_install_deck_dependencies,
    mock_message_box_with_cb,
    mock_show_dialog_with_cb,
    mock_study_deck_dialog_with_cb,
    mock_suggestion_dialog,
    new_note_with_note_type,
    next_deterministic_id,
    next_deterministic_uuid,
    set_feature_flag_state,
)

REPO_ROOT_PATH = Path(__file__).absolute().parent.parent.parent

# id of the Anki profile used for testing
# it is used as the name of the profile data folder in the user_files folder
TEST_PROFILE_ID = uuid.UUID("11111111-1111-1111-1111-111111111111")


<<<<<<< HEAD
=======
def pytest_addoption(parser: pytest.Parser) -> None:
    """Adds the --performance option to pytest so that performance tests can be run with pytest --performance"""
    parser.addoption(
        "--performance",
        action="store_true",
        default=False,
        help="Run performance tests",
    )


def pytest_runtest_setup(item: pytest.Item) -> None:
    """Skips performance tests if --performance is not passed to pytest"""
    if "performance" in item.keywords and not item.config.getoption("--performance"):
        pytest.skip("Performance tests are not requested, skipping.")


@pytest.fixture
def anki_session(
    request: FixtureRequest, qtbot: QtBot
) -> Generator[AnkiSession, None, None]:
    """Overwrites the anki_session fixture from pytest-anki to disable web debugging by default.
    This is done because web debugging is not used in any tests and it sometimes leads to errors.
    Otherwise the fixture is the same as the original.
    """
    default_parameters = {"enable_web_debugging": False}
    indirect_parameters: Optional[Dict[str, Any]] = getattr(request, "param", {})
    merged_parameters: Optional[Dict[str, Any]] = {
        **default_parameters,
        **indirect_parameters,
    }

    with anki_running(qtbot=qtbot, **merged_parameters) as session:
        yield session


>>>>>>> 36e2e784
# autouse=True is set so that the tests don't fail because without it mw is None
# when imported from aqt (from aqt import mw)
# and some add-ons file use mw when you import them
# this is a workaround for that
# it might be good to change the add-ons file to not do that instead of using autouse=True
# the requests_mock argument is here to disallow real requests for all tests that use the fixture
# to prevent hidden real requests
@pytest.fixture(scope="function", autouse=True)
def anki_session_with_addon_data(
    anki_session: AnkiSession,
    requests_mock: Mocker,
    monkeypatch: MonkeyPatch,
    mock_all_feature_flags_to_default_values: MockAllFeatureFlagsToDefaultValues,  # noqa F811
) -> Generator[AnkiSession, None, None]:
    """Sets up a temporary anki base folder and a temporary ankihub base folder.
    This is a replacement for running the whole initialization process of the add-on
    which is not needed for most tests (test can call entrypoint.run manually if they need to).
    By setting up the temporary folders for each test the user's Anki/AnkiHub data is not modified
    and the tests can be run in parallel.
    The add-ons code is not copied into the add-on's folder in the temporary anki_base folder.
    Instead the tests run the code in the ankihub folder of the repo.
    """
    from ankihub.entry_point import _profile_setup
    from ankihub.settings import config, setup_logger

    # Add the add-ons public config to Anki
    config_path = REPO_ROOT_PATH / "ankihub" / "config.json"
    with open(config_path) as f:
        config_dict = json.load(f)
    anki_session.create_addon_config(package_name="ankihub", default_config=config_dict)

    with tempfile.TemporaryDirectory() as tmpdir:
        # Change the ankihub base path to a temporary folder to isolate the tests
        os.environ["ANKIHUB_BASE_PATH"] = tmpdir

        config.setup_public_config_and_urls()
        setup_logger()

        mock_all_feature_flags_to_default_values()

        with monkeypatch.context() as m:
            # monkeypatch the uuid4 function to always return the same value so
            # the profile data folder is always the same
            m.setattr("uuid.uuid4", lambda: TEST_PROFILE_ID)
            with anki_session.profile_loaded():
                _profile_setup()

        yield anki_session


@pytest.fixture
def anki_session_with_addon_before_profile_support(
    anki_session_with_addon_data: AnkiSession,
):
    # previous versions of the add-on didn't support multiple Anki profiles and
    # had one set of data for all profiles
    # this fixtures simulates the data structure of such an add-on version
    anki_session: AnkiSession = anki_session_with_addon_data
    with anki_session.profile_loaded():
        mw = anki_session.mw

        # Set up the user_files folder with test data
        user_files_path = Path(mw.addonManager.addonsFolder("ankihub")) / "user_files"

        if user_files_path.exists():
            shutil.rmtree(user_files_path)

        shutil.copytree(
            REPO_ROOT_PATH / "tests" / "addon" / "profile_migration_test_data",
            user_files_path,
        )

    yield anki_session<|MERGE_RESOLUTION|>--- conflicted
+++ resolved
@@ -39,24 +39,6 @@
 TEST_PROFILE_ID = uuid.UUID("11111111-1111-1111-1111-111111111111")
 
 
-<<<<<<< HEAD
-=======
-def pytest_addoption(parser: pytest.Parser) -> None:
-    """Adds the --performance option to pytest so that performance tests can be run with pytest --performance"""
-    parser.addoption(
-        "--performance",
-        action="store_true",
-        default=False,
-        help="Run performance tests",
-    )
-
-
-def pytest_runtest_setup(item: pytest.Item) -> None:
-    """Skips performance tests if --performance is not passed to pytest"""
-    if "performance" in item.keywords and not item.config.getoption("--performance"):
-        pytest.skip("Performance tests are not requested, skipping.")
-
-
 @pytest.fixture
 def anki_session(
     request: FixtureRequest, qtbot: QtBot
@@ -76,7 +58,6 @@
         yield session
 
 
->>>>>>> 36e2e784
 # autouse=True is set so that the tests don't fail because without it mw is None
 # when imported from aqt (from aqt import mw)
 # and some add-ons file use mw when you import them
