--- conflicted
+++ resolved
@@ -61,10 +61,7 @@
     SuggestionType,
     TagGroupValidationResponse,
 )
-<<<<<<< HEAD
 from ankihub.db import attached_ankihub_db, detached_ankihub_db
-=======
->>>>>>> 069f6ce5
 from ankihub.db.db import _AnkiHubDB
 from ankihub.db.exceptions import IntegrityError, LockAcquisitionTimeoutError
 from ankihub.feature_flags import _FeatureFlags, feature_flags
