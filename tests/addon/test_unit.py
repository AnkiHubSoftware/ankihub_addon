import importlib
import os
import tempfile
import time
import uuid
from dataclasses import fields
from pathlib import Path
from typing import Callable, Generator, List
from unittest.mock import Mock

import pytest
from anki.decks import DeckId
from anki.models import NotetypeDict
from anki.notes import Note, NoteId
from aqt import utils
from aqt.qt import QDialogButtonBox
from pytest import MonkeyPatch, fixture
from pytest_anki import AnkiSession
from pytestqt.qtbot import QtBot

from ankihub.gui import errors
<<<<<<< HEAD
=======
from tests.fixtures import SetFeatureFlagState  # type: ignore
>>>>>>> e1196424

from ..factories import DeckMediaFactory, NoteInfoFactory
from ..fixtures import SetFeatureFlagState  # type: ignore

# workaround for vscode test discovery not using pytest.ini which sets this env var
# has to be set before importing ankihub
os.environ["SKIP_INIT"] = "1"

from ankihub.ankihub_client import AnkiHubHTTPError, Field, SuggestionType
from ankihub.db.db import MEDIA_DISABLED_FIELD_BYPASS_TAG, _AnkiHubDB
from ankihub.db.exceptions import IntegrityError
from ankihub.feature_flags import _FeatureFlags, feature_flags
from ankihub.gui.error_dialog import ErrorDialog
from ankihub.gui.errors import (
    OUTDATED_CLIENT_ERROR_REASON,
    _contains_path_to_this_addon,
    _normalize_url,
    _try_handle_exception,
)
from ankihub.gui.menu import AnkiHubLogin
from ankihub.gui.suggestion_dialog import (
    SourceType,
    SuggestionDialog,
    SuggestionMetadata,
    SuggestionSource,
)
from ankihub.gui.threading_utils import rate_limited
from ankihub.main import suggestions
from ankihub.main.deck_creation import _note_type_name_without_ankihub_modifications
from ankihub.main.exporting import _prepared_field_html
from ankihub.main.importing import _updated_tags
from ankihub.main.note_conversion import (
    ADDON_INTERNAL_TAGS,
    TAG_FOR_OPTIONAL_TAGS,
    TAG_FOR_PROTECTING_ALL_FIELDS,
    TAG_FOR_PROTECTING_FIELDS,
    _get_fields_protected_by_tags,
)
from ankihub.main.subdecks import SUBDECK_TAG, add_subdeck_tags_to_notes
from ankihub.main.utils import lowest_level_common_ancestor_deck_name, mids_of_notes
from ankihub.settings import ANKIWEB_ID


@pytest.fixture
def ankihub_db() -> Generator[_AnkiHubDB, None, None]:
    with tempfile.TemporaryDirectory() as temp_dir:
        db = _AnkiHubDB()
        db_path = Path(temp_dir) / "ankihub.db"
        db.setup_and_migrate(db_path)
        yield db


class TestUploadMediaForSuggestion:
    def test_update_media_names_on_notes(
        self, anki_session_with_addon_data: AnkiSession
    ):
        with anki_session_with_addon_data.profile_loaded():
            mw = anki_session_with_addon_data.mw

            note_contents = [
                'Sample Text <div> abc <img src="test.png"> </div>',
                "<span> a</span><img src='other_test.gif' width='250'><div></div>",
                '<span> <p>this note will not have its image replaced </p> <img src="will_not_replace.jpeg"> </span>',
            ]

            notes: List[Note] = []
            mw.col.decks.add_normal_deck_with_name("MediaTestDeck")
            for content in note_contents:
                note = mw.col.new_note(mw.col.models.by_name("Basic"))
                notes.append(note)
                note["Front"] = content
                mw.col.add_note(note, mw.col.decks.by_name("MediaTestDeck")["id"])

            hashed_name_map = {
                "test.png": "fueriwhfvureivhnaowuyiegrofuaywwqg.png",
                "other_test.gif": "fWJKERDVNMOWIKJCIWJefgjnverf.gif",
            }

            suggestions._update_media_names_on_notes(hashed_name_map)

            notes[0].load()
            notes[1].load()
            notes[2].load()

            assert f'<img src="{hashed_name_map["test.png"]}">' in " ".join(
                notes[0].fields
            )
            assert (
                f"<img src='{hashed_name_map['other_test.gif']}' width='250'>"
                in " ".join(notes[1].fields)
            )
            assert '<img src="will_not_replace.jpeg">' in " ".join(notes[2].fields)


def test_lowest_level_common_ancestor_deck_name():

    deck_names = [
        "A",
        "A::B",
    ]
    assert lowest_level_common_ancestor_deck_name(deck_names) == "A"

    deck_names = [
        "A::B::C",
        "A::B::C::D",
        "A::B",
    ]
    assert lowest_level_common_ancestor_deck_name(deck_names) == "A::B"

    deck_names = ["A::B::C", "A::B::C::D", "A::B", "B"]
    assert lowest_level_common_ancestor_deck_name(deck_names) is None


def test_updated_tags():
    assert set(
        _updated_tags(
            cur_tags=[],
            incoming_tags=["A", "B"],
            protected_tags=[],
        )
    ) == set(["A", "B"])

    # dont delete protected tags
    assert set(
        _updated_tags(
            cur_tags=["A", "B"],
            incoming_tags=[],
            protected_tags=["A"],
        )
    ) == set(["A"])

    # dont delete tags that contain protected tags
    assert set(
        _updated_tags(
            cur_tags=["A::B::C"],
            incoming_tags=[],
            protected_tags=["A"],
        )
    ) == set(["A::B::C"])

    assert set(
        _updated_tags(
            cur_tags=["A::B::C"],
            incoming_tags=[],
            protected_tags=["B"],
        )
    ) == set(["A::B::C"])

    assert set(
        _updated_tags(
            cur_tags=["A::B::C"],
            incoming_tags=[],
            protected_tags=["C"],
        )
    ) == set(["A::B::C"])

    # keep add-on internal tags
    assert set(
        _updated_tags(
            cur_tags=ADDON_INTERNAL_TAGS,
            incoming_tags=[],
            protected_tags=[],
        )
    ) == set(ADDON_INTERNAL_TAGS)

    # keep Anki internal tags
    assert set(
        _updated_tags(
            cur_tags=["marked", "leech"],
            incoming_tags=[],
            protected_tags=[],
        )
    ) == set(["marked", "leech"])

    # keep optional tags
    optional_tag = f"{TAG_FOR_OPTIONAL_TAGS}::tag_group::tag"
    assert set(
        _updated_tags(
            cur_tags=[optional_tag],
            incoming_tags=[],
            protected_tags=[],
        )
    ) == set([optional_tag])


def test_mids_of_notes(anki_session: AnkiSession):
    with anki_session.profile_loaded():
        mw = anki_session.mw

        # Create a basic note
        basic = mw.col.models.by_name("Basic")
        note_basic = mw.col.new_note(basic)
        mw.col.add_note(note_basic, deck_id=DeckId(1))

        # Create a cloze note
        cloze = mw.col.models.by_name("Cloze")
        note_cloze = mw.col.new_note(cloze)
        mw.col.add_note(note_cloze, deck_id=DeckId(1))

        # Assert that getting the note type ids of the two notes works
        assert mids_of_notes([note_basic.id, note_cloze.id]) == {
            note_basic.mid,
            note_cloze.mid,
        }


class TestGetFieldsProtectedByTags:
    def test_protecting_single_fields(self):
        assert set(
            _get_fields_protected_by_tags(
                tags=[
                    f"{TAG_FOR_PROTECTING_FIELDS}::Text",
                    f"{TAG_FOR_PROTECTING_FIELDS}::Missed_Questions",
                ],
                field_names=["Text", "Extra", "Missed Questions", "Lecture Notes"],
            )
        ) == set(["Text", "Missed Questions"])

    def test_trying_to_protect_not_existing_field(self):
        # When trying to protect a field that does not exist, it should be ignored.
        assert set(
            _get_fields_protected_by_tags(
                tags=[
                    f"{TAG_FOR_PROTECTING_FIELDS}::Text",
                    f"{TAG_FOR_PROTECTING_FIELDS}::Front",
                ],
                field_names=["Text", "Extra", "Missed Questions", "Lecture Notes"],
            )
        ) == set(["Text"])

    def test_protecting_all_fields(self):
        assert set(
            _get_fields_protected_by_tags(
                tags=[TAG_FOR_PROTECTING_ALL_FIELDS],
                field_names=["Text", "Extra", "Missed Questions", "Lecture Notes"],
            )
        ) == set(["Text", "Extra", "Missed Questions", "Lecture Notes"])


def test_normalize_url():
    url = "https://app.ankihub.net/api/decks/fc39e7e7-9705-4102-a6ec-90d128c64ed3/updates?since=2022-08-01T1?6%3A32%3A2"
    assert _normalize_url(url) == "https://app.ankihub.net/api/decks/<id>/updates"

    url = "https://app.ankihub.net/api/note-types/2385223452/"
    assert _normalize_url(url) == "https://app.ankihub.net/api/note-types/<id>/"


def test_prepared_field_html():
    assert _prepared_field_html('<img src="foo.jpg">') == '<img src="foo.jpg">'

    assert (
        _prepared_field_html('<img src="foo.jpg" data-editor-shrink="true">')
        == '<img src="foo.jpg">'
    )


def test_remove_note_type_name_modifications():
    name = "Basic (deck_name / user_name)"
    assert _note_type_name_without_ankihub_modifications(name) == "Basic"

    name = "Basic (deck_name / user_name) (deck_name2 / user_name2)"
    assert _note_type_name_without_ankihub_modifications(name) == "Basic"

    name = "Basic (deck_name/user_name)"
    assert _note_type_name_without_ankihub_modifications(name) == name


def test_add_subdeck_tags_to_notes(anki_session_with_addon_data: AnkiSession):
    with anki_session_with_addon_data.profile_loaded():
        mw = anki_session_with_addon_data.mw

        mw.col.decks.add_normal_deck_with_name("A::B::C")

        note1 = mw.col.new_note(mw.col.models.by_name("Basic"))
        note1["Front"] = "note1"
        mw.col.add_note(note1, mw.col.decks.by_name("A")["id"])

        note2 = mw.col.new_note(mw.col.models.by_name("Basic"))
        note2["Front"] = "note2"
        mw.col.add_note(note2, mw.col.decks.by_name("A::B")["id"])

        note3 = mw.col.new_note(mw.col.models.by_name("Basic"))
        note3["Front"] = "note3"
        mw.col.add_note(note3, mw.col.decks.by_name("A::B::C")["id"])

        add_subdeck_tags_to_notes("A", ankihub_deck_name="Test")

        note1.load()
        assert note1.tags == [f"{SUBDECK_TAG}::Test"]

        note2.load()
        assert note2.tags == [f"{SUBDECK_TAG}::Test::B"]

        note3.load()
        assert note3.tags == [f"{SUBDECK_TAG}::Test::B::C"]


def test_add_subdeck_tags_to_notes_with_spaces_in_deck_name(
    anki_session_with_addon_data: AnkiSession,
):
    with anki_session_with_addon_data.profile_loaded():
        mw = anki_session_with_addon_data.mw

        mw.col.decks.add_normal_deck_with_name(" a a :: b b :: c c ")

        note1 = mw.col.new_note(mw.col.models.by_name("Basic"))
        note1["Front"] = "note1"
        mw.col.add_note(note1, mw.col.decks.by_name(" a a ")["id"])

        note2 = mw.col.new_note(mw.col.models.by_name("Basic"))
        note2["Front"] = "note2"
        mw.col.add_note(note2, mw.col.decks.by_name(" a a :: b b ")["id"])

        note3 = mw.col.new_note(mw.col.models.by_name("Basic"))
        note3["Front"] = "note3"
        mw.col.add_note(note3, mw.col.decks.by_name(" a a :: b b :: c c ")["id"])

        add_subdeck_tags_to_notes(" a a ", ankihub_deck_name="AA")

        note1.load()
        assert note1.tags == [f"{SUBDECK_TAG}::AA"]

        note2.load()
        assert note2.tags == [f"{SUBDECK_TAG}::AA::b_b"]

        note3.load()
        assert note3.tags == [f"{SUBDECK_TAG}::AA::b_b::c_c"]


class TestSuggestionDialog:
    @pytest.mark.parametrize(
        "is_new_note_suggestion,is_for_anking_deck,suggestion_type,source_type,media_was_added",
        [
            (True, True, SuggestionType.NEW_CONTENT, SourceType.AMBOSS, False),
            (True, True, SuggestionType.OTHER, SourceType.AMBOSS, False),
            (True, False, SuggestionType.NEW_CONTENT, SourceType.AMBOSS, False),
            (True, False, SuggestionType.OTHER, SourceType.AMBOSS, False),
            (False, True, SuggestionType.NEW_CONTENT, SourceType.AMBOSS, False),
            (False, True, SuggestionType.OTHER, SourceType.AMBOSS, False),
            (False, False, SuggestionType.NEW_CONTENT, SourceType.AMBOSS, False),
            (False, False, SuggestionType.OTHER, SourceType.AMBOSS, False),
            (False, True, SuggestionType.NEW_CONTENT, SourceType.UWORLD, False),
            (False, True, SuggestionType.NEW_CONTENT, SourceType.UWORLD, True),
        ],
    )
    def test_visibility_of_form_elements_and_form_result(
        self,
        is_new_note_suggestion: bool,
        is_for_anking_deck: bool,
        suggestion_type: SuggestionType,
        source_type: SourceType,
        media_was_added: bool,
    ):
        dialog = SuggestionDialog(
            is_for_anking_deck=is_for_anking_deck,
            is_new_note_suggestion=is_new_note_suggestion,
            added_new_media=media_was_added,
        )
        dialog.show()

        # Fill in the form
        change_type_needed = not is_new_note_suggestion
        source_needed = not is_new_note_suggestion and (
            suggestion_type
            in [SuggestionType.UPDATED_CONTENT, SuggestionType.NEW_CONTENT]
            and is_for_anking_deck
        )

        if change_type_needed:
            dialog.change_type_select.setCurrentText(suggestion_type.value[1])

        expected_source_text = ""
        if source_needed:
            dialog.source_widget.source_type_select.setCurrentText(source_type.value)
            if source_type == SourceType.UWORLD:
                expected_uworld_step = "Step 1"
                dialog.source_widget.uworld_step_select.setCurrentText(
                    expected_uworld_step
                )

            expected_source_text = "https://test_url.com"
            dialog.source_widget.source_edit.setText(expected_source_text)

        dialog.rationale_edit.setPlainText("test")

        # Assert that correct form elements are shown
        assert dialog.isVisible()

        if change_type_needed:
            assert dialog.change_type_select.isVisible()
        else:
            assert not dialog.change_type_select.isVisible()

        if source_needed:
            assert dialog.source_widget_group_box.isVisible()
        else:
            assert not dialog.source_widget_group_box.isVisible()

        # Assert that the form submit button is enabled (it is disabled if the form input is invalid)
        assert dialog.button_box.button(QDialogButtonBox.StandardButton.Ok).isEnabled()

        # Assert that the form result is correct
        expected_source_text = (
            f"{expected_uworld_step} {expected_source_text}"
            if source_type == SourceType.UWORLD
            else expected_source_text
        )
        expected_source = (
            SuggestionSource(source_type=source_type, source_text=expected_source_text)
            if source_needed
            else None
        )

        assert dialog.suggestion_meta() == SuggestionMetadata(
            comment="test",
            change_type=suggestion_type if change_type_needed else None,
            source=expected_source,
        )


class TestAnkiHubDBAnkiNidsToAnkiHubNids:
    def test_anki_nids_to_ankihub_nids(
        self,
        ankihub_db: _AnkiHubDB,
        ankihub_basic_note_type: NotetypeDict,
        next_deterministic_uuid: Callable[[], uuid.UUID],
    ):
        ah_did = next_deterministic_uuid()
        existing_anki_nid = 1
        non_existing_anki_nid = 2

        # Add a note to the DB.
        ankihub_db.upsert_note_type(
            ankihub_did=ah_did,
            note_type=ankihub_basic_note_type,
        )
        note = NoteInfoFactory.create(
            anki_nid=existing_anki_nid,
            mid=ankihub_basic_note_type["id"],
        )

        ankihub_db.upsert_notes_data(
            ankihub_did=ah_did,
            notes_data=[note],
        )

        # Retrieve a dict of anki_nid -> ah_nid for two anki_nids.
        ah_nids_for_anki_nids = ankihub_db.anki_nids_to_ankihub_nids(
            anki_nids=[NoteId(existing_anki_nid), NoteId(non_existing_anki_nid)]
        )

        assert ah_nids_for_anki_nids == {
            existing_anki_nid: note.ah_nid,
            non_existing_anki_nid: None,
        }


class TestAnkiHubDBAnkiHubNidsToAnkiIds:
    def test_ankihub_nids_to_anki_ids(
        self,
        ankihub_db: _AnkiHubDB,
        ankihub_basic_note_type: NotetypeDict,
        next_deterministic_uuid: Callable[[], uuid.UUID],
    ):
        ah_did = next_deterministic_uuid()
        anki_nid = 1

        ankihub_db.upsert_note_type(
            ankihub_did=ah_did,
            note_type=ankihub_basic_note_type,
        )

        existing_ah_nid = next_deterministic_uuid()
        note = NoteInfoFactory.create(
            anki_nid=anki_nid,
            ah_nid=existing_ah_nid,
            mid=ankihub_basic_note_type["id"],
        )
        ankihub_db.upsert_notes_data(
            ankihub_did=ah_did,
            notes_data=[note],
        )

        not_existing_ah_nid = next_deterministic_uuid()

        # Retrieve a dict of anki_nid -> ah_nid for two anki_nids.
        ah_nids_for_anki_nids = ankihub_db.ankihub_nids_to_anki_nids(
            ankihub_nids=[existing_ah_nid, not_existing_ah_nid]
        )

        assert ah_nids_for_anki_nids == {
            existing_ah_nid: anki_nid,
            not_existing_ah_nid: None,
        }


class TestAnkiHubDBRemoveNotes:
    def test_remove_notes(
        self,
        ankihub_db: _AnkiHubDB,
        next_deterministic_uuid: Callable[[], uuid.UUID],
        ankihub_basic_note_type: NotetypeDict,
    ):
        ah_did = next_deterministic_uuid()
        ankihub_db.upsert_note_type(
            ankihub_did=ah_did,
            note_type=ankihub_basic_note_type,
        )

        ah_nid = next_deterministic_uuid()
        note = NoteInfoFactory.create(
            ah_nid=ah_nid,
            mid=ankihub_basic_note_type["id"],
        )
        ankihub_db.upsert_notes_data(
            ankihub_did=ah_did,
            notes_data=[note],
        )

        assert ankihub_db.anki_nids_for_ankihub_deck(ah_did) == [note.anki_nid]

        ankihub_db.remove_notes(
            ah_nids=[ah_nid],
        )

        assert ankihub_db.anki_nids_for_ankihub_deck(ankihub_did=ah_did) == []


class TestAnkiHubDBRemoveDeck:
    def test_removes_notes_and_note_types(
        self,
        ankihub_db: _AnkiHubDB,
        next_deterministic_uuid: Callable[[], uuid.UUID],
        ankihub_basic_note_type: NotetypeDict,
    ):
        ah_did = next_deterministic_uuid()
        ankihub_db.upsert_note_type(
            ankihub_did=ah_did,
            note_type=ankihub_basic_note_type,
        )

        ah_nid = next_deterministic_uuid()
        note = NoteInfoFactory.create(
            ah_nid=ah_nid,
            mid=ankihub_basic_note_type["id"],
        )
        ankihub_db.upsert_notes_data(
            ankihub_did=ah_did,
            notes_data=[note],
        )

        assert ankihub_db.anki_nids_for_ankihub_deck(ah_did) == [note.anki_nid]

        ankihub_db.remove_deck(ankihub_did=ah_did)

        assert ankihub_db.anki_nids_for_ankihub_deck(ankihub_did=ah_did) == []
        assert ankihub_db.note_types_for_ankihub_deck(ankihub_did=ah_did) == []
        assert (
            ankihub_db.note_type_dict(
                ankihub_did=ah_did, note_type_id=ankihub_basic_note_type["id"]
            )
            is None
        )
        assert (
            ankihub_db.ankihub_did_for_note_type(
                anki_note_type_id=ankihub_basic_note_type["id"]
            )
            is None
        )


class TestAnkiHubDBIntegrityError:
    def test_upserting_notes_without_note_type_raises_integrity_error(
        self,
        ankihub_db: _AnkiHubDB,
        next_deterministic_uuid: Callable[[], uuid.UUID],
        ankihub_basic_note_type: NotetypeDict,
    ):
        ah_did = next_deterministic_uuid()
        ah_nid = next_deterministic_uuid()
        note = NoteInfoFactory.create(
            ah_nid=ah_nid,
            mid=ankihub_basic_note_type["id"],
        )

        with pytest.raises(IntegrityError):
            ankihub_db.upsert_notes_data(
                ankihub_did=ah_did,
                notes_data=[note],
            )


class TestAnkiHubDBMediaNamesForAnkiHubDeck:
    @pytest.fixture(autouse=True)
    def setup_method_fixture(
        self,
        ankihub_db: _AnkiHubDB,
        ankihub_basic_note_type: NotetypeDict,
        next_deterministic_uuid: Callable[[], uuid.UUID],
    ):
        self.mid = ankihub_basic_note_type["id"]
        note_info = NoteInfoFactory.create(
            mid=self.mid,
            fields=[
                Field(value="test <img src='test1.jpg'>", order=0, name="Front"),
                Field(
                    value="test <img src='test2.jpg'> [sound:test3.mp3]",
                    order=1,
                    name="Back",
                ),
            ],
        )
        self.ah_did = next_deterministic_uuid()
        ankihub_db.upsert_note_type(
            ankihub_did=self.ah_did, note_type=ankihub_basic_note_type
        )
        ankihub_db.upsert_notes_data(self.ah_did, [note_info])

    def test_basic(
        self,
        anki_session: AnkiSession,
        ankihub_db: _AnkiHubDB,
    ):
        with anki_session.profile_loaded():
            # Assert that the media name is returned for the field that is not disabled
            # and the media name is not returned for the field that is disabled.
            assert ankihub_db.media_names_for_ankihub_deck(
                self.ah_did, media_disabled_fields={}
            ) == {
                "test1.jpg",
                "test2.jpg",
                "test3.mp3",
            }

    def test_with_media_disabled_field(
        self,
        anki_session: AnkiSession,
        ankihub_db: _AnkiHubDB,
    ):
        with anki_session.profile_loaded():
            # Assert that the media name is returned for the field that is not disabled
            # and the media name is not returned for the field that is disabled.
            assert ankihub_db.media_names_for_ankihub_deck(
                self.ah_did, media_disabled_fields={self.mid: ["Front"]}
            ) == {"test2.jpg", "test3.mp3"}

    def test_bypass_using_media_disabled_bypass_tag(
        self,
        anki_session: AnkiSession,
        ankihub_db: _AnkiHubDB,
    ):
        with anki_session.profile_loaded():
            # Set bypass tag
            bypass_tag = f"{MEDIA_DISABLED_FIELD_BYPASS_TAG}::Front"
            sql = f"UPDATE notes SET tags = '{bypass_tag}' WHERE ankihub_deck_id = '{str(self.ah_did)}';"
            ankihub_db.execute(sql=sql)

            assert ankihub_db.media_names_for_ankihub_deck(
                self.ah_did, media_disabled_fields={self.mid: ["Front", "Back"]}
            ) == {"test1.jpg"}

    def test_with_notetype_missing_from_anki_db(
        self,
        anki_session: AnkiSession,
        ankihub_db: _AnkiHubDB,
    ):
        with anki_session.profile_loaded():
            mw = anki_session.mw
            mw.col.models.remove(self.mid)

            # Without the notetype in the Anki DB, the AnkiHub DB currently doesn't know the
            # names of the fields, so it just returns an empty set.
            # Assert that no error is raised and an empty set is returned.
            assert (
                ankihub_db.media_names_for_ankihub_deck(
                    self.ah_did, media_disabled_fields={}
                )
                == set()
            )


@pytest.mark.parametrize(
    "referenced_on_accepted_note,exists_on_s3,download_enabled",
    [
        (True, True, True),
        (True, True, False),
        (True, False, True),
        (True, False, False),
        (False, True, True),
        (False, True, False),
        (False, False, True),
        (False, False, False),
    ],
)
class TestAnkiHubDBDownloadableMediaNamesForAnkiHubDeck:
    def test_basic(
        self,
        anki_session_with_addon_data: AnkiSession,
        set_feature_flag_state: SetFeatureFlagState,
        next_deterministic_uuid: Callable[[], uuid.UUID],
        ankihub_db: _AnkiHubDB,
        referenced_on_accepted_note: bool,
        exists_on_s3: bool,
        download_enabled: bool,
    ):

        with anki_session_with_addon_data.profile_loaded():
            set_feature_flag_state("use_deck_media", True)

            ah_did = next_deterministic_uuid()
            ankihub_db.upsert_deck_media_infos(
                ankihub_did=ah_did,
                media_list=[
                    DeckMediaFactory.create(
                        name="test1.jpg",
                        referenced_on_accepted_note=referenced_on_accepted_note,
                        exists_on_s3=exists_on_s3,
                        download_enabled=download_enabled,
                    )
                ],
            )

            expected_result = (
                {"test1.jpg"}
                if referenced_on_accepted_note and exists_on_s3 and download_enabled
                else set()
            )
            assert (
                ankihub_db.downloadable_media_names_for_ankihub_deck(
                    ah_did=ah_did, media_disabled_fields={}
                )
                == expected_result
            )


class TestErrorHandling:
    def test_contains_path_to_this_addon(self):
        # Assert that the function returns True when the input string contains the
        # path to this addon.
        assert _contains_path_to_this_addon("/addons21/ankihub/src/ankihub/errors.py")
        assert _contains_path_to_this_addon(
            f"/addons21/{ANKIWEB_ID}/src/ankihub/errors.py"
        )

        # Same as above, but with Windows path separators.
        assert _contains_path_to_this_addon(
            "\\addons21\\ankihub\\src\\ankihub\\errors.py"
        )
        assert _contains_path_to_this_addon(
            f"\\addons21\\{ANKIWEB_ID}\\src\\ankihub\\errors.py"
        )

        # Assert that the function returns False when the input string does not contain
        # the path to this addon.
        assert not _contains_path_to_this_addon(
            "/addons21/other_addon/src/ankihub/errors.py"
        )
        assert not _contains_path_to_this_addon(
            "/addons21/12345789/src/ankihub/errors.py"
        )

        # Same as above, but with Windows path separators.
        assert not _contains_path_to_this_addon(
            "\\addons21\\other_addon\\src\\ankihub\\errors.py"
        )
        assert not _contains_path_to_this_addon(
            "\\addons21\\12345789\\src\\ankihub\\errors.py"
        )

    def test_handle_ankihub_401(
        self,
        monkeypatch: MonkeyPatch,
    ):
        # Set up mock for AnkiHub login dialog.
        display_login_mock = Mock()
        monkeypatch.setattr(AnkiHubLogin, "display_login", display_login_mock)

        # Mock _this_addon_is_involved to return True.
        monkeypatch.setattr(errors, "_this_addon_mentioned_in_tb", lambda *args: True)

        handled = _try_handle_exception(
            exc_type=AnkiHubHTTPError,
            exc_value=AnkiHubHTTPError(response=Mock(status_code=401)),
            tb=None,
        )
        assert handled
        display_login_mock.assert_called_once()

    def test_handle_ankihub_406(
        self,
        monkeypatch: MonkeyPatch,
        _mock_ask_user_to_return_false: Mock,
    ):
        # Mock _this_addon_is_involved to return True.
        monkeypatch.setattr(errors, "_this_addon_mentioned_in_tb", lambda *args: True)

        handled = _try_handle_exception(
            exc_type=AnkiHubHTTPError,
            exc_value=AnkiHubHTTPError(
                response=Mock(status_code=406, reason=OUTDATED_CLIENT_ERROR_REASON)
            ),
            tb=None,
        )
        assert handled
        _mock_ask_user_to_return_false.assert_called_once()

    @fixture
    def _mock_ask_user_to_return_false(
        self,
        monkeypatch: MonkeyPatch,
    ) -> Generator[Mock, None, None]:
        # Simply monkeypatching askUser to return False doesn't work because the errors module
        # already imported the original askUser function when this fixture is called.
        # So we need to reload the errors module after monkeypatching askUser.
        try:
            with monkeypatch.context() as m:
                askUser_mock = Mock(return_value=False)
                m.setattr(utils, "askUser", askUser_mock)
                # Reload the errors module so that the monkeypatched askUser function is used.
                importlib.reload(errors)

                yield askUser_mock
        finally:
            #  Reload the errors module again so that the original askUser function is used for other tests.
            importlib.reload(errors)


class TestRateLimitedDecorator:
    def test_rate_limited_decorator(self):
        # Create a counter to keep track of how many times foo is executed
        execution_counter = 0

        @rate_limited(1)
        def foo():
            nonlocal execution_counter
            execution_counter += 1

        for _ in range(11):
            foo()
            time.sleep(0.1)

        # Given the 1-second rate limit and the 11 calls with 0.1-second intervals,
        # we expect foo to be executed 2 times.
        assert execution_counter == 2

    def test_rate_limited_decorator_with_on_done_arg_name(self):
        # Create a counter to keep track of how many times on_done is executed
        execution_counter = 0

        def on_done() -> None:
            nonlocal execution_counter
            execution_counter += 1

        @rate_limited(1, on_done_arg_name="on_done")
        def foo(on_done: Callable[[], None]) -> None:
            on_done()

        for _ in range(11):
            foo(on_done=on_done)
            time.sleep(0.1)

        # The on_done callback should be executed every time foo is called.
        assert execution_counter == 11


def test_error_dialog(qtbot: QtBot, monkeypatch: MonkeyPatch):
    try:
        raise Exception("test")
    except Exception as e:
        dialog = ErrorDialog(e, sentry_event_id="sentry_test_id")

    qtbot.addWidget(dialog)
    dialog.show()

    # Check that toggling the debug info button does not throw an exception.
    dialog.debug_info_button.click()
    dialog.debug_info_button.click()

    # Check that the Yes button opens a link (to the AnkiHub forum).
    open_link_mock = Mock()
    monkeypatch.setattr(utils, "openLink", open_link_mock)
    dialog.button_box.button(QDialogButtonBox.StandardButton.Yes).click()
    open_link_mock.assert_called_once()

    # Check that clicking the No button does not throw an exception.
    dialog.button_box.button(QDialogButtonBox.StandardButton.No).click()


class TestFeatureFlags:
    def test_with_default_values(
        self,
        mock_all_feature_flags_to_default_values: None,
    ):
        for field in fields(_FeatureFlags):
            assert getattr(feature_flags, field.name) == field.default

    def test_with_set_values(
        self,
        set_feature_flag_state: SetFeatureFlagState,
    ):
        for field in fields(_FeatureFlags):
            set_feature_flag_state(field.name, False)
            assert not getattr(feature_flags, field.name)

            set_feature_flag_state(field.name, True)
            assert getattr(feature_flags, field.name)<|MERGE_RESOLUTION|>--- conflicted
+++ resolved
@@ -16,13 +16,9 @@
 from aqt.qt import QDialogButtonBox
 from pytest import MonkeyPatch, fixture
 from pytest_anki import AnkiSession
-from pytestqt.qtbot import QtBot
+from pytestqt.qtbot import QtBot  # type: ignore
 
 from ankihub.gui import errors
-<<<<<<< HEAD
-=======
-from tests.fixtures import SetFeatureFlagState  # type: ignore
->>>>>>> e1196424
 
 from ..factories import DeckMediaFactory, NoteInfoFactory
 from ..fixtures import SetFeatureFlagState  # type: ignore
