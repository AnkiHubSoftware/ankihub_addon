--- conflicted
+++ resolved
@@ -16,11 +16,7 @@
 from anki.models import NotetypeDict
 from anki.notes import Note, NoteId
 from aqt import utils
-<<<<<<< HEAD
-from aqt.qt import QDialogButtonBox, Qt, QTimer, QWidget
-=======
-from aqt.qt import QDialog, QDialogButtonBox, Qt
->>>>>>> f327968f
+from aqt.qt import QDialog, QDialogButtonBox, Qt, QTimer, QWidget
 from pytest import MonkeyPatch, fixture
 from pytest_anki import AnkiSession
 from pytestqt.qtbot import QtBot  # type: ignore
@@ -86,11 +82,7 @@
     open_suggestion_dialog_for_note,
 )
 from ankihub.gui.threading_utils import rate_limited
-<<<<<<< HEAD
-from ankihub.gui.utils import choose_ankihub_deck
-=======
-from ankihub.gui.utils import show_dialog
->>>>>>> f327968f
+from ankihub.gui.utils import choose_ankihub_deck, show_dialog
 from ankihub.main import suggestions
 from ankihub.main.deck_creation import (
     DeckCreationResult,
@@ -2080,7 +2072,6 @@
             )
 
 
-<<<<<<< HEAD
 class TestChooseAnkiHubDeck:
     @pytest.mark.parametrize(
         "clicked_key, expected_chosen_deck_index",
@@ -2115,7 +2106,8 @@
                 assert result is None
             else:
                 assert ah_dids.index(result) == expected_chosen_deck_index
-=======
+
+
 class TestShowDialog:
     @pytest.mark.parametrize(
         "scrollable",
@@ -2153,5 +2145,4 @@
         )
         qtbot.keyClick(dialog, Qt.Key.Key_Enter)
 
-        assert button_index_from_cb == default_button_idx
->>>>>>> f327968f
+        assert button_index_from_cb == default_button_idx