--- conflicted
+++ resolved
@@ -73,10 +73,7 @@
 )
 from ankihub.gui.media_sync import media_sync
 from ankihub.gui.menu import AnkiHubLogin
-<<<<<<< HEAD
-=======
-from ankihub.gui.operations import AddonQueryOp, deck_creation
->>>>>>> ad169335
+from ankihub.gui.operations import AddonQueryOp
 from ankihub.gui.operations.deck_creation import (
     DeckCreationConfirmationDialog,
     create_collaborative_deck,
@@ -1529,12 +1526,12 @@
     def test_blocking_and_timeout_behavior(
         self,
         anki_session_with_addon_data: AnkiSession,
-        monkeypatch: MonkeyPatch,
         qtbot: QtBot,
+        mocker: MockerFixture,
         task_configs: List[Tuple[Callable[[], ContextManager], float]],
         task_times_out: bool,
     ):
-        monkeypatch.setattr("ankihub.db.rw_lock.LOCK_TIMEOUT_SECONDS", 0.2)
+        mocker.patch("ankihub.db.rw_lock.LOCK_TIMEOUT_SECONDS", 0.2)
 
         def task(context_manager: Callable[[], ContextManager], duration: float):
             with context_manager():
@@ -2224,14 +2221,14 @@
         self,
         anki_session_with_addon_data: AnkiSession,
         install_ah_deck: InstallAHDeck,
-        mock_function: MockFunction,
+        mocker: MockerFixture,
     ) -> None:
         with anki_session_with_addon_data.profile_loaded():
             # We install the deck so that we get coverage for the case where a deck
             # has no reviews.
             install_ah_deck()
 
-            send_card_review_data_mock = mock_function(
+            send_card_review_data_mock = mocker.patch.object(
                 AnkiHubClient, "send_card_review_data"
             )
 
