--- conflicted
+++ resolved
@@ -2192,7 +2192,6 @@
         assert button_index_from_cb == default_button_idx
 
 
-<<<<<<< HEAD
 class TestPrivateConfigMigrations:
     def test_oprphaned_deck_extensions_are_removed(
         self, next_deterministic_uuid: Callable[[], uuid.UUID]
@@ -2209,7 +2208,8 @@
         config.setup_private_config()
 
         assert config.deck_extensions_ids_for_ah_did(ah_did) == []
-=======
+
+
 class TestOptionalTagSuggestionDialog:
     def test_submit_tags_for_validated_groups(
         self,
@@ -2345,5 +2345,4 @@
 
             dialog.show()
 
-            assert dialog.auto_accept_cb.isVisible() == expected_checkbox_is_visible
->>>>>>> 24c17058
+            assert dialog.auto_accept_cb.isVisible() == expected_checkbox_is_visible