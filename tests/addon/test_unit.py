--- conflicted
+++ resolved
@@ -5,12 +5,8 @@
 from typing import Callable, Generator, List
 
 import pytest
-<<<<<<< HEAD
-from anki.notes import Note
+from anki.notes import Note, NoteId
 from aqt.qt import QDialogButtonBox
-=======
-from anki.notes import Note, NoteId
->>>>>>> 2eb90690
 from pytest_anki import AnkiSession
 
 from ..factories import NoteInfoFactory
@@ -20,11 +16,8 @@
 os.environ["SKIP_INIT"] = "1"
 
 from ankihub import suggestions
-<<<<<<< HEAD
 from ankihub.ankihub_client import SuggestionType
-=======
 from ankihub.db.db import _AnkiHubDB
->>>>>>> 2eb90690
 from ankihub.error_reporting import normalize_url
 from ankihub.exporting import _prepared_field_html
 from ankihub.gui.suggestion_dialog import (
@@ -272,7 +265,6 @@
         assert note3.tags == [f"{SUBDECK_TAG}::AA::b_b::c_c"]
 
 
-<<<<<<< HEAD
 class TestSuggestionDialog:
     @pytest.mark.parametrize(
         "is_new_note_suggestion,is_for_ankihub_deck,suggestion_type,source_type",
@@ -359,7 +351,8 @@
             change_type=suggestion_type if change_type_needed else None,
             source=expected_source,
         )
-=======
+
+
 class TestAnkiHubDB:
     def test_anki_nids_to_ankihub_nids(
         self,
@@ -388,5 +381,4 @@
         assert ah_nids_for_anki_nids == {
             existing_anki_nid: note.ankihub_note_uuid,
             non_existing_anki_nid: None,
-        }
->>>>>>> 2eb90690
+        }