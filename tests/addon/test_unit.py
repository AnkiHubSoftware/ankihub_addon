import importlib
import os
import tempfile
import time
import uuid
from dataclasses import fields
from datetime import datetime, timedelta
from pathlib import Path
from textwrap import dedent
from typing import Callable, Generator, List, Optional, Protocol, Tuple
from unittest.mock import Mock

import aqt
import pytest
from anki.decks import DeckId
from anki.models import NotetypeDict
from anki.notes import Note, NoteId
from aqt import utils
from aqt.qt import QDialog, QDialogButtonBox, Qt, QTimer, QWidget
from pytest import MonkeyPatch, fixture
from pytest_anki import AnkiSession
from pytestqt.qtbot import QtBot  # type: ignore
from requests import Response

from ankihub.ankihub_client.models import CardReviewData  # type: ignore

from ..factories import DeckFactory, DeckMediaFactory, NoteInfoFactory
from ..fixtures import (  # type: ignore
    ImportAHNoteType,
    InstallAHDeck,
    MockFunction,
    MockStudyDeckDialogWithCB,
    NewNoteWithNoteType,
    SetFeatureFlagState,
    add_basic_anki_note_to_deck,
    assert_datetime_equal_ignore_milliseconds,
    create_anki_deck,
    record_review_for_anki_nid,
)
from .test_integration import ImportAHNote

# workaround for vscode test discovery not using pytest.ini which sets this env var
# has to be set before importing ankihub
os.environ["SKIP_INIT"] = "1"

from ankihub.addon_ankihub_client import AddonAnkiHubClient
from ankihub.ankihub_client import (
    AnkiHubClient,
    AnkiHubHTTPError,
    Field,
    SuggestionType,
)
from ankihub.db import attached_ankihub_db
from ankihub.db.db import _AnkiHubDB
from ankihub.db.exceptions import IntegrityError
from ankihub.feature_flags import _FeatureFlags, feature_flags
from ankihub.gui import errors, suggestion_dialog
from ankihub.gui.error_dialog import ErrorDialog
from ankihub.gui.errors import (
    OUTDATED_CLIENT_ERROR_REASON,
    _contains_path_to_this_addon,
    _normalize_url,
    _try_handle_exception,
    upload_logs_in_background,
)
from ankihub.gui.media_sync import media_sync
from ankihub.gui.menu import AnkiHubLogin
from ankihub.gui.operations import deck_creation
from ankihub.gui.operations.deck_creation import (
    DeckCreationConfirmationDialog,
    create_collaborative_deck,
)
from ankihub.gui.operations.utils import future_with_exception, future_with_result
from ankihub.gui.suggestion_dialog import (
    SourceType,
    SuggestionDialog,
    SuggestionMetadata,
    SuggestionSource,
    _on_suggest_notes_in_bulk_done,
    get_anki_nid_to_possible_ah_dids_dict,
    open_suggestion_dialog_for_bulk_suggestion,
    open_suggestion_dialog_for_note,
)
from ankihub.gui.threading_utils import rate_limited
from ankihub.gui.utils import choose_ankihub_deck, show_dialog
from ankihub.main import suggestions
from ankihub.main.deck_creation import (
    DeckCreationResult,
    _note_type_name_without_ankihub_modifications,
)
from ankihub.main.exporting import _prepared_field_html
from ankihub.main.importing import _updated_tags
from ankihub.main.note_conversion import (
    ADDON_INTERNAL_TAGS,
    TAG_FOR_OPTIONAL_TAGS,
    TAG_FOR_PROTECTING_ALL_FIELDS,
    TAG_FOR_PROTECTING_FIELDS,
    _get_fields_protected_by_tags,
)
from ankihub.main.review_data import (
    _get_first_and_last_review_datetime_for_ah_deck,
    _get_review_count_for_ah_deck_since,
    send_review_data,
)
from ankihub.main.subdecks import (
    SUBDECK_TAG,
    add_subdeck_tags_to_notes,
    deck_contains_subdeck_tags,
)
from ankihub.main.utils import (
    clear_empty_cards,
    lowest_level_common_ancestor_deck_name,
    mids_of_notes,
    retain_nids_with_ah_note_type,
)
from ankihub.settings import ANKIWEB_ID, log_file_path


@pytest.fixture
def ankihub_db() -> Generator[_AnkiHubDB, None, None]:
    with tempfile.TemporaryDirectory() as temp_dir:
        db = _AnkiHubDB()
        db_path = Path(temp_dir) / "ankihub.db"
        db.setup_and_migrate(db_path)
        yield db


class TestUploadMediaForSuggestion:
    def test_update_media_names_on_notes(
        self, anki_session_with_addon_data: AnkiSession
    ):
        with anki_session_with_addon_data.profile_loaded():
            mw = anki_session_with_addon_data.mw

            note_contents = [
                'Sample Text <div> abc <img src="test.png"> </div>',
                "<span> a</span><img src='other_test.gif' width='250'><div></div>",
                '<span> <p>this note will not have its image replaced </p> <img src="will_not_replace.jpeg"> </span>',
            ]

            notes: List[Note] = []
            mw.col.decks.add_normal_deck_with_name("MediaTestDeck")
            for content in note_contents:
                note = mw.col.new_note(mw.col.models.by_name("Basic"))
                notes.append(note)
                note["Front"] = content
                mw.col.add_note(note, mw.col.decks.by_name("MediaTestDeck")["id"])

            hashed_name_map = {
                "test.png": "fueriwhfvureivhnaowuyiegrofuaywwqg.png",
                "other_test.gif": "fWJKERDVNMOWIKJCIWJefgjnverf.gif",
            }

            suggestions._update_media_names_on_notes(hashed_name_map)

            notes[0].load()
            notes[1].load()
            notes[2].load()

            assert f'<img src="{hashed_name_map["test.png"]}">' in " ".join(
                notes[0].fields
            )
            assert (
                f"<img src='{hashed_name_map['other_test.gif']}' width='250'>"
                in " ".join(notes[1].fields)
            )
            assert '<img src="will_not_replace.jpeg">' in " ".join(notes[2].fields)


class TestMediaSyncMediaDownload:
    def test_with_exception(self, mock_function: MockFunction, qtbot: QtBot):
        def raise_exception() -> None:
            raise Exception("test")

        update_and_download_mock = mock_function(
            media_sync,
            "_update_deck_media_and_download_missing_media",
            side_effect=raise_exception,
        )

        with qtbot.captureExceptions() as exceptions:
            media_sync.start_media_download()
            qtbot.wait(500)

        # Assert that _download_in_progress was set to False and the exception was raised
        assert not media_sync._download_in_progress
        assert len(exceptions) == 1
        update_and_download_mock.assert_called_once()  # sanity check


class TestMediaSyncMediaUpload:
    def test_with_exception(
        self,
        anki_session_with_addon_data: AnkiSession,
        mock_function: MockFunction,
        qtbot: QtBot,
        next_deterministic_uuid,
    ):
        with anki_session_with_addon_data.profile_loaded():

            def raise_exception() -> None:
                raise Exception("test")

            upload_media_mock = mock_function(
                media_sync._client,
                "upload_media",
                side_effect=raise_exception,
            )

            with qtbot.captureExceptions() as exceptions:
                media_sync.start_media_upload([], next_deterministic_uuid())
                qtbot.wait(500)

            # Assert that _amount_uploads_in_progress was was reset to 0 and the exception was raised
            assert media_sync._amount_uploads_in_progress == 0
            assert len(exceptions) == 1
            upload_media_mock.assert_called_once()  # sanity check


def test_lowest_level_common_ancestor_deck_name():
    deck_names = [
        "A",
        "A::B",
    ]
    assert lowest_level_common_ancestor_deck_name(deck_names) == "A"

    deck_names = [
        "A::B::C",
        "A::B::C::D",
        "A::B",
    ]
    assert lowest_level_common_ancestor_deck_name(deck_names) == "A::B"

    deck_names = ["A::B::C", "A::B::C::D", "A::B", "B"]
    assert lowest_level_common_ancestor_deck_name(deck_names) is None


def test_updated_tags():
    assert set(
        _updated_tags(
            cur_tags=[],
            incoming_tags=["A", "B"],
            protected_tags=[],
        )
    ) == set(["A", "B"])

    # dont delete protected tags
    assert set(
        _updated_tags(
            cur_tags=["A", "B"],
            incoming_tags=[],
            protected_tags=["A"],
        )
    ) == set(["A"])

    # dont delete tags that contain protected tags
    assert set(
        _updated_tags(
            cur_tags=["A::B::C"],
            incoming_tags=[],
            protected_tags=["A"],
        )
    ) == set(["A::B::C"])

    assert set(
        _updated_tags(
            cur_tags=["A::B::C"],
            incoming_tags=[],
            protected_tags=["B"],
        )
    ) == set(["A::B::C"])

    assert set(
        _updated_tags(
            cur_tags=["A::B::C"],
            incoming_tags=[],
            protected_tags=["C"],
        )
    ) == set(["A::B::C"])

    # keep add-on internal tags
    assert set(
        _updated_tags(
            cur_tags=ADDON_INTERNAL_TAGS,
            incoming_tags=[],
            protected_tags=[],
        )
    ) == set(ADDON_INTERNAL_TAGS)

    # keep Anki internal tags
    assert set(
        _updated_tags(
            cur_tags=["marked", "leech"],
            incoming_tags=[],
            protected_tags=[],
        )
    ) == set(["marked", "leech"])

    # keep optional tags
    optional_tag = f"{TAG_FOR_OPTIONAL_TAGS}::tag_group::tag"
    assert set(
        _updated_tags(
            cur_tags=[optional_tag],
            incoming_tags=[],
            protected_tags=[],
        )
    ) == set([optional_tag])


def test_mids_of_notes(anki_session: AnkiSession):
    with anki_session.profile_loaded():
        mw = anki_session.mw

        # Create a basic note
        basic = mw.col.models.by_name("Basic")
        note_basic = mw.col.new_note(basic)
        mw.col.add_note(note_basic, deck_id=DeckId(1))

        # Create a cloze note
        cloze = mw.col.models.by_name("Cloze")
        note_cloze = mw.col.new_note(cloze)
        mw.col.add_note(note_cloze, deck_id=DeckId(1))

        # Assert that getting the note type ids of the two notes works
        assert mids_of_notes([note_basic.id, note_cloze.id]) == {
            note_basic.mid,
            note_cloze.mid,
        }


class TestGetFieldsProtectedByTags:
    def test_protecting_single_fields(self):
        assert set(
            _get_fields_protected_by_tags(
                tags=[
                    f"{TAG_FOR_PROTECTING_FIELDS}::Text",
                    f"{TAG_FOR_PROTECTING_FIELDS}::Missed_Questions",
                ],
                field_names=["Text", "Extra", "Missed Questions", "Lecture Notes"],
            )
        ) == set(["Text", "Missed Questions"])

    def test_trying_to_protect_not_existing_field(self):
        # When trying to protect a field that does not exist, it should be ignored.
        assert set(
            _get_fields_protected_by_tags(
                tags=[
                    f"{TAG_FOR_PROTECTING_FIELDS}::Text",
                    f"{TAG_FOR_PROTECTING_FIELDS}::Front",
                ],
                field_names=["Text", "Extra", "Missed Questions", "Lecture Notes"],
            )
        ) == set(["Text"])

    def test_protecting_all_fields(self):
        assert set(
            _get_fields_protected_by_tags(
                tags=[TAG_FOR_PROTECTING_ALL_FIELDS],
                field_names=["Text", "Extra", "Missed Questions", "Lecture Notes"],
            )
        ) == set(["Text", "Extra", "Missed Questions", "Lecture Notes"])


def test_normalize_url():
    url = "https://app.ankihub.net/api/decks/fc39e7e7-9705-4102-a6ec-90d128c64ed3/updates?since=2022-08-01T1?6%3A32%3A2"
    assert _normalize_url(url) == "https://app.ankihub.net/api/decks/<id>/updates"

    url = "https://app.ankihub.net/api/note-types/2385223452/"
    assert _normalize_url(url) == "https://app.ankihub.net/api/note-types/<id>/"


def test_prepared_field_html():
    assert _prepared_field_html('<img src="foo.jpg">') == '<img src="foo.jpg">'

    assert (
        _prepared_field_html('<img src="foo.jpg" data-editor-shrink="true">')
        == '<img src="foo.jpg">'
    )


def test_remove_note_type_name_modifications():
    name = "Basic (deck_name / user_name)"
    assert _note_type_name_without_ankihub_modifications(name) == "Basic"

    name = "Basic (deck_name / user_name) (deck_name2 / user_name2)"
    assert _note_type_name_without_ankihub_modifications(name) == "Basic"

    name = "Basic (deck_name/user_name)"
    assert _note_type_name_without_ankihub_modifications(name) == name


class TestDeckContainsSubdeckTags:
    def test_with_subdeck_tags(
        self,
        anki_session_with_addon_data: AnkiSession,
        import_ah_note: ImportAHNote,
        next_deterministic_uuid: Callable[[], uuid.UUID],
    ) -> None:
        with anki_session_with_addon_data.profile_loaded():
            ah_did = next_deterministic_uuid()
            note_info = NoteInfoFactory.create(tags=[f"{SUBDECK_TAG}::A::B"])
            import_ah_note(ah_did=ah_did, note_data=note_info)

            assert deck_contains_subdeck_tags(ah_did)

    def test_without_subdeck_tags(
        self,
        anki_session_with_addon_data: AnkiSession,
        import_ah_note: ImportAHNote,
        next_deterministic_uuid: Callable[[], uuid.UUID],
    ) -> None:
        with anki_session_with_addon_data.profile_loaded():
            ah_did = next_deterministic_uuid()
            import_ah_note(ah_did=ah_did)

            assert not deck_contains_subdeck_tags(ah_did)

    def test_with_multiple_notes_and_tags(
        self,
        anki_session_with_addon_data: AnkiSession,
        import_ah_note: ImportAHNote,
        next_deterministic_uuid: Callable[[], uuid.UUID],
    ) -> None:
        with anki_session_with_addon_data.profile_loaded():
            ah_did = next_deterministic_uuid()

            import_ah_note(ah_did=ah_did)

            note_info = NoteInfoFactory.create(
                tags=["some_other_tag", f"{SUBDECK_TAG}::A::B"]
            )
            import_ah_note(ah_did=ah_did, note_data=note_info)

            assert deck_contains_subdeck_tags(ah_did)


def test_add_subdeck_tags_to_notes(anki_session_with_addon_data: AnkiSession):
    with anki_session_with_addon_data.profile_loaded():
        mw = anki_session_with_addon_data.mw

        mw.col.decks.add_normal_deck_with_name("A::B::C")

        note1 = mw.col.new_note(mw.col.models.by_name("Basic"))
        note1["Front"] = "note1"
        mw.col.add_note(note1, mw.col.decks.by_name("A")["id"])

        note2 = mw.col.new_note(mw.col.models.by_name("Basic"))
        note2["Front"] = "note2"
        mw.col.add_note(note2, mw.col.decks.by_name("A::B")["id"])

        note3 = mw.col.new_note(mw.col.models.by_name("Basic"))
        note3["Front"] = "note3"
        mw.col.add_note(note3, mw.col.decks.by_name("A::B::C")["id"])

        add_subdeck_tags_to_notes("A", ankihub_deck_name="Test")

        note1.load()
        assert note1.tags == [f"{SUBDECK_TAG}::Test"]

        note2.load()
        assert note2.tags == [f"{SUBDECK_TAG}::Test::B"]

        note3.load()
        assert note3.tags == [f"{SUBDECK_TAG}::Test::B::C"]


def test_add_subdeck_tags_to_notes_with_spaces_in_deck_name(
    anki_session_with_addon_data: AnkiSession,
):
    with anki_session_with_addon_data.profile_loaded():
        mw = anki_session_with_addon_data.mw

        mw.col.decks.add_normal_deck_with_name(" a a :: b b :: c c ")

        note1 = mw.col.new_note(mw.col.models.by_name("Basic"))
        note1["Front"] = "note1"
        mw.col.add_note(note1, mw.col.decks.by_name(" a a ")["id"])

        note2 = mw.col.new_note(mw.col.models.by_name("Basic"))
        note2["Front"] = "note2"
        mw.col.add_note(note2, mw.col.decks.by_name(" a a :: b b ")["id"])

        note3 = mw.col.new_note(mw.col.models.by_name("Basic"))
        note3["Front"] = "note3"
        mw.col.add_note(note3, mw.col.decks.by_name(" a a :: b b :: c c ")["id"])

        add_subdeck_tags_to_notes(" a a ", ankihub_deck_name="AA")

        note1.load()
        assert note1.tags == [f"{SUBDECK_TAG}::AA"]

        note2.load()
        assert note2.tags == [f"{SUBDECK_TAG}::AA::b_b"]

        note3.load()
        assert note3.tags == [f"{SUBDECK_TAG}::AA::b_b::c_c"]


class TestSuggestionDialog:
    @pytest.mark.parametrize(
        "is_new_note_suggestion,is_for_anking_deck,suggestion_type,source_type,media_was_added",
        [
            (True, True, SuggestionType.NEW_CONTENT, SourceType.AMBOSS, False),
            (True, True, SuggestionType.OTHER, SourceType.AMBOSS, False),
            (True, False, SuggestionType.NEW_CONTENT, SourceType.AMBOSS, False),
            (True, False, SuggestionType.OTHER, SourceType.AMBOSS, False),
            (False, True, SuggestionType.NEW_CONTENT, SourceType.AMBOSS, False),
            (False, True, SuggestionType.OTHER, SourceType.AMBOSS, False),
            (False, False, SuggestionType.NEW_CONTENT, SourceType.AMBOSS, False),
            (False, False, SuggestionType.OTHER, SourceType.AMBOSS, False),
            (False, True, SuggestionType.NEW_CONTENT, SourceType.UWORLD, False),
            (False, True, SuggestionType.NEW_CONTENT, SourceType.UWORLD, True),
        ],
    )
    def test_visibility_of_form_elements_and_form_result(
        self,
        is_new_note_suggestion: bool,
        is_for_anking_deck: bool,
        suggestion_type: SuggestionType,
        source_type: SourceType,
        media_was_added: bool,
    ):
        dialog = SuggestionDialog(
            is_for_anking_deck=is_for_anking_deck,
            is_new_note_suggestion=is_new_note_suggestion,
            added_new_media=media_was_added,
        )
        dialog.show()

        # Fill in the form
        change_type_needed = not is_new_note_suggestion
        source_needed = not is_new_note_suggestion and (
            suggestion_type
            in [SuggestionType.UPDATED_CONTENT, SuggestionType.NEW_CONTENT]
            and is_for_anking_deck
        )

        if change_type_needed:
            dialog.change_type_select.setCurrentText(suggestion_type.value[1])

        expected_source_text = ""
        if source_needed:
            dialog.source_widget.source_type_select.setCurrentText(source_type.value)
            if source_type == SourceType.UWORLD:
                expected_uworld_step = "Step 1"
                dialog.source_widget.uworld_step_select.setCurrentText(
                    expected_uworld_step
                )

            expected_source_text = "https://test_url.com"
            dialog.source_widget.source_edit.setText(expected_source_text)

        dialog.rationale_edit.setPlainText("test")

        # Assert that correct form elements are shown
        assert dialog.isVisible()

        if change_type_needed:
            assert dialog.change_type_select.isVisible()
        else:
            assert not dialog.change_type_select.isVisible()

        if source_needed:
            assert dialog.source_widget_group_box.isVisible()
        else:
            assert not dialog.source_widget_group_box.isVisible()

        # Assert that the form submit button is enabled (it is disabled if the form input is invalid)
        assert dialog.button_box.button(QDialogButtonBox.StandardButton.Ok).isEnabled()

        # Assert that the form result is correct
        expected_source_text = (
            f"{expected_uworld_step} {expected_source_text}"
            if source_type == SourceType.UWORLD
            else expected_source_text
        )
        expected_source = (
            SuggestionSource(source_type=source_type, source_text=expected_source_text)
            if source_needed
            else None
        )

        assert dialog.suggestion_meta() == SuggestionMetadata(
            comment="test",
            change_type=suggestion_type if change_type_needed else None,
            source=expected_source,
        )


class TestSuggestionDialogGetAnkiNidToPossibleAHDidsDict:
    def test_with_existing_note_belonging_to_single_deck(
        self,
        anki_session_with_addon_data: AnkiSession,
        import_ah_note: ImportAHNote,
        next_deterministic_uuid: Callable[[], uuid.UUID],
    ):
        with anki_session_with_addon_data.profile_loaded():
            ah_did = next_deterministic_uuid()
            note_info = import_ah_note(ah_did=ah_did)
            nids = [NoteId(note_info.anki_nid)]
            assert get_anki_nid_to_possible_ah_dids_dict(nids) == {
                note_info.anki_nid: {ah_did}
            }

    def test_with_new_note_belonging_to_single_deck(
        self,
        anki_session_with_addon_data: AnkiSession,
        import_ah_note_type: ImportAHNoteType,
        new_note_with_note_type: NewNoteWithNoteType,
        next_deterministic_uuid: Callable[[], uuid.UUID],
    ):
        with anki_session_with_addon_data.profile_loaded():
            ah_did = next_deterministic_uuid()
            note_type = import_ah_note_type(ah_did=ah_did)
            note = new_note_with_note_type(note_type=note_type)
            nids = [note.id]
            assert get_anki_nid_to_possible_ah_dids_dict(nids) == {note.id: {ah_did}}

    def test_with_new_note_with_two_possible_decks(
        self,
        anki_session_with_addon_data: AnkiSession,
        import_ah_note_type: ImportAHNoteType,
        new_note_with_note_type: NewNoteWithNoteType,
        next_deterministic_uuid: Callable[[], uuid.UUID],
    ):
        with anki_session_with_addon_data.profile_loaded():
            ah_did_1 = next_deterministic_uuid()
            note_type = import_ah_note_type(ah_did=ah_did_1)

            ah_did_2 = next_deterministic_uuid()
            import_ah_note_type(note_type=note_type, ah_did=ah_did_2)

            # The note type of the new note is used in two decks, so the note could be suggested for either of them.
            note = new_note_with_note_type(note_type=note_type)
            nids = [note.id]
            assert get_anki_nid_to_possible_ah_dids_dict(nids) == {
                note.id: {ah_did_1, ah_did_2}
            }

    def test_with_existing_note_with_note_type_used_in_two_decks(
        self,
        anki_session_with_addon_data: AnkiSession,
        import_ah_note: ImportAHNote,
        import_ah_note_type: ImportAHNoteType,
        next_deterministic_uuid: Callable[[], uuid.UUID],
    ):
        with anki_session_with_addon_data.profile_loaded():
            ah_did_1 = next_deterministic_uuid()
            note_type = import_ah_note_type(ah_did=ah_did_1)
            note_info = import_ah_note(ah_did=ah_did_1, mid=note_type["id"])

            ah_did_2 = next_deterministic_uuid()
            import_ah_note_type(note_type=note_type, ah_did=ah_did_2)

            # The note type of the new note is used in two decks, but the note exists in one of them,
            # so the note belongs to that deck.
            nids = [NoteId(note_info.anki_nid)]
            assert get_anki_nid_to_possible_ah_dids_dict(nids) == {
                note_info.anki_nid: {ah_did_1}
            }


class MockDependenciesForSuggestionDialog(Protocol):
    def __call__(self, user_cancels: bool) -> Tuple[Mock, Mock]:
        ...


@pytest.fixture
def mock_dependiencies_for_suggestion_dialog(
    monkeypatch: MonkeyPatch,
    mock_function: MockFunction,
) -> MockDependenciesForSuggestionDialog:
    """Mocks the dependencies for open_suggestion_dialog_for_note.
    Returns a tuple of mocks that replace suggest_note_update and suggest_new_note
    If user_cancels is True, SuggestionDialog.run behaves as if the user cancelled the dialog.
    """

    def mock_dependencies_for_suggestion_dialog_inner(
        user_cancels: bool,
    ) -> Tuple[Mock, Mock]:
        monkeypatch.setattr(
            "ankihub.gui.suggestion_dialog.SuggestionDialog.run",
            Mock(return_value=None)
            if user_cancels
            else Mock(
                return_value=SuggestionMetadata(
                    comment="test",
                )
            ),
        )

        suggest_note_update_mock = mock_function(
            suggestion_dialog,
            "suggest_note_update",
        )
        suggest_new_note_mock = mock_function(
            suggestion_dialog,
            "suggest_new_note",
        )

        return suggest_note_update_mock, suggest_new_note_mock

    return mock_dependencies_for_suggestion_dialog_inner


class TestOpenSuggestionDialogForSingleSuggestion:
    @pytest.mark.parametrize(
        "user_cancels, suggest_note_update_succeeds",
        [
            (True, True),
            (True, False),
            (False, True),
            (False, False),
        ],
    )
    def test_with_existing_note_belonging_to_single_deck(
        self,
        anki_session_with_addon_data: AnkiSession,
        import_ah_note: ImportAHNote,
        next_deterministic_uuid: Callable[[], uuid.UUID],
        mock_dependiencies_for_suggestion_dialog: MockDependenciesForSuggestionDialog,
        user_cancels: bool,
        suggest_note_update_succeeds: bool,
    ):
        with anki_session_with_addon_data.profile_loaded():
            ah_did = next_deterministic_uuid()
            note_info = import_ah_note(ah_did=ah_did)
            note = aqt.mw.col.get_note(NoteId(note_info.anki_nid))

            (
                suggest_note_update_mock,
                suggest_new_note_mock,
            ) = mock_dependiencies_for_suggestion_dialog(user_cancels=user_cancels)

            suggest_note_update_mock.return_value = suggest_note_update_succeeds

            open_suggestion_dialog_for_note(note=note, parent=aqt.mw)

            if user_cancels:
                suggest_note_update_mock.assert_not_called()
                suggest_new_note_mock.assert_not_called()
            else:
                _, kwargs = suggest_note_update_mock.call_args
                assert kwargs.get("note") == note

                suggest_new_note_mock.assert_not_called()

    @pytest.mark.parametrize(
        "user_cancels",
        [
            True,
            False,
        ],
    )
    def test_with_new_note_which_could_belong_to_two_decks(
        self,
        anki_session_with_addon_data: AnkiSession,
        import_ah_note_type: ImportAHNoteType,
        new_note_with_note_type: NewNoteWithNoteType,
        next_deterministic_uuid: Callable[[], uuid.UUID],
        mock_dependiencies_for_suggestion_dialog: MockDependenciesForSuggestionDialog,
        mock_function: MockFunction,
        user_cancels: bool,
    ):
        with anki_session_with_addon_data.profile_loaded():
            ah_did_1 = next_deterministic_uuid()
            note_type = import_ah_note_type(ah_did=ah_did_1)

            # Add the note type to a second deck
            ah_did_2 = next_deterministic_uuid()
            import_ah_note_type(ah_did=ah_did_2, note_type=note_type)

            note = new_note_with_note_type(note_type=note_type)

            (
                suggest_note_update_mock,
                suggest_new_note_mock,
            ) = mock_dependiencies_for_suggestion_dialog(user_cancels=False)

            choose_ankihub_deck_mock = mock_function(
                suggestion_dialog,
                "choose_ankihub_deck",
                return_value=None if user_cancels else ah_did_1,
            )

            open_suggestion_dialog_for_note(note=note, parent=aqt.mw)

            if user_cancels:
                suggest_note_update_mock.assert_not_called()
                suggest_new_note_mock.assert_not_called()
            else:
                # There are two options for the deck, so the user has to choose one.
                _, kwargs = choose_ankihub_deck_mock.call_args
                assert kwargs.get("ah_dids") == [ah_did_1, ah_did_2]

                # The note should be suggested for the chosen deck.
                _, kwargs = suggest_new_note_mock.call_args
                assert kwargs.get("note") == note

                suggest_note_update_mock.assert_not_called()


class MockDependenciesForBulkSuggestionDialog(Protocol):
    def __call__(self, user_cancels: bool) -> Mock:
        ...


@pytest.fixture
def mock_dependencies_for_bulk_suggestion_dialog(
    monkeypatch: MonkeyPatch,
) -> MockDependenciesForBulkSuggestionDialog:
    """Mocks the dependencies for open_suggestion_dialog_for_bulk_suggestion.
    Returns a Mock that replaces suggest_notes_in_bulk.
    If user_cancels is True, SuggestionDialog.run behaves as if the user cancelled the dialog.
    """

    def mock_dependencies_for_suggestion_dialog_inner(user_cancels: bool) -> Mock:
        monkeypatch.setattr(
            "ankihub.gui.suggestion_dialog.SuggestionDialog.run",
            Mock(return_value=None)
            if user_cancels
            else Mock(
                return_value=SuggestionMetadata(
                    comment="test",
                )
            ),
        )

        suggest_notes_in_bulk_mock = Mock()
        monkeypatch.setattr(
            "ankihub.gui.suggestion_dialog.suggest_notes_in_bulk",
            suggest_notes_in_bulk_mock,
        )

        monkeypatch.setattr(
            "ankihub.gui.suggestion_dialog._on_suggest_notes_in_bulk_done", Mock()
        )
        return suggest_notes_in_bulk_mock

    return mock_dependencies_for_suggestion_dialog_inner


class TestOpenSuggestionDialogForBulkSuggestion:
    @pytest.mark.parametrize(
        "user_cancels",
        [
            True,
            False,
        ],
    )
    def test_with_existing_note_belonging_to_single_deck(
        self,
        anki_session_with_addon_data: AnkiSession,
        import_ah_note: ImportAHNote,
        next_deterministic_uuid: Callable[[], uuid.UUID],
        qtbot: QtBot,
        mock_dependencies_for_bulk_suggestion_dialog: MockDependenciesForBulkSuggestionDialog,
        user_cancels: bool,
    ):
        with anki_session_with_addon_data.profile_loaded():
            ah_did = next_deterministic_uuid()
            note_info = import_ah_note(ah_did=ah_did)
            nids = [NoteId(note_info.anki_nid)]

            suggest_notes_in_bulk_mock = mock_dependencies_for_bulk_suggestion_dialog(
                user_cancels=user_cancels
            )

            open_suggestion_dialog_for_bulk_suggestion(anki_nids=nids, parent=aqt.mw)

            if user_cancels:
                qtbot.wait(500)
                suggest_notes_in_bulk_mock.assert_not_called()
            else:
                qtbot.wait_until(lambda: suggest_notes_in_bulk_mock.called)
                _, kwargs = suggest_notes_in_bulk_mock.call_args
                assert kwargs.get("ankihub_did") == ah_did
                assert {note.id for note in kwargs.get("notes")} == set(nids)

    def test_with_two_new_notes_without_decks_in_common(
        self,
        anki_session_with_addon_data: AnkiSession,
        import_ah_note_type: ImportAHNoteType,
        new_note_with_note_type: NewNoteWithNoteType,
        next_deterministic_uuid: Callable[[], uuid.UUID],
        mock_dependencies_for_bulk_suggestion_dialog: MockDependenciesForBulkSuggestionDialog,
        qtbot: QtBot,
    ):
        with anki_session_with_addon_data.profile_loaded():
            ah_did_1 = next_deterministic_uuid()
            note_type_1 = import_ah_note_type(ah_did=ah_did_1)
            note_1 = new_note_with_note_type(note_type=note_type_1)

            ah_did_2 = next_deterministic_uuid()
            note_type_2 = import_ah_note_type(ah_did=ah_did_2, force_new=True)
            note_2 = new_note_with_note_type(note_type=note_type_2)

            nids = [note_1.id, note_2.id]

            suggest_notes_in_bulk_mock = mock_dependencies_for_bulk_suggestion_dialog(
                user_cancels=False
            )

            open_suggestion_dialog_for_bulk_suggestion(anki_nids=nids, parent=aqt.mw)
            qtbot.wait(500)

            # The note suggestions can't be for the same deck, so the suggestion dialog should not be shown.
            suggest_notes_in_bulk_mock.assert_not_called()

    def test_with_two_new_notes_with_decks_in_common(
        self,
        anki_session_with_addon_data: AnkiSession,
        import_ah_note_type: ImportAHNoteType,
        new_note_with_note_type: NewNoteWithNoteType,
        next_deterministic_uuid: Callable[[], uuid.UUID],
        mock_dependencies_for_bulk_suggestion_dialog: MockDependenciesForBulkSuggestionDialog,
        mock_function: MockFunction,
        qtbot: QtBot,
    ):
        with anki_session_with_addon_data.profile_loaded():
            ah_did_1 = next_deterministic_uuid()
            note_type = import_ah_note_type(ah_did=ah_did_1)
            note_1 = new_note_with_note_type(note_type=note_type)

            ah_did_2 = next_deterministic_uuid()
            import_ah_note_type(ah_did=ah_did_2, note_type=note_type)
            note_2 = new_note_with_note_type(note_type=note_type)

            nids = [note_1.id, note_2.id]

            choose_ankihub_deck_mock = mock_function(
                suggestion_dialog,
                "choose_ankihub_deck",
                return_value=ah_did_1,
            )
            suggest_notes_in_bulk_mock = mock_dependencies_for_bulk_suggestion_dialog(
                user_cancels=False
            )

            open_suggestion_dialog_for_bulk_suggestion(anki_nids=nids, parent=aqt.mw)
            qtbot.wait_until(lambda: suggest_notes_in_bulk_mock.called)

            # There are two options for the deck the note suggestions can be for, so the user should be asked
            # to choose between them.
            _, kwargs = choose_ankihub_deck_mock.call_args
            assert kwargs.get("ah_dids") == [ah_did_1, ah_did_2]

            # After the user has chosen the deck, the suggestion dialog should be shown for the chosen deck.
            _, kwargs = suggest_notes_in_bulk_mock.call_args
            assert kwargs.get("ankihub_did") == ah_did_1
            assert {note.id for note in kwargs.get("notes")} == set(nids)


class TestOnSuggestNotesInBulkDone:
    def test_correct_message_is_shown(
        self,
        mock_function: MockFunction,
    ):
        showText_mock = mock_function(
            suggestion_dialog,
            "showText",
        )
        nid_1 = NoteId(1)
        nid_2 = NoteId(2)
        _on_suggest_notes_in_bulk_done(
            future=future_with_result(
                suggestions.BulkNoteSuggestionsResult(
                    errors_by_nid={
                        nid_1: [suggestions.ANKIHUB_NO_CHANGE_ERROR],
                        nid_2: ["some error"],
                    },
                    change_note_suggestions_count=10,
                    new_note_suggestions_count=20,
                )
            ),
            parent=aqt.mw,
        )

        _, kwargs = showText_mock.call_args
        assert (
            kwargs.get("txt")
            == dedent(
                """
                Submitted 10 change note suggestion(s).
                Submitted 20 new note suggestion(s).


                Failed to submit suggestions for 2 note(s).
                All notes with failed suggestions:
                1, 2

                Notes without changes (1):
                1
                """
            ).strip()
            + "\n"
        )

    def test_with_exception_in_future(self):
        with pytest.raises(Exception):
            _on_suggest_notes_in_bulk_done(
                future=future_with_exception(Exception("test")),
                parent=aqt.mw,
            )

    def test_with_http_403_exception_in_future(self, mock_function: MockFunction):
        response = Response()
        response.status_code = 403
        response.json = lambda: {"detail": "test"}  # type: ignore
        exception = AnkiHubHTTPError(response)

        show_error_dialog_mock = mock_function(suggestion_dialog, "show_error_dialog")

        _on_suggest_notes_in_bulk_done(
            future=future_with_exception(exception),
            parent=aqt.mw,
        )
        _, kwargs = show_error_dialog_mock.call_args
        assert kwargs.get("message") == "test"


class TestAnkiHubDBAnkiNidsToAnkiHubNids:
    def test_anki_nids_to_ankihub_nids(
        self,
        ankihub_db: _AnkiHubDB,
        ankihub_basic_note_type: NotetypeDict,
        next_deterministic_uuid: Callable[[], uuid.UUID],
    ):
        ah_did = next_deterministic_uuid()
        existing_anki_nid = 1
        non_existing_anki_nid = 2

        # Add a note to the DB.
        ankihub_db.upsert_note_type(
            ankihub_did=ah_did,
            note_type=ankihub_basic_note_type,
        )
        note = NoteInfoFactory.create(
            anki_nid=existing_anki_nid,
            mid=ankihub_basic_note_type["id"],
        )

        ankihub_db.upsert_notes_data(
            ankihub_did=ah_did,
            notes_data=[note],
        )

        # Retrieve a dict of anki_nid -> ah_nid for two anki_nids.
        ah_nids_for_anki_nids = ankihub_db.anki_nids_to_ankihub_nids(
            anki_nids=[NoteId(existing_anki_nid), NoteId(non_existing_anki_nid)]
        )

        assert ah_nids_for_anki_nids == {
            existing_anki_nid: note.ah_nid,
            non_existing_anki_nid: None,
        }


class TestAnkiHubDBAnkiHubNidsToAnkiIds:
    def test_ankihub_nids_to_anki_ids(
        self,
        ankihub_db: _AnkiHubDB,
        ankihub_basic_note_type: NotetypeDict,
        next_deterministic_uuid: Callable[[], uuid.UUID],
    ):
        ah_did = next_deterministic_uuid()
        anki_nid = 1

        ankihub_db.upsert_note_type(
            ankihub_did=ah_did,
            note_type=ankihub_basic_note_type,
        )

        existing_ah_nid = next_deterministic_uuid()
        note = NoteInfoFactory.create(
            anki_nid=anki_nid,
            ah_nid=existing_ah_nid,
            mid=ankihub_basic_note_type["id"],
        )
        ankihub_db.upsert_notes_data(
            ankihub_did=ah_did,
            notes_data=[note],
        )

        not_existing_ah_nid = next_deterministic_uuid()

        # Retrieve a dict of anki_nid -> ah_nid for two anki_nids.
        ah_nids_for_anki_nids = ankihub_db.ankihub_nids_to_anki_nids(
            ankihub_nids=[existing_ah_nid, not_existing_ah_nid]
        )

        assert ah_nids_for_anki_nids == {
            existing_ah_nid: anki_nid,
            not_existing_ah_nid: None,
        }


class TestAnkiHubDBRemoveNotes:
    def test_remove_notes(
        self,
        ankihub_db: _AnkiHubDB,
        next_deterministic_uuid: Callable[[], uuid.UUID],
        ankihub_basic_note_type: NotetypeDict,
    ):
        ah_did = next_deterministic_uuid()
        ankihub_db.upsert_note_type(
            ankihub_did=ah_did,
            note_type=ankihub_basic_note_type,
        )

        ah_nid = next_deterministic_uuid()
        note = NoteInfoFactory.create(
            ah_nid=ah_nid,
            mid=ankihub_basic_note_type["id"],
        )
        ankihub_db.upsert_notes_data(
            ankihub_did=ah_did,
            notes_data=[note],
        )

        assert ankihub_db.anki_nids_for_ankihub_deck(ah_did) == [note.anki_nid]

        ankihub_db.remove_notes(
            ah_nids=[ah_nid],
        )

        assert ankihub_db.anki_nids_for_ankihub_deck(ankihub_did=ah_did) == []


class TestAnkiHubDBRemoveDeck:
    def test_removes_notes_and_note_types_and_deck_media(
        self,
        ankihub_db: _AnkiHubDB,
        next_deterministic_uuid: Callable[[], uuid.UUID],
        ankihub_basic_note_type: NotetypeDict,
    ):
        # Add data to the DB.
        ah_did = next_deterministic_uuid()
        ankihub_db.upsert_note_type(
            ankihub_did=ah_did,
            note_type=ankihub_basic_note_type,
        )

        ah_nid = next_deterministic_uuid()
        note = NoteInfoFactory.create(
            ah_nid=ah_nid,
            mid=ankihub_basic_note_type["id"],
        )
        ankihub_db.upsert_notes_data(
            ankihub_did=ah_did,
            notes_data=[note],
        )

        # sanity check
        assert ankihub_db.anki_nids_for_ankihub_deck(ah_did) == [note.anki_nid]
        assert len(ankihub_db.note_types_for_ankihub_deck(ah_did))

        deck_media = DeckMediaFactory.create(
            referenced_on_accepted_note=True,
            exists_on_s3=True,
            download_enabled=True,
        )
        ankihub_db.upsert_deck_media_infos(ankihub_did=ah_did, media_list=[deck_media])
        # sanity check
        assert len(ankihub_db.downloadable_media_names_for_ankihub_deck(ah_did)) == 1

        # Remove the deck
        ankihub_db.remove_deck(ankihub_did=ah_did)

        # Assert that everything is removed
        assert ankihub_db.anki_nids_for_ankihub_deck(ankihub_did=ah_did) == []
        assert ankihub_db.note_types_for_ankihub_deck(ankihub_did=ah_did) == []
        assert (
            ankihub_db.note_type_dict(
                ankihub_did=ah_did, note_type_id=ankihub_basic_note_type["id"]
            )
            is None
        )
        assert (
            ankihub_db.ankihub_dids_for_note_type(
                anki_note_type_id=ankihub_basic_note_type["id"]
            )
            is None
        )

        assert ankihub_db.downloadable_media_names_for_ankihub_deck(ah_did) == set()


class TestAnkiHubDBIntegrityError:
    def test_upserting_notes_without_note_type_raises_integrity_error(
        self,
        ankihub_db: _AnkiHubDB,
        next_deterministic_uuid: Callable[[], uuid.UUID],
        ankihub_basic_note_type: NotetypeDict,
    ):
        ah_did = next_deterministic_uuid()
        ah_nid = next_deterministic_uuid()
        note = NoteInfoFactory.create(
            ah_nid=ah_nid,
            mid=ankihub_basic_note_type["id"],
        )

        with pytest.raises(IntegrityError):
            ankihub_db.upsert_notes_data(
                ankihub_did=ah_did,
                notes_data=[note],
            )


class TestAnkiHubDBMediaNamesForAnkiHubDeck:
    @pytest.fixture(autouse=True)
    def setup_method_fixture(
        self,
        ankihub_db: _AnkiHubDB,
        ankihub_basic_note_type: NotetypeDict,
        next_deterministic_uuid: Callable[[], uuid.UUID],
    ):
        self.mid = ankihub_basic_note_type["id"]
        note_info = NoteInfoFactory.create(
            mid=self.mid,
            fields=[
                Field(value="test <img src='test1.jpg'>", order=0, name="Front"),
                Field(
                    value="test <img src='test2.jpg'> [sound:test3.mp3]",
                    order=1,
                    name="Back",
                ),
            ],
        )
        self.ah_did = next_deterministic_uuid()
        ankihub_db.upsert_note_type(
            ankihub_did=self.ah_did, note_type=ankihub_basic_note_type
        )
        ankihub_db.upsert_notes_data(self.ah_did, [note_info])

    def test_basic(
        self,
        anki_session: AnkiSession,
        ankihub_db: _AnkiHubDB,
    ):
        with anki_session.profile_loaded():
            # Assert that the media name is returned for the field that is not disabled
            # and the media name is not returned for the field that is disabled.
            assert ankihub_db.media_names_for_ankihub_deck(self.ah_did) == {
                "test1.jpg",
                "test2.jpg",
                "test3.mp3",
            }


@pytest.mark.parametrize(
    "referenced_on_accepted_note,exists_on_s3,download_enabled",
    [
        (True, True, True),
        (True, True, False),
        (True, False, True),
        (True, False, False),
        (False, True, True),
        (False, True, False),
        (False, False, True),
        (False, False, False),
    ],
)
class TestAnkiHubDBDownloadableMediaNamesForAnkiHubDeck:
    def test_basic(
        self,
        anki_session_with_addon_data: AnkiSession,
        next_deterministic_uuid: Callable[[], uuid.UUID],
        ankihub_db: _AnkiHubDB,
        referenced_on_accepted_note: bool,
        exists_on_s3: bool,
        download_enabled: bool,
    ):
        with anki_session_with_addon_data.profile_loaded():
            ah_did = next_deterministic_uuid()
            ankihub_db.upsert_deck_media_infos(
                ankihub_did=ah_did,
                media_list=[
                    DeckMediaFactory.create(
                        name="test1.jpg",
                        referenced_on_accepted_note=referenced_on_accepted_note,
                        exists_on_s3=exists_on_s3,
                        download_enabled=download_enabled,
                    )
                ],
            )

            expected_result = (
                {"test1.jpg"}
                if referenced_on_accepted_note and exists_on_s3 and download_enabled
                else set()
            )
            assert (
                ankihub_db.downloadable_media_names_for_ankihub_deck(ah_did=ah_did)
                == expected_result
            )


class TestAnkiHubDBMediaNamesWithMatchingHashes:
    def test_get_matching_media(
        self, ankihub_db: _AnkiHubDB, next_deterministic_uuid: Callable[[], uuid.UUID]
    ):
        ah_did = next_deterministic_uuid()
        ankihub_db.upsert_deck_media_infos(
            ankihub_did=ah_did,
            media_list=[
                DeckMediaFactory.create(name="test1.jpg", file_content_hash="hash1"),
            ],
        )

        assert ankihub_db.media_names_with_matching_hashes(
            ah_did=ah_did, media_to_hash={"test1_copy.jpg": "hash1"}
        ) == {"test1_copy.jpg": "test1.jpg"}

    def test_get_matching_media_with_multiple_entries(
        self, ankihub_db: _AnkiHubDB, next_deterministic_uuid: Callable[[], uuid.UUID]
    ):
        ah_did = next_deterministic_uuid()
        ankihub_db.upsert_deck_media_infos(
            ankihub_did=ah_did,
            media_list=[
                DeckMediaFactory.create(name="test1.jpg", file_content_hash="hash1"),
                DeckMediaFactory.create(name="test2.jpg", file_content_hash="hash2"),
            ],
        )

        assert ankihub_db.media_names_with_matching_hashes(
            ah_did=ah_did,
            media_to_hash={
                "test1_copy.jpg": "hash1",
                "test2_copy.jpg": "hash2",
            },
        ) == {
            "test1_copy.jpg": "test1.jpg",
            "test2_copy.jpg": "test2.jpg",
        }

    def test_get_matching_media_with_mixed_entries(
        self, ankihub_db: _AnkiHubDB, next_deterministic_uuid: Callable[[], uuid.UUID]
    ):
        ah_did = next_deterministic_uuid()
        ankihub_db.upsert_deck_media_infos(
            ankihub_did=ah_did,
            media_list=[
                DeckMediaFactory.create(name="test1.jpg", file_content_hash="hash1"),
                DeckMediaFactory.create(name="test2.jpg", file_content_hash=None),
                DeckMediaFactory.create(name="test3.jpg", file_content_hash="hash3"),
            ],
        )

        assert ankihub_db.media_names_with_matching_hashes(
            ah_did=ah_did,
            media_to_hash={
                "test1_copy.jpg": "hash1",
                "test2_copy.jpg": "hash2",
                "test3_copy.jpg": "hash3",
            },
        ) == {
            "test1_copy.jpg": "test1.jpg",
            "test3_copy.jpg": "test3.jpg",
        }

    def test_with_none_in_media_to_hash(
        self, ankihub_db: _AnkiHubDB, next_deterministic_uuid: Callable[[], uuid.UUID]
    ):
        ah_did = next_deterministic_uuid()
        ankihub_db.upsert_deck_media_infos(
            ankihub_did=ah_did,
            media_list=[
                DeckMediaFactory.create(name="test1.jpg", file_content_hash="hash1"),
            ],
        )

        assert (
            ankihub_db.media_names_with_matching_hashes(
                ah_did=ah_did, media_to_hash={"test1_copy.jpg": None}
            )
            == {}
        )

    def test_with_none_in_db(
        self, ankihub_db: _AnkiHubDB, next_deterministic_uuid: Callable[[], uuid.UUID]
    ):
        ah_did = next_deterministic_uuid()
        ankihub_db.upsert_deck_media_infos(
            ankihub_did=ah_did,
            media_list=[
                DeckMediaFactory.create(name="test1.jpg", file_content_hash=None),
            ],
        )

        assert (
            ankihub_db.media_names_with_matching_hashes(
                ah_did=ah_did, media_to_hash={"test1_copy.jpg": "hash1"}
            )
            == {}
        )


class TestErrorHandling:
    def test_contains_path_to_this_addon(self):
        # Assert that the function returns True when the input string contains the
        # path to this addon.
        assert _contains_path_to_this_addon("/addons21/ankihub/src/ankihub/errors.py")
        assert _contains_path_to_this_addon(
            f"/addons21/{ANKIWEB_ID}/src/ankihub/errors.py"
        )

        # Same as above, but with Windows path separators.
        assert _contains_path_to_this_addon(
            "\\addons21\\ankihub\\src\\ankihub\\errors.py"
        )
        assert _contains_path_to_this_addon(
            f"\\addons21\\{ANKIWEB_ID}\\src\\ankihub\\errors.py"
        )

        # Assert that the function returns False when the input string does not contain
        # the path to this addon.
        assert not _contains_path_to_this_addon(
            "/addons21/other_addon/src/ankihub/errors.py"
        )
        assert not _contains_path_to_this_addon(
            "/addons21/12345789/src/ankihub/errors.py"
        )

        # Same as above, but with Windows path separators.
        assert not _contains_path_to_this_addon(
            "\\addons21\\other_addon\\src\\ankihub\\errors.py"
        )
        assert not _contains_path_to_this_addon(
            "\\addons21\\12345789\\src\\ankihub\\errors.py"
        )

    def test_handle_ankihub_401(
        self,
        monkeypatch: MonkeyPatch,
    ):
        # Set up mock for AnkiHub login dialog.
        display_login_mock = Mock()
        monkeypatch.setattr(AnkiHubLogin, "display_login", display_login_mock)

        # Mock _this_addon_is_involved to return True.
        monkeypatch.setattr(errors, "_this_addon_mentioned_in_tb", lambda *args: True)

        handled = _try_handle_exception(
            exc_type=AnkiHubHTTPError,
            exc_value=AnkiHubHTTPError(response=Mock(status_code=401)),
            tb=None,
        )
        assert handled
        display_login_mock.assert_called_once()

    def test_handle_ankihub_406(
        self,
        monkeypatch: MonkeyPatch,
        _mock_ask_user_to_return_false: Mock,
    ):
        # Mock _this_addon_is_involved to return True.
        monkeypatch.setattr(errors, "_this_addon_mentioned_in_tb", lambda *args: True)

        handled = _try_handle_exception(
            exc_type=AnkiHubHTTPError,
            exc_value=AnkiHubHTTPError(
                response=Mock(status_code=406, reason=OUTDATED_CLIENT_ERROR_REASON)
            ),
            tb=None,
        )
        assert handled
        _mock_ask_user_to_return_false.assert_called_once()

    @fixture
    def _mock_ask_user_to_return_false(
        self,
        monkeypatch: MonkeyPatch,
    ) -> Generator[Mock, None, None]:
        # Simply monkeypatching ask_user to return False doesn't work because the errors module
        # already imported the original askUser function when this fixture is called.
        # So we need to reload the errors module after monkeypatching askUser.
        try:
            with monkeypatch.context() as m:
                ask_user_mock = Mock(return_value=False)
                m.setattr("ankihub.gui.utils.ask_user", ask_user_mock)
                # Reload the errors module so that the monkeypatched askUser function is used.
                importlib.reload(errors)

                yield ask_user_mock
        finally:
            #  Reload the errors module again so that the original askUser function is used for other tests.
            importlib.reload(errors)


class TestUploadLogs:
    def test_basic(
        self,
        qtbot: QtBot,
        mock_function: MockFunction,
    ):
        on_done_mock = Mock()
        upload_logs_mock = mock_function(AddonAnkiHubClient, "upload_logs")
        upload_logs_in_background(on_done=on_done_mock)

        qtbot.wait_until(lambda: on_done_mock.called)

        upload_logs_mock.assert_called_once()
        assert upload_logs_mock.call_args[1]["file"] == log_file_path()

    @pytest.mark.parametrize(
        "exception, expected_report_exception_called",
        [
            # The exception should not be reported for these two specific cases
            (AnkiHubHTTPError(response=Mock(status_code=401)), False),
            (
                AnkiHubHTTPError(
                    response=Mock(status_code=406, reason=OUTDATED_CLIENT_ERROR_REASON)
                ),
                False,
            ),
            # The exception should be reported in all other cases
            (AnkiHubHTTPError(response=Mock(status_code=500)), True),
            (Exception("test"), True),
        ],
    )
    def test_with_exception(
        self,
        qtbot: QtBot,
        mock_function: MockFunction,
        exception: Exception,
        expected_report_exception_called: bool,
    ):
        def raise_exception(*args, **kwargs) -> None:
            raise exception

        on_done_mock = Mock()
        upload_logs_mock = mock_function(
            AddonAnkiHubClient, "upload_logs", side_effect=raise_exception
        )
        report_exception_mock = mock_function(errors, "_report_exception")
        upload_logs_in_background(on_done=on_done_mock)

        qtbot.wait(500)

        upload_logs_mock.assert_called_once()
        on_done_mock.assert_not_called()

        assert report_exception_mock.called == expected_report_exception_called


class TestRateLimitedDecorator:
    def test_rate_limited_decorator(self):
        # Create a counter to keep track of how many times foo is executed
        execution_counter = 0

        @rate_limited(1)
        def foo():
            nonlocal execution_counter
            execution_counter += 1

        for _ in range(11):
            foo()
            time.sleep(0.1)

        # Given the 1-second rate limit and the 11 calls with 0.1-second intervals,
        # we expect foo to be executed 2 times.
        assert execution_counter == 2

    def test_rate_limited_decorator_with_on_done_arg_name(self):
        # Create a counter to keep track of how many times on_done is executed
        execution_counter = 0

        def on_done() -> None:
            nonlocal execution_counter
            execution_counter += 1

        @rate_limited(1, on_done_arg_name="on_done")
        def foo(on_done: Callable[[], None]) -> None:
            on_done()

        for _ in range(11):
            foo(on_done=on_done)
            time.sleep(0.1)

        # The on_done callback should be executed every time foo is called.
        assert execution_counter == 11


def test_error_dialog(qtbot: QtBot, monkeypatch: MonkeyPatch):
    try:
        raise Exception("test")
    except Exception as e:
        dialog = ErrorDialog(e, sentry_event_id="sentry_test_id")

    qtbot.addWidget(dialog)
    dialog.show()

    # Check that toggling the debug info button does not throw an exception.
    dialog.debug_info_button.click()
    dialog.debug_info_button.click()

    # Check that the Yes button opens a link (to the AnkiHub forum).
    open_link_mock = Mock()
    monkeypatch.setattr(utils, "openLink", open_link_mock)
    dialog.button_box.button(QDialogButtonBox.StandardButton.Yes).click()
    open_link_mock.assert_called_once()

    # Check that clicking the No button does not throw an exception.
    dialog.button_box.button(QDialogButtonBox.StandardButton.No).click()


class TestFeatureFlags:
    def test_with_default_values(
        self,
        mock_all_feature_flags_to_default_values: None,
    ):
        for field in fields(_FeatureFlags):
            assert getattr(feature_flags, field.name) == field.default

    def test_with_set_values(
        self,
        set_feature_flag_state: SetFeatureFlagState,
    ):
        for field in fields(_FeatureFlags):
            set_feature_flag_state(field.name, False)
            assert not getattr(feature_flags, field.name)

            set_feature_flag_state(field.name, True)
            assert getattr(feature_flags, field.name)


class TestRetainNidsWithAHNoteType:
    def test_retain_one_ah_note(
        self,
        anki_session_with_addon_data: AnkiSession,
        import_ah_note: ImportAHNote,
    ):
        with anki_session_with_addon_data.profile_loaded():
            note_info = import_ah_note()
            nids = [NoteId(note_info.anki_nid)]
            assert retain_nids_with_ah_note_type(nids) == nids

    def test_retain_one_new_note_with_ah_note_type(
        self,
        anki_session_with_addon_data: AnkiSession,
        import_ah_note_type: ImportAHNoteType,
        new_note_with_note_type: NewNoteWithNoteType,
    ):
        with anki_session_with_addon_data.profile_loaded():
            note_type = import_ah_note_type()
            note = new_note_with_note_type(note_type)
            nids = [note.id]
            assert retain_nids_with_ah_note_type(nids) == nids

    def test_filters_out_note_with_non_ah_note_type(
        self,
        anki_session_with_addon_data: AnkiSession,
        new_note_with_note_type: NewNoteWithNoteType,
    ):
        with anki_session_with_addon_data.profile_loaded():
            note = new_note_with_note_type(aqt.mw.col.models.by_name("Basic"))
            nids = [note.id]
            assert len(retain_nids_with_ah_note_type(nids)) == 0

    def test_combined(
        self,
        anki_session_with_addon_data: AnkiSession,
        import_ah_note: ImportAHNote,
        import_ah_note_type: ImportAHNoteType,
        new_note_with_note_type: NewNoteWithNoteType,
    ):
        with anki_session_with_addon_data.profile_loaded():
            note_info = import_ah_note()
            nid_1 = NoteId(note_info.anki_nid)

            note_type = import_ah_note_type()
            note = new_note_with_note_type(note_type)
            nid_2 = note.id

            note = new_note_with_note_type(aqt.mw.col.models.by_name("Basic"))
            nid_3 = note.id

            nids = [nid_1, nid_2, nid_3]
            assert retain_nids_with_ah_note_type(nids) == [nid_1, nid_2]


class MockUIForCreateCollaborativeDeck(Protocol):
    def __call__(self, deck_name: str) -> None:
        ...


@pytest.fixture
def mock_ui_for_create_collaborative_deck(
    mock_function: MockFunction,
    mock_study_deck_dialog_with_cb: MockStudyDeckDialogWithCB,
) -> MockUIForCreateCollaborativeDeck:
    """Mock the UI interaction for creating a collaborative deck.
    The deck_name determines which deck will be chosen for the upload."""

    def mock_ui_interaction_inner(deck_name) -> None:
        mock_study_deck_dialog_with_cb(
            "ankihub.gui.operations.deck_creation.StudyDeck", deck_name
        )
        mock_function(deck_creation, "ask_user", return_value=True)
        mock_function(deck_creation, "showInfo")
        mock_function(DeckCreationConfirmationDialog, "run", return_value=True)

    return mock_ui_interaction_inner


class TestCreateCollaborativeDeck:
    @pytest.mark.qt_no_exception_capture
    @pytest.mark.parametrize(
        "creating_deck_fails",
        [True, False],
    )
    def test_basic(
        self,
        anki_session_with_addon_data: AnkiSession,
        mock_function: MockFunction,
        next_deterministic_uuid: Callable[[], uuid.UUID],
        qtbot: QtBot,
        mock_ui_for_create_collaborative_deck: MockUIForCreateCollaborativeDeck,
        creating_deck_fails: bool,
    ) -> None:
        with anki_session_with_addon_data.profile_loaded():
            # Setup Anki deck with a note.
            deck_name = "test"
            anki_did = create_anki_deck(deck_name=deck_name)
            add_basic_anki_note_to_deck(anki_did)

            mock_ui_for_create_collaborative_deck(deck_name)

            mock_function(AnkiHubClient, "get_owned_decks", [])

            def raise_exception(*args, **kwargs) -> None:
                raise Exception("test")

            ah_did = next_deterministic_uuid()
            notes_data = [NoteInfoFactory.create()]
            create_ankihub_deck_mock = mock_function(
                deck_creation,
                "create_ankihub_deck",
                return_value=DeckCreationResult(
                    ankihub_did=ah_did,
                    notes_data=notes_data,
                ),
                side_effect=raise_exception if creating_deck_fails else None,
            )

            get_media_names_from_notes_data_mock = mock_function(
                deck_creation,
                "get_media_names_from_notes_data",
                return_value=[],
            )
            start_media_upload_mock = mock_function(
                deck_creation.media_sync, "start_media_upload"
            )
            showInfo_mock = mock_function(deck_creation, "showInfo")

            # Create the AnkiHub deck.
            if creating_deck_fails:
                create_collaborative_deck()
                qtbot.wait(500)
                showInfo_mock.assert_not_called()
            else:
                create_collaborative_deck()

                qtbot.wait_until(lambda: showInfo_mock.called)

                # Assert that the correct functions were called.
                create_ankihub_deck_mock.assert_called_once_with(
                    deck_name, private=False, add_subdeck_tags=False
                )

                get_media_names_from_notes_data_mock.assert_called_once_with(notes_data)
                start_media_upload_mock.assert_called_once()

    def test_with_deck_name_existing(
        self,
        anki_session_with_addon_data: AnkiSession,
        mock_function: MockFunction,
        mock_ui_for_create_collaborative_deck: MockUIForCreateCollaborativeDeck,
    ):
        """When the user already has a deck with the same name, the deck creation is cancelled and
        a message is shown to the user."""
        with anki_session_with_addon_data.profile_loaded():
            # Setup Anki deck with a note.
            deck_name = "test"
            anki_did = create_anki_deck(deck_name=deck_name)
            add_basic_anki_note_to_deck(anki_did)

            mock_ui_for_create_collaborative_deck(deck_name)

            mock_function(
                AnkiHubClient,
                "get_owned_decks",
                return_value=[
                    DeckFactory(
                        name=deck_name,
                    )
                ],
            )

            showInfo_mock = mock_function(deck_creation, "showInfo")
            create_ankihub_deck_mock = mock_function(
                deck_creation,
                "create_ankihub_deck",
            )

            create_collaborative_deck()

            showInfo_mock.assert_called_once()
            create_ankihub_deck_mock.assert_not_called()


class TestGetReviewCountForAHDeckSince:
    @pytest.mark.parametrize(
        "review_deltas, since_time, expected_count",
        [
            # No reviews since the specified date
            ([timedelta(days=-2), timedelta(days=-3)], timedelta(days=-1), 0),
            # Only reviews after the `since` date
            ([timedelta(seconds=1), timedelta(seconds=2)], timedelta(seconds=0), 2),
            # Boundary test with `since` date
            ([timedelta(seconds=0)], timedelta(seconds=0), 0),
            ([timedelta(seconds=0)], timedelta(seconds=-1), 1),
            # Reviews before and after the `since` date
            ([timedelta(seconds=-1), timedelta(seconds=1)], timedelta(seconds=0), 1),
        ],
    )
    def test_review_times_relative_to_since_time(
        self,
        anki_session_with_addon_data: AnkiSession,
        install_ah_deck: InstallAHDeck,
        import_ah_note: ImportAHNote,
        review_deltas: List[timedelta],
        since_time: timedelta,
        expected_count: int,
    ) -> None:
        with anki_session_with_addon_data.profile_loaded():
            ah_did = install_ah_deck()
            note_info = import_ah_note(ah_did=ah_did)

            now = datetime.now()
            for review_delta in review_deltas:
                record_review_for_anki_nid(
                    NoteId(note_info.anki_nid), now + review_delta
                )
            with attached_ankihub_db():
                assert (
                    _get_review_count_for_ah_deck_since(
                        ah_did=ah_did, since=now + since_time
                    )
                    == expected_count
                )

    def test_with_multiple_notes(
        self,
        anki_session_with_addon_data: AnkiSession,
        install_ah_deck: InstallAHDeck,
        import_ah_note: ImportAHNote,
    ) -> None:
        with anki_session_with_addon_data.profile_loaded():
            ah_did = install_ah_deck()
            note_info_1 = import_ah_note(ah_did=ah_did)
            note_info_2 = import_ah_note(ah_did=ah_did)

            now = datetime.now()
            record_review_for_anki_nid(NoteId(note_info_1.anki_nid), now)
            record_review_for_anki_nid(
                NoteId(note_info_2.anki_nid), now + timedelta(seconds=1)
            )

            since_time = now - timedelta(days=1)
            with attached_ankihub_db():
                assert (
                    _get_review_count_for_ah_deck_since(ah_did=ah_did, since=since_time)
                    == 2
                )

    def test_with_review_for_other_deck(
        self,
        anki_session_with_addon_data: AnkiSession,
        install_ah_deck: InstallAHDeck,
        import_ah_note: ImportAHNote,
    ) -> None:
        with anki_session_with_addon_data.profile_loaded():
            ah_did_1 = install_ah_deck()
            note_info_1 = import_ah_note(ah_did=ah_did_1)

            ah_did_2 = install_ah_deck()
            note_info_2 = import_ah_note(ah_did=ah_did_2)

            now = datetime.now()
            record_review_for_anki_nid(NoteId(note_info_1.anki_nid), now)
            record_review_for_anki_nid(
                NoteId(note_info_2.anki_nid), now + timedelta(seconds=1)
            )

            # Only the review for the first deck should be counted.
            since_time = now - timedelta(days=1)
            with attached_ankihub_db():
                assert (
                    _get_review_count_for_ah_deck_since(
                        ah_did=ah_did_1, since=since_time
                    )
                    == 1
                )


class TestGetLastReviewTimeForAHDeck:
    @pytest.mark.parametrize(
        "review_deltas, expected_first_review_delta, expected_last_review_delta",
        [
            # Reviews in the past, the first and last review times are returned
            (
                [timedelta(days=-3), timedelta(days=-2), timedelta(days=-1)],
                timedelta(days=-3),
                timedelta(days=-1),
            ),
            # No reviews, None is returned
            ([], None, None),
        ],
    )
    def test_review_times_relative_to_since_time(
        self,
        anki_session_with_addon_data: AnkiSession,
        install_ah_deck: InstallAHDeck,
        import_ah_note: ImportAHNote,
        review_deltas: List[timedelta],
        expected_first_review_delta: Optional[timedelta],
        expected_last_review_delta: Optional[timedelta],
    ) -> None:
        with anki_session_with_addon_data.profile_loaded():
            ah_did = install_ah_deck()
            note_info = import_ah_note(ah_did=ah_did)

            now = datetime.now()
            for review_delta in review_deltas:
                record_review_for_anki_nid(
                    NoteId(note_info.anki_nid), now + review_delta
                )

            with attached_ankihub_db():
                first_and_last_time = _get_first_and_last_review_datetime_for_ah_deck(
                    ah_did=ah_did
                )

                if expected_last_review_delta is not None:
                    first_review_time, last_review_time = first_and_last_time

                    expected_first_review_time = now + expected_first_review_delta
                    assert_datetime_equal_ignore_milliseconds(
                        first_review_time,
                        expected_first_review_time,
                    )

                    expected_last_review_time = now + expected_last_review_delta
                    assert_datetime_equal_ignore_milliseconds(
                        last_review_time, expected_last_review_time
                    )
                else:
                    assert first_and_last_time is None

    def test_with_multiple_notes(
        self,
        anki_session_with_addon_data: AnkiSession,
        install_ah_deck: InstallAHDeck,
        import_ah_note: ImportAHNote,
    ) -> None:
        with anki_session_with_addon_data.profile_loaded():
            ah_did = install_ah_deck()
            note_info_1 = import_ah_note(ah_did=ah_did)
            note_info_2 = import_ah_note(ah_did=ah_did)

            expected_first_review_time = datetime.now()
            record_review_for_anki_nid(
                NoteId(note_info_1.anki_nid), expected_first_review_time
            )

            expected_last_review_time = expected_first_review_time + timedelta(days=1)
            record_review_for_anki_nid(
                NoteId(note_info_2.anki_nid), expected_last_review_time
            )

            with attached_ankihub_db():
                (
                    first_review_time,
                    last_review_time,
                ) = _get_first_and_last_review_datetime_for_ah_deck(ah_did=ah_did)

            assert_datetime_equal_ignore_milliseconds(
                first_review_time,
                expected_first_review_time,
            )
            assert_datetime_equal_ignore_milliseconds(
                last_review_time, expected_last_review_time
            )

    def test_with_review_for_other_deck(
        self,
        anki_session_with_addon_data: AnkiSession,
        install_ah_deck: InstallAHDeck,
        import_ah_note: ImportAHNote,
    ) -> None:
        with anki_session_with_addon_data.profile_loaded():
            ah_did_1 = install_ah_deck()
            note_info_1 = import_ah_note(ah_did=ah_did_1)

            ah_did_2 = install_ah_deck()
            note_info_2 = import_ah_note(ah_did=ah_did_2)

            expected_review_time = datetime.now()
            record_review_for_anki_nid(
                NoteId(note_info_1.anki_nid), expected_review_time
            )
            record_review_for_anki_nid(
                NoteId(note_info_2.anki_nid),
                expected_review_time + timedelta(seconds=1),
            )

            # Only the review for the first deck should be considered.
            with attached_ankihub_db():
                (
                    first_review_time,
                    last_review_time,
                ) = _get_first_and_last_review_datetime_for_ah_deck(ah_did=ah_did_1)

                assert first_review_time == last_review_time
                assert_datetime_equal_ignore_milliseconds(
                    first_review_time,
                    expected_review_time,
                )


class TestSendReviewData:
    def test_with_two_reviews_for_one_deck(
        self,
        anki_session_with_addon_data: AnkiSession,
        install_ah_deck: InstallAHDeck,
        import_ah_note: ImportAHNote,
        mock_function: MockFunction,
    ) -> None:
        with anki_session_with_addon_data.profile_loaded():
            ah_did = install_ah_deck()
            note_info_1 = import_ah_note(ah_did=ah_did)
            note_info_2 = import_ah_note(ah_did=ah_did)

            first_review_time = datetime.now()
            record_review_for_anki_nid(NoteId(note_info_1.anki_nid), first_review_time)

            second_review_time = first_review_time + timedelta(days=1)
            record_review_for_anki_nid(NoteId(note_info_2.anki_nid), second_review_time)

            send_card_review_data_mock = mock_function(
                AnkiHubClient, "send_card_review_data"
            )

            send_review_data()

            # Assert that the correct data was passed to the client method.
            send_card_review_data_mock.assert_called_once()

            card_review_data: CardReviewData = send_card_review_data_mock.call_args[0][
                0
            ][0]
            assert card_review_data.ah_did == ah_did
            assert card_review_data.total_card_reviews_last_7_days == 2
            assert card_review_data.total_card_reviews_last_30_days == 2
            assert_datetime_equal_ignore_milliseconds(
                card_review_data.first_card_review_at, first_review_time
            )
            assert_datetime_equal_ignore_milliseconds(
                card_review_data.last_card_review_at, second_review_time
            )


<<<<<<< HEAD
def test_clear_empty_cards(anki_session_with_addon_data: AnkiSession, qtbot: QtBot):
    with anki_session_with_addon_data.profile_loaded():
        # Create a note with two cards.
        note = aqt.mw.col.new_note(
            aqt.mw.col.models.by_name("Cloze"),
        )
        note["Text"] = "{{c1::first}} {{c2::second}}"
        aqt.mw.col.add_note(note, DeckId(1))
        assert len(note.cards()) == 2  # sanity check

        # Cause the second card to be empty.
        note["Text"] = "{{c1::first}}"
        aqt.mw.col.update_note(note)
        assert len(note.cards()) == 2  # sanity check

        # Clear the empty card.
        clear_empty_cards()
        qtbot.wait_until(lambda: len(note.cards()) == 1)

        # Assert that the empty card was cleared.
        assert len(note.cards()) == 1
=======
class TestChooseAnkiHubDeck:
    @pytest.mark.parametrize(
        "clicked_key, expected_chosen_deck_index",
        [(Qt.Key.Key_Enter, 0), (Qt.Key.Key_Escape, None)],
    )
    def test_choose_deck(
        self,
        anki_session_with_addon_data: AnkiSession,
        install_ah_deck: InstallAHDeck,
        qtbot: QtBot,
        clicked_key: Qt.Key,
        expected_chosen_deck_index: Optional[int],
    ):
        with anki_session_with_addon_data.profile_loaded():
            ah_dids = []
            ah_dids.append(install_ah_deck(ah_deck_name="Deck 1"))
            ah_dids.append(install_ah_deck(ah_deck_name="Deck 2"))

            # choose_ankihub_deck is blocking, so we setup a timer to press a key
            def on_timeout():
                qtbot.keyClick(qwidget.children()[0], clicked_key)

            QTimer.singleShot(0, on_timeout)

            qwidget = QWidget()
            result = choose_ankihub_deck(
                prompt="Choose a deck",
                ah_dids=list(ah_dids),
                parent=qwidget,
            )
            if expected_chosen_deck_index is None:
                assert result is None
            else:
                assert ah_dids.index(result) == expected_chosen_deck_index


class TestShowDialog:
    @pytest.mark.parametrize(
        "scrollable",
        [True, False],
    )
    def test_scrollable_argument(self, qtbot: QtBot, scrollable: bool):
        # This just tests that the function does not throw an exception for
        # different values of the scrollable argument.
        dialog = QDialog()
        qtbot.addWidget(dialog)
        show_dialog(
            text="some text", title="some title", parent=dialog, scrollable=scrollable
        )

    @pytest.mark.parametrize(
        "default_button_idx",
        [0, 1],
    )
    def test_button_callback(self, qtbot: QtBot, default_button_idx: int):
        button_index_from_cb: Optional[int] = None

        def callback(button_index: int):
            nonlocal button_index_from_cb
            button_index_from_cb = button_index

        dialog = QDialog()
        qtbot.addWidget(dialog)
        show_dialog(
            text="some text",
            title="some title",
            parent=dialog,
            callback=callback,
            buttons=["Yes", "No"],
            default_button_idx=default_button_idx,
        )
        qtbot.keyClick(dialog, Qt.Key.Key_Enter)

        assert button_index_from_cb == default_button_idx
>>>>>>> 3b0ba082
<|MERGE_RESOLUTION|>--- conflicted
+++ resolved
@@ -2073,7 +2073,6 @@
             )
 
 
-<<<<<<< HEAD
 def test_clear_empty_cards(anki_session_with_addon_data: AnkiSession, qtbot: QtBot):
     with anki_session_with_addon_data.profile_loaded():
         # Create a note with two cards.
@@ -2095,7 +2094,8 @@
 
         # Assert that the empty card was cleared.
         assert len(note.cards()) == 1
-=======
+
+
 class TestChooseAnkiHubDeck:
     @pytest.mark.parametrize(
         "clicked_key, expected_chosen_deck_index",
@@ -2169,5 +2169,4 @@
         )
         qtbot.keyClick(dialog, Qt.Key.Key_Enter)
 
-        assert button_index_from_cb == default_button_idx
->>>>>>> 3b0ba082
+        assert button_index_from_cb == default_button_idx